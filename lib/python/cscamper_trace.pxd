# scamper python interface - cython interface to scamper_trace_t
#
# Author: Matthew Luckie
#
# Copyright (C) 2023-2025 The Regents of the University of California
#
# This program is free software; you can redistribute it and/or modify
# it under the terms of the GNU General Public License as published by
# the Free Software Foundation, version 2.
#
# This program is distributed in the hope that it will be useful,
# but WITHOUT ANY WARRANTY; without even the implied warranty of
# MERCHANTABILITY or FITNESS FOR A PARTICULAR PURPOSE.  See the
# GNU General Public License for more details.
#
# You should have received a copy of the GNU General Public License
# along with this program; if not, write to the Free Software
# Foundation, Inc., 59 Temple Place, Suite 330, Boston, MA  02111-1307  USA

from libc.stdint cimport uint8_t, uint16_t, uint32_t
from posix.time cimport timeval

cdef extern from "scamper_addr.h":
 ctypedef struct scamper_addr_t:
  pass

cdef extern from "scamper_icmpext.h":
 ctypedef struct scamper_icmpext_t:
  pass
 ctypedef struct scamper_icmpexts_t:
  pass

cdef extern from "scamper_list.h":
 ctypedef struct scamper_list_t:
  pass
 ctypedef struct scamper_cycle_t:
  pass

cdef extern from "scamper_trace.h":
 ctypedef struct scamper_trace_t:
  pass

 ctypedef struct scamper_trace_probe_t:
  pass

 ctypedef struct scamper_trace_reply_t:
<<<<<<< HEAD
=======
  pass

 ctypedef struct scamper_trace_hopiter_t:
>>>>>>> 70510422
  pass

 ctypedef struct scamper_trace_pmtud_t:
  pass

<<<<<<< HEAD
 ctypedef struct scamper_trace_hopiter_t:
=======
 ctypedef struct scamper_trace_pmtud_note_t:
  pass

 ctypedef struct scamper_trace_pmtud_noteiter_t:
>>>>>>> 70510422
  pass

 char *scamper_trace_tojson(const scamper_trace_t *trace, size_t *l)
 char *scamper_trace_totext(const scamper_trace_t *trace, size_t *l)

 void scamper_trace_free(scamper_trace_t *trace)

 scamper_list_t *scamper_trace_list_get(const scamper_trace_t *trace)
 scamper_cycle_t *scamper_trace_cycle_get(const scamper_trace_t *trace)
 scamper_addr_t *scamper_trace_src_get(const scamper_trace_t *trace)
 scamper_addr_t *scamper_trace_dst_get(const scamper_trace_t *trace)
 scamper_addr_t *scamper_trace_rtr_get(const scamper_trace_t *trace)
 uint32_t scamper_trace_userid_get(const scamper_trace_t *trace)
 const timeval *scamper_trace_start_get(const scamper_trace_t *trace)
 uint8_t scamper_trace_stop_reason_get(const scamper_trace_t *trace)
 uint8_t scamper_trace_stop_data_get(const scamper_trace_t *trace)
 char *scamper_trace_stop_tostr(const scamper_trace_t *trace,
                                char *buf, size_t len)
 uint16_t scamper_trace_hop_count_get(const scamper_trace_t *trace)
 uint8_t  scamper_trace_stop_hop_get(const scamper_trace_t *trace)

 uint8_t scamper_trace_type_get(const scamper_trace_t *trace)
 uint8_t scamper_trace_attempts_get(const scamper_trace_t *trace)
 uint8_t scamper_trace_hoplimit_get(const scamper_trace_t *trace)
 uint8_t scamper_trace_squeries_get(const scamper_trace_t *trace)
 uint8_t scamper_trace_gaplimit_get(const scamper_trace_t *trace)
 uint8_t scamper_trace_gapaction_get(const scamper_trace_t *trace)
 uint8_t scamper_trace_firsthop_get(const scamper_trace_t *trace)
 uint8_t scamper_trace_tos_get(const scamper_trace_t *trace)
 const timeval *scamper_trace_wait_timeout_get(const scamper_trace_t *trace)
 const timeval *scamper_trace_wait_probe_get(const scamper_trace_t *trace)
 uint8_t scamper_trace_loops_get(const scamper_trace_t *trace)
 uint8_t scamper_trace_loopaction_get(const scamper_trace_t *trace)
 uint8_t scamper_trace_confidence_get(const scamper_trace_t *trace)
 uint16_t scamper_trace_size_get(const scamper_trace_t *trace)
 uint16_t scamper_trace_sport_get(const scamper_trace_t *trace)
 uint16_t scamper_trace_dport_get(const scamper_trace_t *trace)
 uint16_t scamper_trace_offset_get(const scamper_trace_t *trace)
 uint32_t scamper_trace_flags_get(const scamper_trace_t *trace)
 uint16_t scamper_trace_payload_len_get(const scamper_trace_t *trace)
 const uint8_t *scamper_trace_payload_get(const scamper_trace_t *trace)
 uint16_t scamper_trace_probec_get(const scamper_trace_t *trace)
 bint scamper_trace_type_is_udp(const scamper_trace_t *trace)
 bint scamper_trace_type_is_tcp(const scamper_trace_t *trace)
 bint scamper_trace_type_is_icmp(const scamper_trace_t *trace)
 bint scamper_trace_flag_is_icmpcsumdp(const scamper_trace_t *trace)

 scamper_trace_hopiter_t *scamper_trace_hopiter_alloc()
 void scamper_trace_hopiter_free(scamper_trace_hopiter_t *hi)
 void scamper_trace_hopiter_reset(scamper_trace_hopiter_t *hi)
 int scamper_trace_hopiter_ttl_set(scamper_trace_hopiter_t *hi, uint8_t ttl, uint8_t max)
 scamper_trace_probe_t *scamper_trace_hopiter_probe_get(const scamper_trace_hopiter_t *hi)
 scamper_trace_reply_t *scamper_trace_hopiter_next(const scamper_trace_t *trace, scamper_trace_hopiter_t *hi)

 scamper_trace_probe_t *scamper_trace_probe_use(scamper_trace_probe_t *probe)
 void scamper_trace_probe_free(scamper_trace_probe_t *probe)
 uint8_t scamper_trace_probe_id_get(const scamper_trace_probe_t *probe)
 uint8_t scamper_trace_probe_ttl_get(const scamper_trace_probe_t *probe)
 uint16_t scamper_trace_probe_size_get(const scamper_trace_probe_t *probe)
 const timeval *scamper_trace_probe_tx_get(const scamper_trace_probe_t *probe)

 scamper_trace_reply_t *scamper_trace_reply_use(scamper_trace_reply_t *reply)
 void scamper_trace_reply_free(scamper_trace_reply_t *reply)
 scamper_addr_t *scamper_trace_reply_addr_get(const scamper_trace_reply_t *reply)
 const char *scamper_trace_reply_name_get(const scamper_trace_reply_t *reply)
 uint32_t scamper_trace_reply_flags_get(const scamper_trace_reply_t *reply)
 const timeval *scamper_trace_reply_rtt_get(const scamper_trace_reply_t *reply)

 uint8_t scamper_trace_reply_ttl_get(const scamper_trace_reply_t *reply)
 uint8_t scamper_trace_reply_tos_get(const scamper_trace_reply_t *reply)
 uint16_t scamper_trace_reply_size_get(const scamper_trace_reply_t *reply)
 uint16_t scamper_trace_reply_ipid_get(const scamper_trace_reply_t *reply)
 uint8_t scamper_trace_reply_icmp_type_get(const scamper_trace_reply_t *reply)
 uint8_t scamper_trace_reply_icmp_code_get(const scamper_trace_reply_t *reply)
 bint scamper_trace_reply_is_tcp(const scamper_trace_reply_t *reply)
 bint scamper_trace_reply_is_icmp(const scamper_trace_reply_t *reply)
 bint scamper_trace_reply_is_icmp_q(const scamper_trace_reply_t *reply)
 bint scamper_trace_reply_is_icmp_unreach_port(const scamper_trace_reply_t *reply)
 bint scamper_trace_reply_is_icmp_echo_reply(const scamper_trace_reply_t *reply)
 bint scamper_trace_reply_is_icmp_ttl_exp(const scamper_trace_reply_t *reply)
 bint scamper_trace_reply_is_icmp_ptb(const scamper_trace_reply_t *reply)
 uint16_t scamper_trace_reply_icmp_nhmtu_get(const scamper_trace_reply_t *reply)
 uint8_t scamper_trace_reply_icmp_q_ttl_get(const scamper_trace_reply_t *reply)
 uint8_t scamper_trace_reply_icmp_q_tos_get(const scamper_trace_reply_t *reply)
 uint16_t scamper_trace_reply_icmp_q_ipl_get(const scamper_trace_reply_t *reply)
 uint8_t scamper_trace_reply_tcp_flags_get(const scamper_trace_reply_t *reply)
 scamper_icmpexts_t *scamper_trace_reply_icmp_exts_get(const scamper_trace_reply_t *reply)

 scamper_trace_pmtud_t *scamper_trace_pmtud_get(const scamper_trace_t *trace)
 void scamper_trace_pmtud_free(scamper_trace_pmtud_t *pmtud)
 scamper_trace_pmtud_t *scamper_trace_pmtud_use(scamper_trace_pmtud_t *pmtud)
 uint8_t scamper_trace_pmtud_ver_get(const scamper_trace_pmtud_t *pmtud)
 uint16_t scamper_trace_pmtud_pmtu_get(const scamper_trace_pmtud_t *pmtud)
 uint16_t scamper_trace_pmtud_ifmtu_get(const scamper_trace_pmtud_t *pmtud)
 uint16_t scamper_trace_pmtud_outmtu_get(const scamper_trace_pmtud_t *pmtud)

 scamper_trace_pmtud_note_t *scamper_trace_pmtud_note_use(scamper_trace_pmtud_note_t *n)
 void scamper_trace_pmtud_note_free(scamper_trace_pmtud_note_t *n)
 scamper_trace_probe_t *scamper_trace_pmtud_note_probe_get(const scamper_trace_pmtud_note_t *n)
 scamper_trace_reply_t *scamper_trace_pmtud_note_reply_get(const scamper_trace_pmtud_note_t *n)
 uint16_t scamper_trace_pmtud_note_nhmtu_get(const scamper_trace_pmtud_note_t *n)
 uint8_t scamper_trace_pmtud_note_type_get(const scamper_trace_pmtud_note_t *n)
 char *scamper_trace_pmtud_note_type_tostr(const scamper_trace_pmtud_note_t *n, char *buf, size_t len)

 scamper_trace_pmtud_noteiter_t *scamper_trace_pmtud_noteiter_alloc()
 void scamper_trace_pmtud_noteiter_free(scamper_trace_pmtud_noteiter_t *ni)
 scamper_trace_pmtud_note_t *scamper_trace_pmtud_noteiter_next(const scamper_trace_t *trace, scamper_trace_pmtud_noteiter_t *ni)
 uint8_t scamper_trace_pmtud_noteiter_dist_get(const scamper_trace_t *trace, scamper_trace_pmtud_noteiter_t *ni)<|MERGE_RESOLUTION|>--- conflicted
+++ resolved
@@ -44,25 +44,18 @@
   pass
 
  ctypedef struct scamper_trace_reply_t:
-<<<<<<< HEAD
-=======
   pass
 
  ctypedef struct scamper_trace_hopiter_t:
->>>>>>> 70510422
   pass
 
  ctypedef struct scamper_trace_pmtud_t:
   pass
 
-<<<<<<< HEAD
- ctypedef struct scamper_trace_hopiter_t:
-=======
  ctypedef struct scamper_trace_pmtud_note_t:
   pass
 
  ctypedef struct scamper_trace_pmtud_noteiter_t:
->>>>>>> 70510422
   pass
 
  char *scamper_trace_tojson(const scamper_trace_t *trace, size_t *l)
