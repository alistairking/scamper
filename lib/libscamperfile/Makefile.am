<<<<<<< HEAD
# $Id: Makefile.am,v 1.6 2025/05/05 04:08:00 mjl Exp $
=======
# $Id: Makefile.am,v 1.6.4.1 2025/06/03 02:55:16 mjl Exp $
>>>>>>> 70510422

AUTOMAKE_OPTIONS = subdir-objects

AM_CPPFLAGS = -I$(top_srcdir) -I$(top_srcdir)/scamper

lib_LTLIBRARIES = libscamperfile.la

libscamperfile_la_CFLAGS = -DBUILDING_LIBSCAMPERFILE

<<<<<<< HEAD
libscamperfile_la_LDFLAGS = -version-info 13:0:0 \
=======
libscamperfile_la_LDFLAGS = -version-info 14:0:1 \
>>>>>>> 70510422
	-export-symbols-regex '^scamper_'

libscamperfile_la_LIBADD = @ZLIB_LIBS@ @LIBBZ2_LIBS@ @LIBLZMA_LIBS@ \
	@WINSOCK_LIBS@

libscamperfile_la_SOURCES = \
	$(top_srcdir)/mjl_splaytree.c \
	$(top_srcdir)/mjl_list.c \
	$(top_srcdir)/utils.c \
	$(top_srcdir)/scamper/scamper_file.c \
	$(top_srcdir)/scamper/scamper_file_arts.c \
	$(top_srcdir)/scamper/scamper_file_warts.c \
	$(top_srcdir)/scamper/scamper_file_json.c \
	$(top_srcdir)/scamper/scamper_addr.c \
	$(top_srcdir)/scamper/scamper_list.c \
	$(top_srcdir)/scamper/scamper_icmpext.c \
	$(top_srcdir)/scamper/scamper_icmpext_lib.c \
	$(top_srcdir)/scamper/scamper_ifname.c \
	$(top_srcdir)/scamper/trace/scamper_trace.c \
	$(top_srcdir)/scamper/trace/scamper_trace_warts.c \
	$(top_srcdir)/scamper/trace/scamper_trace_text.c \
	$(top_srcdir)/scamper/trace/scamper_trace_json.c \
	$(top_srcdir)/scamper/trace/scamper_trace_lib.c \
	$(top_srcdir)/scamper/ping/scamper_ping.c \
	$(top_srcdir)/scamper/ping/scamper_ping_warts.c \
	$(top_srcdir)/scamper/ping/scamper_ping_text.c \
	$(top_srcdir)/scamper/ping/scamper_ping_json.c \
	$(top_srcdir)/scamper/ping/scamper_ping_lib.c \
	$(top_srcdir)/scamper/tracelb/scamper_tracelb.c \
	$(top_srcdir)/scamper/tracelb/scamper_tracelb_warts.c \
	$(top_srcdir)/scamper/tracelb/scamper_tracelb_text.c \
	$(top_srcdir)/scamper/tracelb/scamper_tracelb_json.c \
	$(top_srcdir)/scamper/tracelb/scamper_tracelb_lib.c \
	$(top_srcdir)/scamper/dealias/scamper_dealias.c \
	$(top_srcdir)/scamper/dealias/scamper_dealias_warts.c \
	$(top_srcdir)/scamper/dealias/scamper_dealias_text.c \
	$(top_srcdir)/scamper/dealias/scamper_dealias_json.c \
	$(top_srcdir)/scamper/dealias/scamper_dealias_lib.c \
	$(top_srcdir)/scamper/sting/scamper_sting.c \
	$(top_srcdir)/scamper/sting/scamper_sting_warts.c \
	$(top_srcdir)/scamper/sting/scamper_sting_text.c \
	$(top_srcdir)/scamper/sting/scamper_sting_lib.c \
	$(top_srcdir)/scamper/neighbourdisc/scamper_neighbourdisc.c \
	$(top_srcdir)/scamper/neighbourdisc/scamper_neighbourdisc_warts.c \
	$(top_srcdir)/scamper/neighbourdisc/scamper_neighbourdisc_lib.c \
	$(top_srcdir)/scamper/tbit/scamper_tbit.c \
	$(top_srcdir)/scamper/tbit/scamper_tbit_warts.c \
	$(top_srcdir)/scamper/tbit/scamper_tbit_text.c \
	$(top_srcdir)/scamper/tbit/scamper_tbit_json.c \
	$(top_srcdir)/scamper/tbit/scamper_tbit_lib.c \
	$(top_srcdir)/scamper/sniff/scamper_sniff.c \
	$(top_srcdir)/scamper/sniff/scamper_sniff_warts.c \
	$(top_srcdir)/scamper/sniff/scamper_sniff_lib.c \
	$(top_srcdir)/scamper/host/scamper_host.c \
	$(top_srcdir)/scamper/host/scamper_host_warts.c \
	$(top_srcdir)/scamper/host/scamper_host_json.c \
	$(top_srcdir)/scamper/host/scamper_host_lib.c \
	$(top_srcdir)/scamper/http/scamper_http.c \
	$(top_srcdir)/scamper/http/scamper_http_warts.c \
	$(top_srcdir)/scamper/http/scamper_http_lib.c \
	$(top_srcdir)/scamper/udpprobe/scamper_udpprobe.c \
	$(top_srcdir)/scamper/udpprobe/scamper_udpprobe_warts.c \
	$(top_srcdir)/scamper/udpprobe/scamper_udpprobe_json.c \
	$(top_srcdir)/scamper/udpprobe/scamper_udpprobe_lib.c

include_HEADERS = \
	$(top_srcdir)/scamper/scamper_file.h \
	$(top_srcdir)/scamper/scamper_addr.h \
	$(top_srcdir)/scamper/scamper_list.h \
	$(top_srcdir)/scamper/scamper_icmpext.h \
	$(top_srcdir)/scamper/trace/scamper_trace.h \
	$(top_srcdir)/scamper/ping/scamper_ping.h \
	$(top_srcdir)/scamper/tracelb/scamper_tracelb.h \
	$(top_srcdir)/scamper/dealias/scamper_dealias.h \
	$(top_srcdir)/scamper/sting/scamper_sting.h \
	$(top_srcdir)/scamper/neighbourdisc/scamper_neighbourdisc.h \
	$(top_srcdir)/scamper/tbit/scamper_tbit.h \
	$(top_srcdir)/scamper/sniff/scamper_sniff.h \
	$(top_srcdir)/scamper/host/scamper_host.h \
	$(top_srcdir)/scamper/http/scamper_http.h \
	$(top_srcdir)/scamper/udpprobe/scamper_udpprobe.h

man_MANS = \
	libscamperfile.3 \
	warts.5

CLEANFILES = *~<|MERGE_RESOLUTION|>--- conflicted
+++ resolved
@@ -1,8 +1,4 @@
-<<<<<<< HEAD
-# $Id: Makefile.am,v 1.6 2025/05/05 04:08:00 mjl Exp $
-=======
 # $Id: Makefile.am,v 1.6.4.1 2025/06/03 02:55:16 mjl Exp $
->>>>>>> 70510422
 
 AUTOMAKE_OPTIONS = subdir-objects
 
@@ -12,11 +8,7 @@
 
 libscamperfile_la_CFLAGS = -DBUILDING_LIBSCAMPERFILE
 
-<<<<<<< HEAD
-libscamperfile_la_LDFLAGS = -version-info 13:0:0 \
-=======
 libscamperfile_la_LDFLAGS = -version-info 14:0:1 \
->>>>>>> 70510422
 	-export-symbols-regex '^scamper_'
 
 libscamperfile_la_LIBADD = @ZLIB_LIBS@ @LIBBZ2_LIBS@ @LIBLZMA_LIBS@ \
