--- conflicted
+++ resolved
@@ -43,11 +43,7 @@
              ./
         RUN ./set-version.sh "$(grep SCAMPER_VERSION scamper/scamper.h | cut -d \" -f 2)-${EARTHLY_TARGET_TAG}.${EARTHLY_GIT_SHORT_HASH}"
         RUN autoreconf -vfi
-<<<<<<< HEAD
-        RUN ./configure --with-openssl=disabled --enable-scamper-ring
-=======
-        RUN ./configure --disable-libs --disable-utils
->>>>>>> 69726de7
+        RUN ./configure --disable-libs --disable-utils --with-openssl=disabled --enable-scamper-ring
         RUN make
         RUN echo "Successfully built scamper version: $(./scamper/scamper -v)"
         LET baserelease="${base}"
@@ -192,11 +188,7 @@
 bootstrap-native:
         LOCALLY
         RUN autoreconf -vfi
-<<<<<<< HEAD
-        RUN ./configure --with-openssl=disabled --enable-scamper-ring
-=======
-        RUN ./configure --disable-libs --disable-utils
->>>>>>> 69726de7
+        RUN ./configure --disable-libs --disable-utils --with-openssl=disabled --enable-scamper-ring
 
 build-native:
         LOCALLY
