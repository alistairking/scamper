--- conflicted
+++ resolved
@@ -1,11 +1,7 @@
 /*
  * scamper
  *
-<<<<<<< HEAD
- * $Id: scamper.c,v 1.373 2025/04/27 00:49:24 mjl Exp $
-=======
  * $Id: scamper.c,v 1.375 2025/06/02 08:22:35 mjl Exp $
->>>>>>> 70510422
  *
  *        Matthew Luckie
  *        mjl@luckie.org.nz
