--- conflicted
+++ resolved
@@ -1,11 +1,7 @@
 /*
  * scamper_trace_lib.c
  *
-<<<<<<< HEAD
- * $Id: scamper_trace_lib.c,v 1.19 2025/05/01 02:58:04 mjl Exp $
-=======
  * $Id: scamper_trace_lib.c,v 1.20 2025/05/27 10:03:08 mjl Exp $
->>>>>>> 70510422
  *
  * Copyright (C) 2023-2025 Matthew Luckie
  *
@@ -40,8 +36,6 @@
 
 #include "utils.h"
 
-<<<<<<< HEAD
-=======
 scamper_trace_pmtud_noteiter_t *scamper_trace_pmtud_noteiter_alloc(void)
 {
   return malloc_zero(sizeof(scamper_trace_pmtud_noteiter_t));
@@ -53,7 +47,6 @@
   return;
 }
 
->>>>>>> 70510422
 scamper_trace_hopiter_t *scamper_trace_hopiter_dup(scamper_trace_hopiter_t *in)
 {
   return memdup(in, sizeof(scamper_trace_hopiter_t));
@@ -111,7 +104,6 @@
 uint16_t scamper_trace_pmtud_probec_get(const scamper_trace_pmtud_t *pmtud)
 {
   return pmtud->probec;
-<<<<<<< HEAD
 }
 
 scamper_trace_probe_t *
@@ -128,24 +120,6 @@
   return n->probe;
 }
 
-=======
-}
-
-scamper_trace_probe_t *
-scamper_trace_pmtud_probe_get(const scamper_trace_pmtud_t *pmtud, uint16_t p)
-{
-  if(p >= pmtud->probec || pmtud->probes == NULL)
-    return NULL;
-  return pmtud->probes[p];
-}
-
-scamper_trace_probe_t *
-scamper_trace_pmtud_note_probe_get(const scamper_trace_pmtud_note_t *n)
-{
-  return n->probe;
-}
-
->>>>>>> 70510422
 scamper_trace_reply_t *
 scamper_trace_pmtud_note_reply_get(const scamper_trace_pmtud_note_t *n)
 {
@@ -370,7 +344,6 @@
 }
 
 uint8_t scamper_trace_probe_id_get(const scamper_trace_probe_t *probe)
-<<<<<<< HEAD
 {
   return probe->id;
 }
@@ -382,19 +355,6 @@
 
 uint16_t scamper_trace_probe_size_get(const scamper_trace_probe_t *probe)
 {
-=======
-{
-  return probe->id;
-}
-
-uint8_t scamper_trace_probe_ttl_get(const scamper_trace_probe_t *probe)
-{
-  return probe->ttl;
-}
-
-uint16_t scamper_trace_probe_size_get(const scamper_trace_probe_t *probe)
-{
->>>>>>> 70510422
   return probe->size;
 }
 
