/*
 * scamper_trace_cmd.c
 *
<<<<<<< HEAD
 * $Id: scamper_trace_cmd.c,v 1.26 2025/04/29 01:07:12 mjl Exp $
=======
 * $Id: scamper_trace_cmd.c,v 1.27 2025/05/29 07:54:07 mjl Exp $
>>>>>>> 70510422
 *
 * Copyright (C) 2003-2006 Matthew Luckie
 * Copyright (C) 2006-2011 The University of Waikato
 * Copyright (C) 2008      Alistair King
 * Copyright (C) 2012-2015 The Regents of the University of California
 * Copyright (C) 2015      The University of Waikato
 * Copyright (C) 2019-2023 Matthew Luckie
 * Copyright (C) 2024      The Regents of the University of California
 *
 * Authors: Matthew Luckie
 *          Doubletree implementation by Alistair King
 *
 * This program is free software; you can redistribute it and/or modify
 * it under the terms of the GNU General Public License as published by
 * the Free Software Foundation, version 2.
 *
 * This program is distributed in the hope that it will be useful,
 * but WITHOUT ANY WARRANTY; without even the implied warranty of
 * MERCHANTABILITY or FITNESS FOR A PARTICULAR PURPOSE.  See the
 * GNU General Public License for more details.
 *
 * You should have received a copy of the GNU General Public License
 * along with this program; if not, write to the Free Software
 * Foundation, Inc., 59 Temple Place, Suite 330, Boston, MA  02111-1307  USA
 *
 */

#ifdef HAVE_CONFIG_H
#include "config.h"
#endif
#include "internal.h"

#include "scamper.h"
#include "scamper_addr.h"
#include "scamper_addr_int.h"
#include "scamper_list.h"
#include "scamper_icmpext.h"
#include "scamper_icmpext_int.h"
#include "scamper_trace.h"
#include "scamper_trace_int.h"
#include "scamper_trace_cmd.h"
#include "scamper_options.h"

#include "mjl_splaytree.h"
#include "mjl_list.h"
#include "utils.h"

#define TRACE_OPT_DPORT       1
#define TRACE_OPT_FIRSTHOP    2
#define TRACE_OPT_GAPLIMIT    3
#define TRACE_OPT_GAPACTION   4
#define TRACE_OPT_LOOPS       5
#define TRACE_OPT_HOPLIMIT    7
#define TRACE_OPT_PMTUD       8
#define TRACE_OPT_PAYLOAD     9
#define TRACE_OPT_METHOD      10
#define TRACE_OPT_ATTEMPTS    11
#define TRACE_OPT_ALLATTEMPTS 12
#define TRACE_OPT_SPORT       13
#define TRACE_OPT_TOS         14
#define TRACE_OPT_TTLDST      15
#define TRACE_OPT_USERID      16
#define TRACE_OPT_WAITTIMEOUT 17
#define TRACE_OPT_SRCADDR     18
#define TRACE_OPT_CONFIDENCE  19
#define TRACE_OPT_WAITPROBE   20
#define TRACE_OPT_GSSENTRY    21
#define TRACE_OPT_LSSNAME     22
#define TRACE_OPT_OFFSET      23
#define TRACE_OPT_OPTION      24
#define TRACE_OPT_RTRADDR     25
#define TRACE_OPT_SQUERIES    26
#define TRACE_OPT_WAITPROBE_HOP 27
#define TRACE_OPT_STREAM      28

static const scamper_option_in_t opts[] = {
  {'c', NULL, TRACE_OPT_CONFIDENCE,  SCAMPER_OPTION_TYPE_NUM},
  {'d', NULL, TRACE_OPT_DPORT,       SCAMPER_OPTION_TYPE_STR},
  {'f', NULL, TRACE_OPT_FIRSTHOP,    SCAMPER_OPTION_TYPE_NUM},
  {'g', NULL, TRACE_OPT_GAPLIMIT,    SCAMPER_OPTION_TYPE_NUM},
  {'G', NULL, TRACE_OPT_GAPACTION,   SCAMPER_OPTION_TYPE_NUM},
  {'H', NULL, TRACE_OPT_WAITPROBE_HOP, SCAMPER_OPTION_TYPE_STR},
  {'l', NULL, TRACE_OPT_LOOPS,       SCAMPER_OPTION_TYPE_NUM},
  {'m', NULL, TRACE_OPT_HOPLIMIT,    SCAMPER_OPTION_TYPE_NUM},
  {'M', NULL, TRACE_OPT_PMTUD,       SCAMPER_OPTION_TYPE_NULL},
  {'N', NULL, TRACE_OPT_SQUERIES,    SCAMPER_OPTION_TYPE_NUM},
  {'o', NULL, TRACE_OPT_OFFSET,      SCAMPER_OPTION_TYPE_NUM},
  {'O', NULL, TRACE_OPT_OPTION,      SCAMPER_OPTION_TYPE_STR},
  {'p', NULL, TRACE_OPT_PAYLOAD,     SCAMPER_OPTION_TYPE_STR},
  {'P', NULL, TRACE_OPT_METHOD,      SCAMPER_OPTION_TYPE_STR},
  {'q', NULL, TRACE_OPT_ATTEMPTS,    SCAMPER_OPTION_TYPE_NUM},
  {'Q', NULL, TRACE_OPT_ALLATTEMPTS, SCAMPER_OPTION_TYPE_NULL},
  {'r', NULL, TRACE_OPT_RTRADDR,     SCAMPER_OPTION_TYPE_STR},
  {'s', NULL, TRACE_OPT_SPORT,       SCAMPER_OPTION_TYPE_NUM},
  {'S', NULL, TRACE_OPT_SRCADDR,     SCAMPER_OPTION_TYPE_STR},
  {'t', NULL, TRACE_OPT_TOS,         SCAMPER_OPTION_TYPE_STR},
  {'T', NULL, TRACE_OPT_TTLDST,      SCAMPER_OPTION_TYPE_NULL},
  {'U', NULL, TRACE_OPT_USERID,      SCAMPER_OPTION_TYPE_NUM},
  {'w', NULL, TRACE_OPT_WAITTIMEOUT, SCAMPER_OPTION_TYPE_STR},
  {'W', NULL, TRACE_OPT_WAITPROBE,   SCAMPER_OPTION_TYPE_STR},
  {'y', NULL, TRACE_OPT_STREAM,      SCAMPER_OPTION_TYPE_NUM},
  {'z', NULL, TRACE_OPT_GSSENTRY,    SCAMPER_OPTION_TYPE_STR},
  {'Z', NULL, TRACE_OPT_LSSNAME,     SCAMPER_OPTION_TYPE_STR},
};
static const int opts_cnt = SCAMPER_OPTION_COUNT(opts);

typedef struct opt_limit
{
  char      *name;
  long long  min;
  long long  max;
} opt_limit_t;

static const opt_limit_t limits[] = {
  {NULL, 0, 0}, /* zero unused */
  {"dport", 1, 65535},
  {"firsthop", 1, 255},
  {"gaplimit", 1, 255},
  {"gapaction", 1, 2},
  {"loops", 0, 255},
  {NULL, 0, 0}, /* unused */
  {"hoplimit", 0, 255},
  {NULL, 0, 0}, /* pmtud */
  {NULL, 0, 0}, /* payload */
  {NULL, 0, 0}, /* method */
  {"attempts", 1, 20},
  {NULL, 0, 0}, /* all-attempts */
  {"sport", 0, 65535},
  {"tos", 0, 255},
  {NULL, 0, 0}, /* ttldst */
  {"userid", 0, UINT32_MAX},
  {NULL, 0, 0}, /* wait-timeout */
  {NULL, 0, 0}, /* srcaddr */
  {NULL, 0, 0}, /* confidence */
  {NULL, 0, 0}, /* wait-probe */
  {NULL, 0, 0}, /* gss-entry */
  {NULL, 0, 0}, /* lss-name */
  {"offset", 0, 8190},
  {NULL, 0, 0}, /* -O options */
  {NULL, 0, 0}, /* rtr-addr */
  {NULL, 1, 255}, /* squeries */
  {NULL, 0, 0}, /* wait-probe-hop */
  {"stream", 0, 20},
};

extern scamper_addrcache_t *addrcache;

const char *scamper_do_trace_usage(void)
{
  return
    "trace [-MQT] [-c confidence] [-d dport] [-f firsthop]\n"
    "      [-g gaplimit] [-G gapaction] [-H wait-probe-hop] [-l loops]\n"
    "      [-m maxttl] [-N squeries] [-o offset] [-O options] [-p payload]\n"
    "      [-P method] [-q attempts] [-r rtraddr] [-s sport] [-S srcaddr]\n"
    "      [-t tos] [-U userid] [-w wait-timeout] [-W wait-probe]\n"
    "      [-y stream] [-z gss-entry] [-Z lss-name]";
}

static int trace_arg_param_validate(int optid, char *param, long long *out,
				    char *errbuf, size_t errlen)
{
  struct timeval tv;
  long tmp = 0;
  int i;

#ifndef NDEBUG
  errbuf[0] = '\0';
#endif

  switch(optid)
    {
    case TRACE_OPT_DPORT:
    case TRACE_OPT_FIRSTHOP:
    case TRACE_OPT_GAPLIMIT:
    case TRACE_OPT_GAPACTION:
    case TRACE_OPT_LOOPS:
    case TRACE_OPT_OFFSET:
    case TRACE_OPT_HOPLIMIT:
    case TRACE_OPT_ATTEMPTS:
    case TRACE_OPT_SPORT:
    case TRACE_OPT_SQUERIES:
    case TRACE_OPT_TOS:
    case TRACE_OPT_USERID:
    case TRACE_OPT_STREAM:
      if(string_tolong(param, &tmp) != 0 ||
	 tmp < limits[optid].min || tmp > limits[optid].max)
	{
	  snprintf(errbuf, errlen, "%s must be within %lld - %lld",
		   limits[optid].name, limits[optid].min, limits[optid].max);
	  goto err;
	}
      break;

    case TRACE_OPT_OPTION:
      if(strcasecmp(param, "const-payload") == 0)
	tmp = SCAMPER_TRACE_FLAG_CONSTPAYLOAD;
      else if(strcasecmp(param, "dl") == 0)
	tmp = SCAMPER_TRACE_FLAG_DL;
      else if(strcasecmp(param, "dtree-noback") == 0)
	tmp = SCAMPER_TRACE_DTREE_FLAG_NOBACK;
      else if(strcasecmp(param, "ptr") == 0)
	{
#ifndef DISABLE_SCAMPER_HOST
	  tmp = SCAMPER_TRACE_FLAG_PTR;
#else
	  snprintf(errbuf, errlen, "scamper not built with host support");
	  goto err;
#endif
	}
      else if(strcasecmp(param, "raw") == 0)
	tmp = SCAMPER_TRACE_FLAG_RAW;
      else
	{
	  snprintf(errbuf, errlen, "unknown option");
	  goto err;
	}
      break;

    case TRACE_OPT_PAYLOAD:
      if((i = string_ishex(param)) == 0)
	{
	  snprintf(errbuf, errlen, "payload must be specified in hex");
	  goto err;
	}
      if((i % 2) != 0)
	{
	  snprintf(errbuf, errlen, "expected even number of hex characters");
	  goto err;
	}
      tmp = i;
      break;

    case TRACE_OPT_METHOD:
      if(strcasecmp(param, "UDP") == 0)
	tmp = SCAMPER_TRACE_TYPE_UDP;
      else if(strcasecmp(param, "TCP") == 0)
	tmp = SCAMPER_TRACE_TYPE_TCP;
      else if(strcasecmp(param, "ICMP") == 0)
	tmp = SCAMPER_TRACE_TYPE_ICMP_ECHO;
      else if(strcasecmp(param, "ICMP-paris") == 0)
	tmp = SCAMPER_TRACE_TYPE_ICMP_ECHO_PARIS;
      else if(strcasecmp(param, "UDP-paris") == 0)
	tmp = SCAMPER_TRACE_TYPE_UDP_PARIS;
      else if(strcasecmp(param, "TCP-ack") == 0)
	tmp = SCAMPER_TRACE_TYPE_TCP_ACK;
      else
	{
	  snprintf(errbuf, errlen, "invalid trace method");
	  goto err;
	}
      break;

    case TRACE_OPT_WAITTIMEOUT:
      if(timeval_fromstr(&tv, param, 1000000) != 0)
	{
	  snprintf(errbuf, errlen, "malformed timeout");
	  goto err;
	}
      if(tv.tv_usec != 0)
	{
	  snprintf(errbuf, errlen, "timeout cannot have fractions of second");
	  goto err;
	}
      if(timeval_cmp_lt(&tv, 1, 0) || timeval_cmp_gt(&tv, 10, 0))
	{
	  snprintf(errbuf, errlen, "timeout must be within 1s - 10s");
	  goto err;
	}
      tmp = (tv.tv_sec * 1000000) + tv.tv_usec;
      break;

    case TRACE_OPT_WAITPROBE:
      if(timeval_fromstr(&tv, param, 10000) != 0)
	{
	  snprintf(errbuf, errlen, "malformed inter-probe delay");
	  goto err;
	}
      if((tv.tv_usec % 10000) != 0)
	{
	  snprintf(errbuf, errlen, "inter-probe granularity limited to 10ms");
	  goto err;
	}
      if(timeval_cmp_gt(&tv, 2, 0))
	{
	  snprintf(errbuf, errlen, "inter-probe delay cannot be > 2s");
	  goto err;
	}
      tmp = (tv.tv_sec * 1000000) + tv.tv_usec;
      break;

    case TRACE_OPT_WAITPROBE_HOP:
      if(timeval_fromstr(&tv, param, 1000000) != 0)
	{
	  snprintf(errbuf, errlen, "malformed wait-probe-hop delay");
	  goto err;
	}
      if(timeval_cmp_gt(&tv, 2, 0))
	{
	  snprintf(errbuf, errlen, "wait-probe-hop delay cannot be > 2s");
	  goto err;
	}
      tmp = (tv.tv_sec * 1000000) + tv.tv_usec;
      break;

    case TRACE_OPT_CONFIDENCE:
      if(string_tolong(param, &tmp) != 0 || (tmp != 95 && tmp != 99))
	{
	  snprintf(errbuf, errlen, "confidence must be 95 or 99");
	  goto err;
	}
      break;

    case TRACE_OPT_SRCADDR:
    case TRACE_OPT_GSSENTRY:
    case TRACE_OPT_LSSNAME:
    case TRACE_OPT_RTRADDR:
      /* these parameters are validated at execution time */
      break;

    case TRACE_OPT_PMTUD:
    case TRACE_OPT_ALLATTEMPTS:
    case TRACE_OPT_TTLDST:
      /* these options don't have parameters */
      break;

    default:
      goto err;
    }

  /* valid parameter */
  if(out != NULL)
    *out = (long long)tmp;
  return 0;

 err:
  assert(errbuf[0] != '\0');
  return -1;
}

int scamper_do_trace_arg_validate(int argc, char *argv[], int *stop,
				  char *errbuf, size_t errlen)
{
  return scamper_options_validate(opts, opts_cnt, argc, argv, stop,
				  errbuf, errlen, trace_arg_param_validate);
}

static int trace_gss_add(scamper_trace_dtree_t *dtree, scamper_addr_t *addr)
{
  dtree->gss[dtree->gssc++] = scamper_addr_use(addr);
  return 0;
}

/*
 * scamper_do_trace_alloc
 *
 * given a string representing a traceroute task, parse the parameters and
 * assemble a trace.  return the trace structure so that it is all ready to
 * go.
 */
void *scamper_do_trace_alloc(char *str, char *errbuf, size_t errlen)
{
  /* default values of various trace parameters */
#ifndef _WIN32 /* use ICMP echo paris traceroute on windows by default */
  uint8_t  type        = SCAMPER_TRACE_TYPE_UDP_PARIS;
#else
  uint8_t  type        = SCAMPER_TRACE_TYPE_ICMP_ECHO_PARIS;
#endif
  uint32_t flags       = 0;
  uint8_t  attempts    = 2;
  uint8_t  firsthop    = 1;
  uint8_t  gaplimit    = 5;
  uint8_t  gapaction   = SCAMPER_TRACE_GAPACTION_STOP;
  uint8_t  hoplimit    = 0;
  uint8_t  squeries    = 1;
  uint8_t  tos         = 0;
  uint8_t  loops       = 1;
  uint8_t  confidence  = 0;
  uint8_t  dtree_flags = 0;
  uint8_t  stream      = 0;
  int      sport       = -1;
  uint16_t dport       = (32768+666+1);
  uint16_t offset      = 0;
  uint8_t *payload     = NULL;
  uint16_t payload_len = 0;
  uint32_t userid      = 0;
  char    *lss         = NULL;
  slist_t *gss         = NULL;
  struct timeval wait_timeout, wait_probe, wait_probe_hop;
  scamper_option_out_t *opts_out = NULL, *opt;
  scamper_trace_t *trace = NULL;
  splaytree_t *gss_tree = NULL;
  scamper_addr_t *sa = NULL;
  char *addr;
  long long i, tmp = 0;
  char *src = NULL, *rtr = NULL;
  int af, x;
  uint32_t optids = 0;
  char buf[256];

#ifndef NDEBUG
  errbuf[0] = '\0';
#endif

  /* try and parse the string passed in */
  if(scamper_options_parse(str, opts, opts_cnt, &opts_out, &addr) != 0)
    {
      snprintf(errbuf, errlen, "could not parse trace command");
      goto err;
    }

  /* if there is no IP address after the options string, then stop now */
  if(addr == NULL)
    {
      snprintf(errbuf, errlen, "expected address to trace");
      goto err;
    }

  /* parse the options, do preliminary sanity checks */
  for(opt = opts_out; opt != NULL; opt = opt->next)
    {
      if(opt->type != SCAMPER_OPTION_TYPE_NULL &&
	 trace_arg_param_validate(opt->id, opt->str, &tmp,
				  buf, sizeof(buf)) != 0)
	{
	  snprintf(errbuf, errlen, "-%c failed: %s",
		   scamper_options_id2c(opts, opts_cnt, opt->id), buf);
	  goto err;
	}

      /* only allow -O and -z duplicates: prevents payload memory leak */
      if((optids & (0x1 << opt->id)) != 0 &&
	 opt->id != TRACE_OPT_OPTION && opt->id != TRACE_OPT_GSSENTRY)
	{
	  snprintf(errbuf, errlen, "repeated option -%c",
		   scamper_options_id2c(opts, opts_cnt, opt->id));
	  goto err;
	}
      optids |= (0x1 << opt->id);

      switch(opt->id)
	{
	case TRACE_OPT_DPORT:
	  dport = (uint16_t)tmp;
	  break;

	case TRACE_OPT_FIRSTHOP:
	  firsthop = (uint8_t)tmp;
	  break;

	case TRACE_OPT_GAPLIMIT:
	  gaplimit = (uint8_t)tmp;
	  break;

	case TRACE_OPT_GAPACTION:
	  gapaction = (uint8_t)tmp;
	  break;

	case TRACE_OPT_LOOPS:
	  loops = (uint8_t)tmp;
	  break;

	case TRACE_OPT_HOPLIMIT:
	  hoplimit = (uint8_t)tmp;
	  break;

	case TRACE_OPT_OFFSET:
	  offset = (uint16_t)tmp;
	  break;

	case TRACE_OPT_OPTION:
	  if(strcasecmp(opt->str, "dtree-noback") == 0)
	    dtree_flags |= (uint8_t)tmp;
	  else
	    flags |= (uint32_t)tmp;
	  break;

	case TRACE_OPT_PAYLOAD:
	  assert(payload == NULL); /* silence clang static analysis */
	  if((payload = malloc_zero(tmp/2)) == NULL)
	    {
	      snprintf(errbuf, errlen, "could not malloc payload");
	      goto err;
	    }
	  payload_len = 0;
	  for(i=0; i<tmp; i+=2)
	    payload[payload_len++] = hex2byte(opt->str[i], opt->str[i+1]);
	  break;

	case TRACE_OPT_PMTUD:
	  flags |= SCAMPER_TRACE_FLAG_PMTUD;
	  break;

	case TRACE_OPT_METHOD:
	  type = (uint8_t)tmp;
	  break;

	case TRACE_OPT_ATTEMPTS:
	  attempts = (uint8_t)tmp;
	  break;

	case TRACE_OPT_ALLATTEMPTS:
	  flags |= SCAMPER_TRACE_FLAG_ALLATTEMPTS;
	  break;

	case TRACE_OPT_SPORT:
	  sport = (int)tmp;
	  break;

	case TRACE_OPT_SQUERIES:
	  squeries = (uint8_t)tmp;
	  break;

	case TRACE_OPT_TOS:
	  tos = (uint8_t)tmp;
	  break;

	case TRACE_OPT_TTLDST:
	  flags |= SCAMPER_TRACE_FLAG_IGNORETTLDST;
	  break;

	case TRACE_OPT_WAITTIMEOUT:
	  wait_timeout.tv_sec  = tmp / 1000000;
	  wait_timeout.tv_usec = tmp % 1000000;
	  break;

	case TRACE_OPT_RTRADDR:
	  rtr = opt->str;
	  break;

	case TRACE_OPT_SRCADDR:
	  src = opt->str;
	  break;

	case TRACE_OPT_CONFIDENCE:
	  confidence = (uint8_t)tmp;
	  break;

	case TRACE_OPT_USERID:
	  userid = (uint32_t)tmp;
	  break;

	case TRACE_OPT_WAITPROBE:
	  wait_probe.tv_sec  = tmp / 1000000;
	  wait_probe.tv_usec = tmp % 1000000;
	  break;

	case TRACE_OPT_WAITPROBE_HOP:
	  wait_probe_hop.tv_sec  = tmp / 1000000;
	  wait_probe_hop.tv_usec = tmp % 1000000;
	  break;

	case TRACE_OPT_STREAM:
	  stream = (uint8_t)tmp;
	  break;

	case TRACE_OPT_LSSNAME:
	  lss = opt->str;
	  break;

	case TRACE_OPT_GSSENTRY:
	  if((gss == NULL && (gss = slist_alloc()) == NULL) ||
	     slist_tail_push(gss, opt->str) == NULL)
	    {
	      snprintf(errbuf, errlen, "could not add gss entry");
	      goto err;
	    }
	  break;
	}
    }
  scamper_options_free(opts_out); opts_out = NULL;

  if((optids & (0x1 << TRACE_OPT_WAITPROBE)) == 0)
    {
      wait_probe.tv_sec = 0;
      wait_probe.tv_usec = 0;
    }

  if((optids & (0x1 << TRACE_OPT_WAITPROBE_HOP)) == 0)
    {
      wait_probe_hop.tv_sec = 0;
      wait_probe_hop.tv_usec = 0;
    }

  if((optids & (0x1 << TRACE_OPT_WAITTIMEOUT)) == 0)
    {
      wait_timeout.tv_sec = 5;
      wait_timeout.tv_usec = 0;
    }

  /* sanity check that we don't begin beyond our probe hoplimit */
  if(firsthop > hoplimit && hoplimit != 0)
    {
      snprintf(errbuf, errlen, "firsthop cannot be beyond hoplimit");
      goto err;
    }

  /* do not allow more outstanding probes than gaplimit allows */
  if(squeries > gaplimit)
    {
      snprintf(errbuf, errlen, "squeries cannot be greater than gaplimit");
      goto err;
    }

  /* can't really do pmtud properly without all of the path */
  if((flags & SCAMPER_TRACE_FLAG_PMTUD) != 0)
    {
      if(firsthop > 1 || gss != NULL || lss != NULL)
	{
	  snprintf(errbuf, errlen, "cannot do pmtud without all of path");
	  goto err;
	}
      if(type != SCAMPER_TRACE_TYPE_UDP &&
	 type != SCAMPER_TRACE_TYPE_UDP_PARIS &&
	 type != SCAMPER_TRACE_TYPE_TCP_ACK)
	{
	  snprintf(errbuf, errlen, "cannot do pmtud with this probe method");
	  goto err;
	}
    }

  /* cannot specify both a confidence value and tell it to send all attempts */
  if(confidence != 0 && (flags & SCAMPER_TRACE_FLAG_ALLATTEMPTS))
    {
      snprintf(errbuf, errlen, "cannot set both all-attempts and confidence");
      goto err;
    }

  if(sport == -1)
    sport = scamper_sport_default();

  if((trace = scamper_trace_alloc()) == NULL)
    {
      snprintf(errbuf, errlen, "could not alloc trace");
      goto err;
    }
  if((trace->dst= scamper_addrcache_resolve(addrcache,AF_UNSPEC,addr)) == NULL)
    {
      snprintf(errbuf, errlen, "invalid destination address");
      goto err;
    }

  trace->type        = type;
  trace->flags       = flags;
  trace->attempts    = attempts;
  trace->hoplimit    = hoplimit;
  trace->squeries    = squeries;
  trace->gaplimit    = gaplimit;
  trace->gapaction   = gapaction;
  trace->firsthop    = firsthop;
  trace->tos         = tos;
  trace->loops       = loops;
  trace->sport       = sport;
  trace->dport       = dport;
  trace->payload     = payload; payload = NULL;
  trace->payload_len = payload_len;
  trace->confidence  = confidence;
  trace->offset      = offset;
  trace->userid      = userid;
  trace->stream      = stream;

  timeval_cpy(&trace->wait_timeout, &wait_timeout);
  timeval_cpy(&trace->wait_probe, &wait_probe);
  timeval_cpy(&trace->wait_probe_hop, &wait_probe_hop);

  /* to start with, we are this far into the path */
  trace->hop_count = firsthop - 1;

  /* don't allow tcptraceroute to have a payload */
  if(SCAMPER_TRACE_TYPE_IS_TCP(trace) && trace->payload_len > 0)
    {
      snprintf(errbuf, errlen, "cannot include a payload with TCP traceroute");
      goto err;
    }

  /* don't allow tcptraceroute to use squeries > 1 because packet matching */
  if(SCAMPER_TRACE_TYPE_IS_TCP(trace) && trace->squeries > 1)
    {
      snprintf(errbuf, errlen, "cannot send parallel probes with TCP methods");
      goto err;
    }

  if((trace->flags & SCAMPER_TRACE_FLAG_RAW) != 0 &&
     (SCAMPER_ADDR_TYPE_IS_IPV4(trace->dst) == 0 ||
      SCAMPER_TRACE_TYPE_IS_TCP(trace) == 0))
    {
      snprintf(errbuf, errlen, "-O raw only works for IPv4 TCP methods");
      goto err;
    }

  /* only allow fragment traceroute with IPv6 for now */
  if(trace->offset != 0 && SCAMPER_ADDR_TYPE_IS_IPV6(trace->dst) == 0)
    {
      snprintf(errbuf, errlen, "can only do fragment traceroute with IPv6");
      goto err;
    }

  switch(trace->dst->type)
    {
    case SCAMPER_ADDR_TYPE_IPV4:
      if(SCAMPER_TRACE_TYPE_IS_TCP(trace))
	trace->probe_size = 40;
      else if(trace->payload_len == 0)
	trace->probe_size = 44;
      else
	trace->probe_size = 20 + 8 + trace->payload_len;
      af = AF_INET;
      break;

    case SCAMPER_ADDR_TYPE_IPV6:
      if(trace->offset != 0)
	trace->probe_size = 40 + 8 + 4 + trace->payload_len;
      else if(trace->payload_len == 0 || SCAMPER_TRACE_TYPE_IS_TCP(trace))
	trace->probe_size = 60;
      else
	trace->probe_size = 40 + 8 + trace->payload_len;
      af = AF_INET6;
      break;

    default:
      snprintf(errbuf, errlen, "invalid destination address type");
      goto err;
    }

  if(src != NULL &&
     (trace->src = scamper_addrcache_resolve(addrcache, af, src)) == NULL)
    {
      snprintf(errbuf, errlen, "invalid source address");
      goto err;
    }

  if(rtr != NULL &&
     (trace->rtr = scamper_addrcache_resolve(addrcache, af, rtr)) == NULL)
    {
      snprintf(errbuf, errlen, "invalid router address");
      goto err;
    }

  /*
   * if icmp paris traceroute is being used, say that the csum used can be
   * found in the trace->dport value.
   */
  if(trace->type == SCAMPER_TRACE_TYPE_ICMP_ECHO_PARIS)
    {
      trace->flags |= SCAMPER_TRACE_FLAG_ICMPCSUMDP;
      if((optids & (0x1 << TRACE_OPT_DPORT)) == 0)
	trace->dport = scamper_sport_default();
    }

  /* handle doubletree */
  if(gss != NULL || lss != NULL)
    {
      if((trace->dtree = scamper_trace_dtree_alloc()) == NULL)
	{
	  snprintf(errbuf, errlen, "cannot alloc dtree");
	  goto err;
	}
      trace->flags |= SCAMPER_TRACE_FLAG_DOUBLETREE;
      trace->dtree->firsthop = trace->firsthop;
      trace->dtree->flags = dtree_flags;

      /* the local stop set name, if we're using a local stop set */
      if(lss != NULL && scamper_trace_dtree_lss_set(trace->dtree, lss) != 0)
	{
	  snprintf(errbuf, errlen, "cannot set dtree lss");
	  goto err;
	}

      /* add the nodes to the global stop set for this trace */
      if(gss != NULL)
	{
	  gss_tree = splaytree_alloc((splaytree_cmp_t)scamper_addr_cmp);
	  if(gss_tree == NULL)
	    {
	      snprintf(errbuf, errlen, "cannot alloc gss");
	      goto err;
	    }
	  while((addr = slist_head_pop(gss)) != NULL)
	    {
	      if((sa = scamper_addrcache_resolve(addrcache,af,addr)) == NULL)
		{
		  snprintf(errbuf, errlen, "cannot resolve gss");
		  goto err;
		}
	      if(splaytree_find(gss_tree, sa) != NULL ||
		 splaytree_insert(gss_tree, sa) == NULL)
		{
		  snprintf(errbuf, errlen, "cannot store gss entry");
		  goto err;
		}
	      sa = NULL;
	    }
	  slist_free(gss);
	  gss = NULL;

	  if((x = splaytree_count(gss_tree)) >= 65535 ||
	     scamper_trace_dtree_gss_alloc(trace->dtree, x) != 0)
	    {
	      snprintf(errbuf, errlen, "gss limited to 65535 entries");
	      goto err;
	    }
	  splaytree_inorder(gss_tree, (splaytree_inorder_t)trace_gss_add,
			    trace->dtree);
	  splaytree_free(gss_tree, (splaytree_free_t)scamper_addr_free);
	  gss_tree = NULL;
	  scamper_trace_dtree_gss_sort(trace->dtree);
	}
    }

  return trace;

 err:
  assert(errbuf[0] != '\0');
  if(sa != NULL) scamper_addr_free(sa);
  if(payload != NULL) free(payload);
  if(gss != NULL) slist_free(gss);
  if(gss_tree != NULL)
    splaytree_free(gss_tree, (splaytree_free_t)scamper_addr_free);
  if(trace != NULL) scamper_trace_free(trace);
  if(opts_out != NULL) scamper_options_free(opts_out);
  return NULL;
}
<|MERGE_RESOLUTION|>--- conflicted
+++ resolved
@@ -1,11 +1,7 @@
 /*
  * scamper_trace_cmd.c
  *
-<<<<<<< HEAD
- * $Id: scamper_trace_cmd.c,v 1.26 2025/04/29 01:07:12 mjl Exp $
-=======
  * $Id: scamper_trace_cmd.c,v 1.27 2025/05/29 07:54:07 mjl Exp $
->>>>>>> 70510422
  *
  * Copyright (C) 2003-2006 Matthew Luckie
  * Copyright (C) 2006-2011 The University of Waikato
