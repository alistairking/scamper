/*
 * scamper_do_trace.c
 *
<<<<<<< HEAD
 * $Id: scamper_trace_do.c,v 1.414 2025/05/03 01:40:35 mjl Exp $
=======
 * $Id: scamper_trace_do.c,v 1.418 2025/05/29 10:47:40 mjl Exp $
>>>>>>> 70510422
 *
 * Copyright (C) 2003-2006 Matthew Luckie
 * Copyright (C) 2006-2011 The University of Waikato
 * Copyright (C) 2008      Alistair King
 * Copyright (C) 2012-2015 The Regents of the University of California
 * Copyright (C) 2015      The University of Waikato
 * Copyright (C) 2019-2025 Matthew Luckie
 * Copyright (C) 2024      The Regents of the University of California
 *
 * Authors: Matthew Luckie
 *          Doubletree implementation by Alistair King
 *
 * This program is free software; you can redistribute it and/or modify
 * it under the terms of the GNU General Public License as published by
 * the Free Software Foundation, version 2.
 *
 * This program is distributed in the hope that it will be useful,
 * but WITHOUT ANY WARRANTY; without even the implied warranty of
 * MERCHANTABILITY or FITNESS FOR A PARTICULAR PURPOSE.  See the
 * GNU General Public License for more details.
 *
 * You should have received a copy of the GNU General Public License
 * along with this program; if not, write to the Free Software
 * Foundation, Inc., 59 Temple Place, Suite 330, Boston, MA  02111-1307  USA
 *
 */

#ifdef HAVE_CONFIG_H
#include "config.h"
#endif
#include "internal.h"

#include "scamper.h"
#include "scamper_config.h"
#include "scamper_debug.h"
#include "scamper_addr.h"
#include "scamper_addr_int.h"
#include "scamper_list.h"
#include "scamper_icmpext.h"
#include "scamper_icmpext_int.h"
#include "scamper_trace.h"
#include "scamper_trace_int.h"
#include "scamper_task.h"
#include "scamper_queue.h"
#include "scamper_icmp_resp.h"
#include "scamper_dl.h"
#include "scamper_fds.h"
#include "scamper_dlhdr.h"
#include "scamper_probe.h"
#include "scamper_rtsock.h"
#include "scamper_getsrc.h"
#include "scamper_file.h"
#include "scamper_trace_do.h"
#include "scamper_addr2mac.h"
#include "scamper_icmp4.h"
#include "scamper_icmp6.h"
#include "scamper_tcp4.h"
#include "scamper_udp4.h"
#include "scamper_udp6.h"
#include "scamper_if.h"
#include "scamper_osinfo.h"
#ifndef DISABLE_SCAMPER_HOST
#include "host/scamper_host_do.h"
#endif
#include "mjl_splaytree.h"
#include "mjl_list.h"
#include "mjl_heap.h"
#include "utils.h"

/*
 * pmtud_L2_state
 *
 * this struct records state when inferring the MTU of the underlying media.
 *
 * when scamper has to discover the MTU of the link itself, it uses the L2
 * table above to choose a suitable initial guess.  it records the index
 * into the L2 table into L2_idx.
 */
typedef struct pmtud_L2_state
{
  int                    idx;   /* index into the L2 table */
  int                    lower; /* lower bounds of the L2 search space */
  int                    upper; /* upper bounds of the L2 search space */
  int                    in;    /* probe size to not get a suitable response */
  int                    out;   /* size of probe to infer underlying MTU */
  scamper_trace_reply_t *hop;   /* the last probe to obtain a response */
} pmtud_L2_state_t;

/*
 * pmtud_TTL_state
 *
 * this struct records state when inferring the TTL range of hops that
 * are responsible for not sending a fragmentation required message where
 * one is required.
 */
typedef struct pmtud_TTL_state
{
  int                    lower; /* lower bounds of the TTL search space */
  int                    upper; /* upper bounds of the TTL search space */
  scamper_trace_reply_t *hop;   /* the last TTL probe to obtain a response */
} pmtud_TTL_state_t;

/*
 * pmtud_L2
 *
 * this struct associates a known MTU with an index into an array.
 */
typedef struct pmtud_L2
{
  int   idx;            /* index into the L2 array where this node resides */
  int   mtu;            /* the MTU of the link */
} pmtud_L2_t;

typedef struct trace_lss
{
  char             *name;
  splaytree_t      *tree;
  splaytree_node_t *node;
} trace_lss_t;

/*
 * trace_probe
 *
 * this struct keeps state of each probe sent with the trace
 */
typedef struct trace_probe
{
  scamper_trace_probe_t *probe; /* data recorded in trace object */
  struct timeval  dl_rx;  /* datalink rx timestamp for first reply */
  uint8_t         mode;   /* the mode scamper was in when probe was sent */
  uint8_t         flags;  /* the probe's flags */
  uint16_t        id;     /* the probe's ID value */
} trace_probe_t;

#ifndef DISABLE_SCAMPER_HOST
typedef struct trace_host
{
  scamper_addr_t          *addr;   /* address to look up */
  char                    *name;   /* name, if known */
  scamper_host_do_t       *hostdo; /* hostdo structure while waiting */
  slist_t                 *hops;   /* list of hops that want the answer */
} trace_host_t;
#endif

#define TRACE_PROBE_FLAG_STORED  0x01
#define TRACE_PROBE_FLAG_DL_RX   0x02
#define TRACE_PROBE_FLAG_TIMEOUT 0x04
#define TRACE_ALLOC_HOPS         16

/*
 * trace_pmtud_state
 *
 * these fields are used in Path MTU discovery
 */
typedef struct trace_pmtud_state
{
  pmtud_L2_state_t           *L2;           /* state kept for L2 MTU search */
  pmtud_TTL_state_t          *TTL;          /* state kept for TTL search */
  scamper_trace_reply_t      *last_fragmsg; /* last fragmentation msg stored */
  scamper_trace_pmtud_note_t *note;         /* note to fill out */
} trace_pmtud_state_t;

/*
 * trace_dtree_state
 *
 * these fields are used for doubletree, when there's a local stop set
 * involved.
 * the lss contains the list of addresses visited when probing backwards.
 * this is a subset of the global lss.
 * it is used to probe backwards through a loop, where otherwise probing
 * would be halted by the first address in the loop being added to the lss
 * the first time it is seen.
 */
typedef struct trace_dtree_state
{
  scamper_addr_t     **lss;
  size_t               lssc;
  trace_lss_t         *lsst;
} trace_dtree_state_t;

/*
 * trace_conf_state
 *
 * these fields are used when probing to enumerate all interfaces at a hop
 */
typedef struct trace_conf_state
{
  scamper_addr_t     **interfaces;    /* ifaces found so far at this ttl */
  size_t               interfacec;    /* count of interfaces */
  uint8_t              confidence;    /* index into k[] */
  uint8_t              n;             /* index into k[] */
} trace_conf_state_t;

/*
 * trace_para_state
 *
 * these fields are used when probing hops in parallel
 */
typedef struct trace_para_state
{
  dlist_t             *window;        /* current window of probes */
  slist_t             *probeq;        /* probes to retry */
  heap_t              *hopwait;       /* hops waiting to be re-probed */
  uint8_t              max_ttl;       /* max TTL that got a response */
  uint8_t              floor;         /* lower bound of parallel window */
} trace_para_state_t;

/*
 * trace_hop_state
 *
 * this structure is kept per-hop when squeries > 1
 */
typedef struct trace_hop_state
{
  struct timeval           last_tx;
  uint8_t                  ttl;
  uint8_t                  attempt;
  uint16_t                 id;
} trace_hop_state_t;

/*
 * trace_state
 *
 * this is a fairly large struct that keeps state for the traceroute
 * process.  it also deals with state in the PMTUD phase, if used.
 */
typedef struct trace_state
{
  uint8_t              mode;          /* current trace mode scamper is in */
  uint8_t              attempt;       /* attempt number at the current probe */
  uint8_t              loopc;         /* count of loops so far */
  uint8_t              flags;         /* flags for keeping state */
  uint16_t             ttl;           /* ttl to set in the probe packet */
  uint16_t             alloc_hops;    /* number of trace->hops allocated */
  uint16_t             payload_size;  /* how much payload to include */
  uint16_t             header_size;   /* size of headers */
  struct timeval       last_tx;       /* when the last probe was */

#ifndef DISABLE_SCAMPER_HOST
  splaytree_t         *ths;           /* tree for host lookups */
#endif

#ifndef _WIN32 /* windows does not have a routing socket */
  scamper_fd_t        *rtsock;        /* fd to query route socket with */
#endif

  scamper_fd_t        *icmp;          /* fd to listen to icmp packets with */
  scamper_fd_t        *probe;         /* fd to probe with */
  scamper_fd_t        *dl;            /* struct to use with datalink access */
  scamper_fd_t        *raw;           /* raw socket for tcp/udp probes */

  scamper_dlhdr_t     *dlhdr;         /* header to use with datalink */
  scamper_route_t     *route;         /* looking up a route */

  trace_probe_t      **probes;        /* probes sent so far */
  uint16_t             id_next;       /* next id to use in probes */
  uint16_t             id_max;        /* maximum id available */

  trace_pmtud_state_t *pmtud;         /* pmtud probing state */
  trace_dtree_state_t *dtree;         /* doubletree probing state */
  trace_conf_state_t  *conf;          /* confidence probing state */
  trace_para_state_t  *para;          /* parallel probing state */
} trace_state_t;

#define TRACE_STATE_FLAG_ICMP_ID 0x01

static const uint8_t MODE_RTSOCK           = 0;
static const uint8_t MODE_DLHDR            = 1;
static const uint8_t MODE_TRACE            = 2;
static const uint8_t MODE_LASTDITCH        = 3;
static const uint8_t MODE_PMTUD_DEFAULT    = 4;
static const uint8_t MODE_PMTUD_SILENT_L2  = 5;
static const uint8_t MODE_PMTUD_SILENT_TTL = 6;
static const uint8_t MODE_PMTUD_BADSUGG    = 7;
static const uint8_t MODE_DTREE_FIRST      = 8;
static const uint8_t MODE_DTREE_FWD        = 9;
static const uint8_t MODE_DTREE_BACK       = 10;
static const uint8_t MODE_PARALLEL         = 11;
static const uint8_t MODE_PARALLEL_FINISH  = 12;

#define MODE_MIN             MODE_TRACE
#define MODE_MAX             MODE_PARALLEL_FINISH

#define MODE_IS_TRACE(mode) ((mode) == MODE_TRACE)

#define MODE_IS_LASTDITCH(mode) ((mode) == MODE_LASTDITCH)

#define MODE_IS_PMTUD(mode) ((mode) == MODE_PMTUD_DEFAULT ||	\
			     (mode) == MODE_PMTUD_SILENT_L2 ||	\
			     (mode) == MODE_PMTUD_SILENT_TTL ||	\
			     (mode) == MODE_PMTUD_BADSUGG)

#define MODE_IS_DTREE(mode) ((mode) == MODE_DTREE_FIRST ||	\
			     (mode) == MODE_DTREE_FWD ||	\
			     (mode) == MODE_DTREE_BACK)

#define MODE_IS_PARALLEL(mode) ((mode) == MODE_PARALLEL ||	\
				(mode) == MODE_PARALLEL_FINISH)

/* the callback functions registered with the trace task */
static scamper_task_funcs_t trace_funcs;

/* address cache used to avoid reallocating the same address multiple times */
extern scamper_addrcache_t *addrcache;

/* temporary tx buffer shared amongst measurements */
extern uint8_t *txbuf;
extern size_t   txbuf_len;

/* running scamper configuration */
extern scamper_config_t *config;

/* local stop sets */
static splaytree_t *lsses = NULL;

/*
 * these MTUs were largely taken from the NetBSD version of traceroute, and
 * are used to choose a packet size to probe with in the absence of a
 * Fragmentation Needed message.
 *
 * they have been annotated with their corresponding Layer 2 type, largely
 * taken from RFC 1191
 */
static const pmtud_L2_t L2[] =
{
  { 0,    68}, /* Official RFC 791 minimum MTU */
  { 1,   296}, /* Point-to-Point links, (low delay) */
  { 2,   508},
  { 3,   512}, /* NetBIOS */
  { 4,   544}, /* DEC IP Portal */
  { 5,   552},
  { 6,   576}, /* X25 MTU, IPv4 Minimum MTU */
  { 7,  1006}, /* SLIP */
  { 8,  1280}, /* IPv6 Minimum MTU */
  { 9,  1454}, /* an optimally sized PPPoE frame in DSL */
  {10,  1480}, /* Ethernet MTU with tunnel over IPv4 */
  {11,  1492}, /* IEEE 802.3 */
  {12,  1500}, /* Ethernet MTU */
  {13,  1514}, /* Ethernet Max MTU */
  {14,  1536}, /* Exp. Ethernet Nets */
  {15,  2002}, /* IEEE 802.5, Recommended MTU */
  {16,  2048}, /* Wideband Network */
  {17,  4352}, /* FDDI */
  {18,  4464}, /* IEEE 802.5, Maximum MTU */
  {19,  4470}, /* ATM / T3 / SONET SDH */
  {20,  8166}, /* IEEE 802.4 */
  {21,  9000}, /* Broadcom GigE MTU */
  {22,  9192}, /* OC-192 and other really fast media */
  {23, 16110}, /* Intel Pro 1000 MTU */
  {24, 17914}, /* 16Mb IBM Token Ring */
  {25, 65535}  /* The IPv[46] Maximum MTU */
};

static const pmtud_L2_t *L2_1454 = &L2[9];
static const pmtud_L2_t *L2_1500 = &L2[12];
static const int         L2_cnt  = sizeof(L2) / sizeof(pmtud_L2_t);

static void trace_next_mode(scamper_task_t *task, const struct timeval *now);

static scamper_trace_t *trace_getdata(const scamper_task_t *task)
{
  return scamper_task_getdata(task);
}

static trace_state_t *trace_getstate(const scamper_task_t *task)
{
  return scamper_task_getstate(task);
}

static int k(trace_conf_state_t *conf)
{
  /*
   * number of probes (k) to send to rule out a load-balancer having n hops;
   * 95% confidence level first from 823-augustin-e2emon.pdf, then extended
   * with gmp-based code.
   * 99% confidence derived with gmp-based code.
   */
  static const int k[][2] = {
    {   0,   0 },
    {   0,   0 },
    {   6,   8 }, /* n=2  : +6, +8 */
    {  11,  15 }, /* n=3  : +5, +7 */
    {  16,  21 }, /* n=4  : +5, +6 */
    {  21,  28 }, /* n=5  : +5, +7 */
    {  27,  36 }, /* n=6  : +6, +8 */
    {  33,  43 }, /* n=7  : +6, +7 */
    {  38,  51 }, /* n=8  : +5, +8 */
    {  44,  58 }, /* n=9  : +6, +7 */
    {  51,  66 }, /* n=10 : +7, +8 */
    {  57,  74 }, /* n=11 : +6, +8 */
    {  63,  82 }, /* n=12 : +6, +8 */
    {  70,  90 }, /* n=13 : +7, +8 */
    {  76,  98 }, /* n=14 : +6, +8 */
    {  83, 106 }, /* n=15 : +7, +8 */
    {  90, 115 }, /* n=16 : +7, +9 */
    {  96, 123 }, /* n=17 : +6, +8 */
    { 103, 132 }, /* n=18 : +7, +9 */
    { 110, 140 }, /* n=19 : +7, +8 */
    { 117, 149 }, /* n=20 : +7, +9 */
    { 124, 157 }, /* n=21 */
    { 131, 166 }, /* n=22 */
    { 138, 175 }, /* n=23 */
    { 145, 183 }, /* n=24 */
    { 152, 192 }, /* n=25 */
  };

#define TRACE_CONFIDENCE_MAX_N 25

  assert(conf->confidence < 2);
  assert(conf->n >= 2);
  assert(conf->n <= TRACE_CONFIDENCE_MAX_N);
  return k[conf->n][conf->confidence];
}

/*
 * trace_stop
 *
 * set the trace's stop parameters to whatever it is passed
 */
static void trace_stop(scamper_trace_t *trace,
		       const uint8_t reason, const uint8_t data)
{
  /* if we've already set a stop reason, then don't clobber it */
  if(trace->stop_reason != SCAMPER_TRACE_STOP_NONE)
    {
      scamper_debug(__func__, "reason %d/%d precedes %d/%d",
		    trace->stop_reason, trace->stop_data, reason, data);
      return;
    }

  trace->stop_reason = reason;
  trace->stop_data   = data;

  return;
}

static void trace_stop_completed(scamper_trace_t *trace)
{
  trace_stop(trace, SCAMPER_TRACE_STOP_COMPLETED, 0);
  return;
}

static void trace_stop_gaplimit(scamper_trace_t *trace)
{
  trace_stop(trace, SCAMPER_TRACE_STOP_GAPLIMIT, 0);
  return;
}

static void trace_stop_error(scamper_trace_t *trace, int error)
{
  trace_stop(trace, SCAMPER_TRACE_STOP_ERROR, error);
  return;
}

static void trace_stop_hoplimit(scamper_trace_t *trace)
{
  trace_stop(trace, SCAMPER_TRACE_STOP_HOPLIMIT, 0);
  return;
}

static scamper_trace_reply_t *trace_hop_get(const scamper_trace_t *trace,
					    uint8_t i)
{
  if(trace->hops[i] != NULL)
    return scamper_trace_probettl_reply_get(trace->hops[i]);
  return NULL;
}

static int trace_hop_state_cmp(const trace_hop_state_t *a,
			       const trace_hop_state_t *b)
{
  return timeval_cmp(&b->last_tx, &a->last_tx);
}

#ifndef DISABLE_SCAMPER_HOST
static int trace_host_cmp(const trace_host_t *a, const trace_host_t *b)
{
  return scamper_addr_cmp(a->addr, b->addr);
}

static void trace_host_free(trace_host_t *th)
{
  if(th->hostdo != NULL) scamper_host_do_free(th->hostdo);
  if(th->addr != NULL) scamper_addr_free(th->addr);
  if(th->name != NULL) free(th->name);
  if(th->hops != NULL) slist_free(th->hops);
  free(th);
  return;
}

static trace_host_t *trace_host_alloc(scamper_trace_reply_t *hop)
{
  trace_host_t *th = NULL;
  if((th = malloc_zero(sizeof(trace_host_t))) == NULL ||
     (th->hops = slist_alloc()) == NULL ||
     slist_tail_push(th->hops, hop) == NULL)
    goto err;
  th->addr = scamper_addr_use(hop->addr);
  return th;

 err:
  if(th != NULL) trace_host_free(th);
  return NULL;
}
#endif

/*
 * trace_queue_probe
 *
 * we want to send a probe now, but that time might be earlier than
 * allowed by trace->wait_probe given the last time scamper sent a
 * packet for this destination.
 */
static int trace_queue_probe(scamper_task_t *task, const struct timeval *now)
{
  scamper_trace_t *trace = trace_getdata(task);
  trace_state_t *state = trace_getstate(task);
  struct timeval next_tx;

  /*
   * we've got a reply, send the next probe now if we don't need to
   * wait a minimum length of time between probes
   */
  if(timeval_iszero(&trace->wait_probe))
    return scamper_task_queue_probe(task);

  /* enforce the minimum delay between probes */
  timeval_add_tv3(&next_tx, &state->last_tx, &trace->wait_probe);
  if(timeval_cmp(&next_tx, now) <= 0)
    return scamper_task_queue_probe(task);
  return scamper_task_queue_wait_tv(task, &next_tx);
}

static int trace_queue_done(scamper_task_t *task)
{
  scamper_task_queue_done(task, 0);
  return 0;
}

/*
 * trace_parallel_isempty
 *
 * is the queue for parallel probing empty?
 */
static int trace_parallel_isempty(const trace_para_state_t *state)
{
  if(slist_count(state->probeq) != 0 ||
     dlist_count(state->window) != 0 ||
     (state->hopwait != NULL && heap_count(state->hopwait) != 0))
    return 0;
  return 1;
}

static int trace_queue_parallel(scamper_task_t *task, const struct timeval *now)
{
  scamper_trace_t *trace = trace_getdata(task);
  trace_state_t *state = trace_getstate(task);
  trace_para_state_t *para = state->para;
  trace_hop_state_t *hs;
  trace_probe_t *tp;
  struct timeval next[2], tv;
  int nextc = 0;
  int i;

  assert(para != NULL);

  /*
   * if we're enforcing a minimum time between probes to the same hop,
   * then check to see if time has elapsed
   */
  if(para->hopwait != NULL)
    {
      while((hs = heap_head_item(para->hopwait)) != NULL)
	{
	  timeval_add_tv3(&tv, &hs->last_tx, &trace->wait_probe_hop);
	  if(timeval_cmp(&tv, now) > 0)
	    {
	      timeval_cpy(&next[nextc++], &tv);
	      break;
	    }
	  heap_remove(para->hopwait);
	  if(slist_tail_push(para->probeq, hs) == NULL)
	    {
	      printerror(__func__, "could not push hs");
	      free(hs);
	      return -1;
	    }
	}
    }

  /* expire probes whose attempts/timeout has elapsed */
  while((hs = dlist_head_item(para->window)) != NULL)
    {
      timeval_add_tv3(&tv, &hs->last_tx, &trace->wait_timeout);
      if(timeval_cmp(&tv, now) > 0)
	{
	  timeval_cpy(&next[nextc++], &tv);
	  break;
	}
      dlist_head_pop(para->window);

      tp = state->probes[hs->id]; assert(tp->probe->replyc == 0);
      tp->flags |= TRACE_PROBE_FLAG_TIMEOUT;
      if(hs->attempt < trace->attempts)
	{
	  if(slist_tail_push(para->probeq, hs) == NULL)
	    {
	      printerror(__func__, "could not push hs");
	      free(hs);
	      return -1;
	    }
	  continue;
	}

      assert(tp->probe->ttl == hs->ttl);
      if(tp->probe->ttl > para->floor)
	para->floor = tp->probe->ttl;
      free(hs);
    }

  /* probe ready to go right now */
  if(slist_count(para->probeq) > 0)
    return trace_queue_probe(task, now);

  /*
   * if we are in the parallel probing mode and we have room for more
   * probes, then keep going
   */
  if(state->mode == MODE_PARALLEL)
    {
      if(state->ttl <= (trace->hoplimit == 0 ? 255 : trace->hoplimit) &&
	 state->ttl - para->floor <= trace->squeries &&
	 state->ttl - para->max_ttl <= trace->gaplimit)
	return trace_queue_probe(task, now);
    }
  else if(state->mode == MODE_PARALLEL_FINISH)
    {
      if(trace_parallel_isempty(para))
	goto next_mode;
    }

  if(trace_parallel_isempty(para))
    {
      /*
       * if we haven't checked to see if the path is dead yet, check
       * to see if we should do so at this time.  a dead path is
       * defined as a path that has an unresponsive target host, which
       * we stop tracing after the gaplimit is reached.
       */
      if(para->floor - (trace->firsthop - 1) >= trace->gaplimit)
	{
	  /* see if there are any responses for the possible gaplimit hops */
	  for(i=0; i<trace->gaplimit; i++)
	    if(trace_hop_get(trace, para->floor-1-i) != NULL)
	      break;

	  /* gaplimit reached */
	  if(i == trace->gaplimit)
	    {
	      trace_stop_gaplimit(trace);
	      goto next_mode;
	    }
	}

      /* check for hoplimit condition */
      if((trace->hoplimit == 0 ? 255 : trace->hoplimit) <= trace->hop_count)
	{
	  trace_stop_hoplimit(trace);
	  goto next_mode;
	}
    }

  /* set timeout based on when to re-probe an outstanding hop */
  assert(nextc > 0 && nextc <= 2);
  if(nextc == 2 && timeval_cmp(&next[1], &next[0]) < 0)
    timeval_cpy(&next[0], &next[1]);
  if(timeval_cmp(&next[0], now) <= 0)
    return trace_queue_probe(task, now);
  return scamper_task_queue_wait_tv(task, &next[0]);

 next_mode:
  trace_next_mode(task, now);
  return 0;
}

static int trace_queue_serial(scamper_task_t *task, const struct timeval *now)
{
  scamper_trace_t *trace = trace_getdata(task);
  trace_state_t *state = trace_getstate(task);
  trace_probe_t *tp;
  struct timeval next_tx;

  /*
   * get the most recent probe we sent.  if we haven't got a reply yet,
   * see if we've reached the timeout.
   */
  tp = state->probes[state->id_next-1];
  if(tp->probe->replyc == 0)
    {
      /* set timeout based on when to re-probe an outstanding hop */
      timeval_add_tv3(&next_tx, &state->last_tx, &trace->wait_timeout);
      if(timeval_cmp(&next_tx, now) <= 0)
	return trace_queue_probe(task, now);
      return scamper_task_queue_wait_tv(task, &next_tx);
    }

  return trace_queue_probe(task, now);
}

/*
 * trace_queue
 *
 * the task is ready to be probed again.  put it in a queue to wait a little
 * longer, or put it into the queue to be probed asap.
 */
static int trace_queue(scamper_task_t *task, const struct timeval *now)
{
  trace_state_t *state = trace_getstate(task);
  if(MODE_IS_PARALLEL(state->mode))
    return trace_queue_parallel(task, now);
  return trace_queue_serial(task, now);
}

static void trace_lss_free(trace_lss_t *lss)
{
  if(lss == NULL)
    return;

  if(lss->name != NULL)
    free(lss->name);
  if(lss->tree != NULL)
    splaytree_free(lss->tree, (splaytree_free_t)scamper_addr_free);

  free(lss);
  return;
}

static int trace_lss_cmp(const trace_lss_t *a, const trace_lss_t *b)
{
  return strcasecmp(a->name, b->name);
}

static trace_lss_t *trace_lss_get(char *name)
{
  trace_lss_t findme, *lss;

  /* allocate a local stop set tree if necessary */
  if(lsses == NULL &&
     (lsses = splaytree_alloc((splaytree_cmp_t)trace_lss_cmp)) == NULL)
    {
      printerror(__func__, "could not allocate lss");
      return NULL;
    }

  findme.name = name;
  if((lss = splaytree_find(lsses, &findme)) != NULL)
    return lss;

  if((lss = malloc_zero(sizeof(trace_lss_t))) == NULL ||
     (lss->name = strdup(name)) == NULL ||
     (lss->tree = splaytree_alloc((splaytree_cmp_t)scamper_addr_cmp))==NULL ||
     (lss->node = splaytree_insert(lsses, lss)) == NULL)
    {
      trace_lss_free(lss);
      return NULL;
    }

  return lss;
}

/*
 * pmtud_L2_set_probesize
 *
 * given the lower and upper values of the PMTU search, suggest a packet
 * size to probe next.  apply a few heuristics to the search to try and
 * find the PMTU to the next node faster.
 */
static void pmtud_L2_set_probesize(trace_state_t *state, int lower, int upper)
{
  pmtud_L2_state_t *l2;
  int idx, size;

  /* callers should detect end of L2 search before calling this function */
  assert(lower + 1 != upper);

  /* make sure there is a L2 structure there */
  assert(state->pmtud != NULL);
  assert(state->pmtud->L2 != NULL);
  l2 = state->pmtud->L2;

  /* make sure the L2->idx parameter has been set (to something reasonable) */
  idx = l2->idx;
  assert(idx >= 0);
  assert(idx < L2_cnt);

  /* make sure the suggested window size is within the current window */
  assert(l2->lower == -1 || lower >= l2->lower);
  assert(l2->upper == -1 || upper <= l2->upper);

  /*
   * if we've narrowed it down to between two entries in the L2 table,
   * then try one byte higher than the lower, as there's a fair chance
   * the underlying mtu will be L2[idx].mtu.
   *
   * we make an exception if the lower bounds is Ethernet: there exists
   * a strong possibility the underlying MTU is Ethernet, and the cost
   * of guessing wrong [i.e. getting an unexpected response] is small.
   */
  if(lower == 1500 || (lower == L2[idx].mtu && upper <= L2[idx+1].mtu))
    {
      size = lower + 1;
    }
  /*
   * if there is a media MTU higher than the current lower bounds that
   * is smaller than the upper bounds, then try it
   */
  else if(lower >= L2[idx].mtu && L2[idx+1].mtu < upper)
    {
      size = L2[++idx].mtu;
    }
  /*
   * if we did not get a response to the last media MTU probe, and there
   * is a smaller known media MTU to try, then try it now
   */
  else if(upper == L2[idx].mtu && lower < L2[idx-1].mtu)
    {
      size = L2[--idx].mtu;
    }
  /*
   * scamper is operating between two known MTU types, do a binary chop
   */
  else
    {
      size = (lower + upper) / 2;
    }

  state->attempt = 0;
  state->payload_size = size - state->header_size;
  l2->idx = idx;
  l2->lower = lower;
  l2->upper = upper;

  return;
}

/*
 * pmtud_L2_init
 *
 * utility to search the L2 table for a suitable initial probe size, based
 * on known [to scamper] L2 media MTUs in relation to the last probe sent that
 * went unacknowledged.
 */
static int pmtud_L2_init(trace_state_t *state)
{
  pmtud_L2_state_t *l2;
  int size = state->header_size + state->payload_size;
  int idx;

  /*
   * if the probe that was not answered is > 1500 bytes and scamper has
   * not got a response to a packet 1500 bytes or larger yet, then
   * forcibly try the ethernet MTU next, as the chances are good that the
   * media will be plain old ethernet.
   */
  if(size > 1500)
    {
      idx = L2_1500->idx;
    }
  /*
   * if the probe that was not answered is > 1454 bytes, then forcibly try
   * the lower bounds of X-over-ethernet types.
   */
  else if(size > 1454)
    {
      idx = L2_1454->idx;
    }
  else
    {
      for(idx=0; idx<L2_cnt-1; idx++)
	if(size > L2[idx].mtu && size <= L2[idx+1].mtu)
	  break;
    }

  if((l2 = malloc_zero(sizeof(pmtud_L2_state_t))) == NULL)
    {
      printerror(__func__, "could not malloc L2");
      return -1;
    }
  l2->idx   = idx;
  l2->lower = -1;
  l2->upper = size;
  l2->in    = size;
  l2->out   = -1;

  state->pmtud->L2    = l2;
  state->payload_size = L2[idx].mtu - state->header_size;
  state->attempt      = 0;

  return 0;
}

/*
 * pmtud_TTL_set_probettl
 *
 * return: 0 if there are no more TTLs to probe, 1 if probing should continue
 */
static int pmtud_TTL_set_probettl(scamper_task_t *task,
				  const int lower, int upper)
{
  scamper_trace_t *trace = trace_getdata(task);
  trace_state_t *state = trace_getstate(task);
  int cur;

  assert(state->pmtud->TTL != NULL);

  /* check to see if we have to do any more TTL searching */
  while(lower + 1 < upper)
    {
      /* halve the TTL space */
      cur = (lower + upper) / 2;

      /*
       * check to see if experience at soliciting a TTL expired message has
       * been good.  skip TTLs that have been non-responsive
       */
      while(cur < upper && trace->hops[cur-1] == NULL)
	{
	  cur++;
	}

      /* scamper got a suitable TTL probe value, so we are done */
      if(cur != upper)
	{
	  state->pmtud->TTL->lower = lower;
	  state->pmtud->TTL->upper = upper;
	  state->ttl = cur;
	  state->attempt = 0;
	  return 1;
	}

      /*
       * there are no TTLs above the half-way point to probe for, so try for
       * ones lower
       */
      upper = (lower + upper) / 2;
    }

  return 0;
}

/*
 * hop_find
 *
 * check to see if there is any other hop in the trace with the same
 * address; if so, return the probe that found it
 */
static scamper_trace_probe_t *hop_find(const scamper_trace_t *trace,
				       const scamper_addr_t *addr)
{
  scamper_trace_hopiter_t hi;
  scamper_trace_reply_t *hop;

  if(trace->firsthop == 0 || trace->hop_count == 0 ||
     scamper_trace_hopiter_ttl_set(&hi, trace->firsthop, 0) != 0)
    return NULL;

  while((hop = scamper_trace_hopiter_next(trace, &hi)) != NULL)
    if(scamper_addr_cmp(hop->addr, addr) == 0)
      return scamper_trace_hopiter_probe_get(&hi);

  return NULL;
}

/*
 * pmtud_TTL_init
 *
 * initialise the bounds of a TTL search
 */
static int pmtud_TTL_init(scamper_task_t *task)
{
  scamper_trace_t *trace = trace_getdata(task);
  trace_state_t *state = trace_getstate(task);
  trace_pmtud_state_t *pmtud = state->pmtud;
  pmtud_L2_state_t *l2 = pmtud->L2;
  scamper_trace_probe_t *probe;
  scamper_trace_reply_t *hop;
  int lower, upper;

  if((pmtud->TTL = malloc_zero(sizeof(pmtud_TTL_state_t))) == NULL)
    {
      printerror(__func__, "could not malloc TTL");
      return -1;
    }

  /*
   * the packet size that is dropped silently is the size we are
   * doing a TTL limited search with
   */
  state->payload_size = l2->in - state->header_size;

  /*
   * use the last ICMP fragmentation required message recorded in the
   * path MTU discovery phase to infer a suitable lower-bound for inferring
   * the range of TTLs that could be responsible for not sending an ICMP
   * fragmentation required message
   */
  hop = pmtud->last_fragmsg;
<<<<<<< HEAD
  if(hop == NULL || (lower = hop->probe->ttl - hop->reply_icmp_q_ttl) < 1)
=======
  if(hop == NULL || hop->probe->ttl > hop->reply_icmp_q_ttl)
>>>>>>> 70510422
    lower = 0;
  else
    lower = hop->probe->ttl - hop->reply_icmp_q_ttl;

  /*
   * the upper bound of TTLs to search is set by closest response past
   * the hop that sends nothing
   */
  if((probe = hop_find(trace, l2->hop->addr)) != NULL)
    {
      upper = probe->ttl;
    }
  else
    {
      upper = l2->hop->probe->ttl - l2->hop->reply_icmp_q_ttl + 1;
    }

  /* if the TTL limited search is a null operation, then say so */
  if(pmtud_TTL_set_probettl(task, lower, upper) == 0)
    return 0;

  return 1;
}

/*
 * pmtu_L2_search_end
 *
 * scamper has had to infer the underlying next-hop MTU due to a pmtud
 * fault.  given the hop used to infer the nhmtu, insert that into the
 * trace and tidy up.
 */
static int pmtud_L2_search_end(scamper_task_t *task)
{
  scamper_trace_t *trace = trace_getdata(task);
  trace_state_t *state = trace_getstate(task);
  scamper_trace_pmtud_note_t *note;
  scamper_trace_reply_t *hop;
  uint16_t out;

  assert(state->pmtud->L2 != NULL);
  assert(state->pmtud->L2->out >= 0);
  assert(state->pmtud->L2->out <= 65535);

  out = state->pmtud->L2->out;
  hop = state->pmtud->L2->hop;

  /* don't need the L2 struct anymore */
  free(state->pmtud->L2);
  state->pmtud->L2 = NULL;

  note = state->pmtud->note;
  note->nhmtu = out;
  scamper_trace_pmtud_note_add(trace->pmtud, note);
  state->pmtud->note = NULL;

  /*
   * copy details of the TTL-expired message furthest into the path
   * into the trace if there is one to copy
   */
  if(state->pmtud->TTL != NULL)
    {
      if(state->pmtud->TTL->hop != NULL)
	{
	  /*
	   * if there is a TTL search, then the note wants to have the
	   * farthest hop into the path to annotate where the silence begins.
	   */
	  note->reply = state->pmtud->TTL->hop;
	  note->probe = note->reply->probe;
	}
      else if(state->pmtud->TTL->lower == 0)
	{
	  /*
	   * if there was no TTL response with the large packet from anywhere
	   * in the path, and the lowest TTL tried was zero, then we infer
	   * that the host itself has an MTU mismatch with the particular
	   * router it is using for the destination
	   */
	  trace->pmtud->outmtu = out;
	}

      free(state->pmtud->TTL);
      state->pmtud->TTL = NULL;
    }

  if(hop != NULL)
    {
      /*
       * copy details of the hop to terminate the largest probe into
       * the pmtu struct.  hops between the TTL expired message (if we
       * have one) and the ICMP unreach message have their PMTU inferred
       */
      state->pmtud->last_fragmsg = hop;

      /*
       * if the hop that we last recorded is a hop message that would
       * ordinarily have caused scamper to stop PMTU discovery, then
       * stop it now
       */
      if(!SCAMPER_TRACE_REPLY_IS_ICMP_PTB(hop))
	{
	  trace->pmtud->pmtu = hop->probe->size;
	  trace_queue_done(task);
	  return 1;
	}
    }

  state->payload_size = out - state->header_size;
  state->mode = MODE_PMTUD_DEFAULT;
  state->attempt = 0;
  state->ttl = 255;

  return 0;
}

static int pmtud_default_pre(trace_state_t *state, trace_probe_t *tp)
{
  /*
   * if the response is for a probe that fits with the current
   * probing details, then record it
   */
  if(tp->mode != MODE_PMTUD_DEFAULT)
    return 0;
  if(tp->probe->size != state->header_size + state->payload_size)
    return 0;

  return 1;
}

static int pmtud_silent_l2_pre(pmtud_L2_state_t *l2, trace_probe_t *tp)
{
  assert(l2 != NULL);

  /*
   * if we get a response that is out of the bounds we are searching, it
   * could be a delayed message.  at the moment, we just ignore the response.
   */
  if(tp->probe->size < l2->lower || l2->upper <= tp->probe->size)
    {
      scamper_debug(__func__, "L2 search %d < %d || %d <= %d",
		    tp->probe->size, l2->lower, l2->upper, tp->probe->size);
      return 0;
    }

  return 1;
}

static void pmtud_silent_l2_post(scamper_task_t *task, trace_probe_t *tp,
				 scamper_trace_reply_t *hop)
{
  trace_state_t *state = trace_getstate(task);
  pmtud_L2_state_t *l2 = state->pmtud->L2;
  struct timeval now;

  l2->hop = hop;

  /*
   * if there is still space to search, reduce the search space and send
   * another probe
   */
  if(tp->probe->size + 1 != l2->upper)
    {
      /*
       * raise the lower bounds of our search based on successfully
       * receiving a response for a given packet size.
       */
      pmtud_L2_set_probesize(state, tp->probe->size, l2->upper);
    }
  else
    {
      l2->lower = l2->out = tp->probe->size;
      if(pmtud_TTL_init(task) == 1)
	{
	  state->mode = MODE_PMTUD_SILENT_TTL;
	}
      else
	{
	  trace_queue_done(task);
	  return;
	}
    }

  gettimeofday_wrap(&now);
  trace_queue(task, &now);
  return;
}

static void pmtud_badsugg_post(scamper_task_t *task, int lower, int upper)
{
  trace_state_t *state = trace_getstate(task);
  struct timeval now;

  if(lower + 1 != upper)
    {
      pmtud_L2_set_probesize(state, lower, upper);
    }
  else
    {
      /* terminate the search now */
      state->pmtud->L2->lower = state->pmtud->L2->out = lower;
      state->pmtud->L2->upper = upper;

      /* if the pmtud is completed, then move on */
      if(pmtud_L2_search_end(task) == 1)
	return;
    }

  /* put the trace back into the probe queue */
  gettimeofday_wrap(&now);
  trace_queue(task, &now);
  return;
}

static int conf_iface_add(trace_conf_state_t *conf, scamper_addr_t *iface)
{
  size_t len;

  /* interface already in the set */
  if(array_find((void **)conf->interfaces, conf->interfacec,
		iface, (array_cmp_t)scamper_addr_cmp) != NULL)
    return 0;

  /* increase array size for one more interface */
  len = (conf->interfacec + 1) * sizeof(scamper_addr_t *);
  if(realloc_wrap((void **)&conf->interfaces, len) != 0)
    return -1;

  conf->interfaces[conf->interfacec++] = iface;
  if(conf->interfacec > 1)
    {
      array_qsort((void **)conf->interfaces, conf->interfacec,
		  (array_cmp_t)scamper_addr_cmp);
      conf->n++;
    }

  return 0;
}

static int dtree_lss_add(trace_dtree_state_t *dtree, scamper_addr_t *iface)
{
  if(splaytree_insert(dtree->lsst->tree, iface) == NULL)
    return -1;
  scamper_addr_use(iface);
  if(array_insert((void ***)&dtree->lss, &dtree->lssc, iface,
		  (array_cmp_t)scamper_addr_cmp) != 0)
    return -1;
  return 0;
}

static int dtree_lss_in(trace_lss_t *lsst, scamper_addr_t *iface)
{
  if(splaytree_find(lsst->tree, iface) != NULL)
    return 1;
  return 0;
}

static int state_lss_in(trace_state_t *state, scamper_addr_t *iface)
{
  trace_dtree_state_t *dtree = state->dtree;
  if(dtree != NULL &&
     array_find((void **)dtree->lss, dtree->lssc, iface,
		(array_cmp_t)scamper_addr_cmp) != NULL)
    return 1;
  return 0;
}

/*
 * trace_ipid_fudge
 *
 * play games with the embedded IP ID, which may come back with a different
 * IP ID than what was sent; return the ID of the corresponding probe in *id.
 * this code was inspired by information from David Malone.
 *
 * the IPID transmitted is assigned from a counter (state->id_next) which
 * starts from one -- *not* zero.  this is so systems that zero the IPID
 * will not confuse this algorithm.
 *
 * the IPID is transmitted by scamper in network byte order.
 *
 */
static int trace_ipid_fudge(const trace_state_t *state,
			    const uint16_t ipid, uint16_t *id)
{
  /* ensure the IP ID is not zero */
  if(ipid == 0)
    return -1;

  /* check if the IP ID is in range */
  if(ipid <= state->id_next)
    {
      *id = ipid - 1;
      return 0;
    }

  /* check if the IP ID was incremented */
  if(ipid == state->id_next + 1)
    {
      scamper_debug(__func__, "ip id one greater than sent");
      *id = ipid - 2;
      return 0;
    }

  /* check if the IP ID was byte swapped. XXX: is this correct? */
  if(byteswap16(ipid) <= state->id_next)
    {
      scamper_debug(__func__, "ip id byte swapped");
      *id = byteswap16(ipid) - 1;
      return 0;
    }

  return -1;
}

/*
 * trace_isloop
 *
 * given a trace and a hop record, determine if there is a loop.
 */
static int trace_isloop(const scamper_trace_t *trace,
			const scamper_trace_reply_t *hop,
			trace_state_t *state)
{
  scamper_trace_hopiter_t hi;
  scamper_trace_reply_t *tmp;
  uint16_t i;

  /* need at least a couple of probes first */
  if(hop->probe->ttl <= trace->firsthop)
    return 0;

  /*
   * check to see if the address has already been seen this hop; if it has,
   * then we've already checked this address for loops so we don't need to
   * check it again.
   */
  scamper_trace_hopiter_ttl_set(&hi, hop->probe->ttl, hop->probe->ttl);
  while((tmp = scamper_trace_hopiter_next(trace, &hi)) != NULL && tmp != hop)
    if(scamper_addr_cmp(hop->addr, tmp->addr) == 0)
      return 0;

  /* compare all hop records until the hop prior to this one */
  for(i=trace->firsthop-1; i<trace->hop_count; i++)
    {
      /* skip over hops at the same distance as the one we are comparing to */
      if(i == hop->probe->ttl-1)
	continue;

      scamper_trace_hopiter_ttl_set(&hi, i+1, i+1);
      while((tmp = scamper_trace_hopiter_next(trace, &hi)) != NULL)
	{
	  /* if the addresses match, then there is a loop */
	  if(scamper_addr_cmp(hop->addr, tmp->addr) == 0)
	    {
	      /*
	       * if the loop is between adjacent hops, continue probing.
	       * scamper used to only allow zero-ttl forwarding
	       * (tmp->reply_icmp_q_ttl == 0 && hop->reply_icmp_q_ttl == 1)
	       * but in 2015 there are prevalent loops between
	       * adjacent hops where that condition halts probing too soon
	       */
	      if(tmp->probe->ttl + 1 == hop->probe->ttl ||
		 tmp->probe->ttl - 1 == hop->probe->ttl)
		return 0;

	      /* check if the loop condition is met */
	      state->loopc++;
	      if(state->loopc >= trace->loops)
		return 1;

	      /* count the loop just once for this hop */
	      return 0;
	    }
	}
    }

  return 0;
}

/*
 * trace_handlerror
 *
 * the code encountered some error when doing the traceroute, so stop the
 * trace now.
 */
static int trace_handleerror(scamper_task_t *task, const int error)
{
  trace_stop_error(trace_getdata(task), error);
  trace_queue_done(task);
  return 0;
}

#ifndef DISABLE_SCAMPER_HOST
static void trace_hop_ptr_cb(void *param, const char *name)
{
  trace_host_t *th = param;
  scamper_trace_reply_t *hop;

  /* don't need the hostdo structure any more */
  th->hostdo = NULL;

  if(name != NULL)
    {
      /* not not check return value from strdup, non fatal error */
      th->name = strdup(name);
      while((hop = slist_head_pop(th->hops)) != NULL)
	hop->name = strdup(name);
      slist_free(th->hops); th->hops = NULL;
    }

  return;
}

static int trace_hop_ptr(const scamper_task_t *task, scamper_trace_reply_t *hop)
{
  scamper_trace_t *trace = trace_getdata(task);
  trace_state_t *state = trace_getstate(task);
  trace_host_t fm, *th = NULL;

  if((trace->flags & SCAMPER_TRACE_FLAG_PTR) == 0)
    return 0;

  /* if we don't have a trace_host tree yet, create one */
  if(state->ths == NULL &&
     (state->ths = splaytree_alloc((splaytree_cmp_t)trace_host_cmp)) == NULL)
    {
      printerror(__func__, "could not alloc state->ths");
      goto err;
    }

  /* see if we've already looked this address up */
  fm.addr = hop->addr;
  if((th = splaytree_find(state->ths, &fm)) != NULL)
    {
      /*
       * if we already have a name, copy it over.  otherwise, if the
       * host lookup is currently underway, add this hop to the list
       * waiting.
       *
       * none of this is fatal: name lookups are nice to have.
       */
      if(th->name != NULL)
	hop->name = strdup(th->name);
      else if(th->hostdo != NULL)
	slist_tail_push(th->hops, hop);
      return 0;
    }

  /* add state for the name lookup */
  if((th = trace_host_alloc(hop)) == NULL)
    {
      printerror(__func__, "could not alloc th");
      goto err;
    }
  if(splaytree_insert(state->ths, th) == NULL)
    {
      trace_host_free(th);
      printerror(__func__, "could not insert th");
      goto err;
    }
  th->hostdo = scamper_do_host_do_ptr(th->addr, th, trace_hop_ptr_cb);
  if(th->hostdo == NULL)
    {
      printerror(__func__, "could not scamper_do_host_do_ptr");
      goto err;
    }

  return 0;

 err:
  return -1;
}
#endif

/*
 * trace_hop
 *
 * this function creates a generic hop record with the basic details from
 * the probe structure copied in, as well as an address based on the details
 * passed in
 */
static scamper_trace_reply_t *trace_hop(const scamper_task_t *task,
					const trace_probe_t *tp,
					int af, const void *addr)
{
  scamper_trace_reply_t *hop = NULL;
  int type;

  /* determine the scamper address type to use from the address family */
  if(af == AF_INET) type = SCAMPER_ADDR_TYPE_IPV4;
  else if(af == AF_INET6) type = SCAMPER_ADDR_TYPE_IPV6;
  else goto err;

  if((hop = scamper_trace_reply_alloc()) == NULL ||
     (hop->addr = scamper_addrcache_get(addrcache, type, addr)) == NULL)
    {
      printerror(__func__, "could not alloc hop");
      goto err;
    }

#ifndef DISABLE_SCAMPER_HOST
  if(trace_hop_ptr(task, hop) != 0)
    {
      printerror(__func__, "could not lookup ptr");
      goto err;
    }
#endif

  hop->probe = tp->probe;

  /*
   * if the probe's datalink tx timestamp flag is set, scamper has a tx
   * timestamp recorded
   */
  if(hop->probe->flags & SCAMPER_TRACE_REPLY_FLAG_TS_DL_TX)
    hop->flags |= SCAMPER_TRACE_REPLY_FLAG_TS_DL_TX;

  return hop;

 err:
  if(hop != NULL) scamper_trace_reply_free(hop);
  return NULL;
}

/*
 * trace_icmp_hop
 *
 * given a trace probe and an ICMP response, allocate and initialise a
 * scamper_trace_hop record.
 */
static scamper_trace_reply_t *trace_icmp_hop(const scamper_task_t *task,
					     trace_probe_t *tp,
					     scamper_icmp_resp_t *ir)
{
  scamper_trace_reply_t *hop = NULL;
  scamper_addr_t addr;

  /* get a pointer to the source address of the ICMP response */
  if(scamper_icmp_resp_src(ir, &addr) != 0)
    goto err;

  /* create a generic hop record without any special bits filled out */
  if((hop = trace_hop(task, tp, ir->ir_af, addr.addr)) == NULL)
    goto err;

  /* fill out the basic bits of the hop structure */
  hop->size = ir->ir_ip_size;
  hop->tos  = ir->ir_ip_tos;
  hop->reply_icmp_type = ir->ir_icmp_type;
  hop->reply_icmp_code = ir->ir_icmp_code;

  /*
   * we cannot depend on the TTL field of the IP packet being made available,
   * so we signal explicitly when the reply ttl is valid
   */
  if(ir->ir_ip_ttl != -1)
    {
      hop->ttl = (uint8_t)ir->ir_ip_ttl;
      hop->flags |= SCAMPER_TRACE_REPLY_FLAG_REPLY_TTL;
    }

  /*
   * if the probe's datalink rx timestamp flag is set, scamper has a rx
   * timestamp recorded
   */
  if(tp->flags & TRACE_PROBE_FLAG_DL_RX)
    {
      hop->flags |= SCAMPER_TRACE_REPLY_FLAG_TS_DL_RX;
      timeval_diff_tv(&hop->rtt, &tp->probe->tx, &tp->dl_rx);
    }
  else
    {
      timeval_diff_tv(&hop->rtt, &tp->probe->tx, &ir->ir_rx);
      if(ir->ir_flags & SCAMPER_ICMP_RESP_FLAG_KERNRX)
	hop->flags |= SCAMPER_TRACE_REPLY_FLAG_TS_SOCK_RX;
    }

  if(SCAMPER_ICMP_RESP_IS_PACKET_TOO_BIG(ir))
    hop->reply_icmp_nhmtu = ir->ir_icmp_nhmtu;

  if(ir->ir_af == AF_INET)
    hop->ipid = ir->ir_ip_id;

  if(SCAMPER_ICMP_RESP_INNER_IS_SET(ir))
    {
      hop->reply_icmp_q_ttl = ir->ir_inner_ip_ttl;
      hop->reply_icmp_q_ipl = ir->ir_inner_ip_size;
      hop->reply_icmp_q_tos = ir->ir_inner_ip_tos;
    }

  /* if ICMP extensions are included, then parse and include them. */
  if(ir->ir_ext != NULL &&
     scamper_icmpext_parse(&hop->icmp_exts, ir->ir_ext, ir->ir_extlen) != 0)
    {
      goto err;
    }

  assert(tp->probe->replyc < UINT16_MAX);
  if(scamper_trace_probe_reply_add(tp->probe, hop) != 0)
    goto err;
  tp->probe->flags &= ~SCAMPER_TRACE_REPLY_FLAG_PENDING;

  return hop;

 err:
  if(hop != NULL) scamper_trace_reply_free(hop);
  return NULL;
}

static scamper_trace_reply_t *trace_dl_hop(scamper_task_t *task,
					   const trace_probe_t *tp,
					   const scamper_dl_rec_t *dl)
{
  scamper_trace_reply_t *hop = NULL;

  /* create a generic hop record without any special bits filled out */
  if((hop = trace_hop(task, tp, dl->dl_af, dl->dl_ip_src)) == NULL)
    goto err;

  /* fill out the basic bits of the hop structure */
  hop->size = dl->dl_ip_size;
  hop->ttl = dl->dl_ip_ttl;
  hop->tos = dl->dl_ip_tos;
  hop->flags |= (SCAMPER_TRACE_REPLY_FLAG_REPLY_TTL |
		 SCAMPER_TRACE_REPLY_FLAG_TS_DL_RX);
  timeval_diff_tv(&hop->rtt, &tp->probe->tx, &dl->dl_tv);

  if(dl->dl_af == AF_INET)
    hop->ipid = dl->dl_ip_id;

  if(dl->dl_ip_proto == IPPROTO_TCP)
    {
      hop->reply_tcp_flags = dl->dl_tcp_flags;
      hop->flags |= SCAMPER_TRACE_REPLY_FLAG_TCP;
    }
  else if(dl->dl_ip_proto == IPPROTO_UDP)
    {
      hop->flags |= SCAMPER_TRACE_REPLY_FLAG_UDP;
    }

  assert(tp->probe->replyc < UINT16_MAX);
  if(scamper_trace_probe_reply_add(tp->probe, hop) != 0)
    goto err;
  tp->probe->flags &= ~SCAMPER_TRACE_REPLY_FLAG_PENDING;

  return hop;

 err:
  if(hop != NULL) scamper_trace_reply_free(hop);
  return NULL;
}

static uint8_t trace_first_mode(const scamper_trace_t *trace)
{
  if(SCAMPER_TRACE_FLAG_IS_DOUBLETREE(trace))
    return MODE_DTREE_FIRST;
  if(trace->squeries > 1)
    return MODE_PARALLEL;
  return MODE_TRACE;
}

/*
 * trace_next_mode
 *
 * if the trace is going into another mode, this function figures out
 * which mode to put it into
 */
static void trace_next_mode(scamper_task_t *task, const struct timeval *now)
{
  scamper_trace_t *trace = trace_getdata(task);
  trace_state_t *state = trace_getstate(task);
  uint16_t ifmtu;
  int ifindex;

  if(state->mode == MODE_PARALLEL && trace_parallel_isempty(state->para) == 0)
    {
      state->mode = MODE_PARALLEL_FINISH;
      trace_queue(task, now);
      return;
    }

  if(SCAMPER_TRACE_FLAG_IS_DOUBLETREE(trace))
    {
      if(state->mode == MODE_DTREE_FWD)
	{
	  if(trace->firsthop > 1 &&
	     (trace->dtree->flags & SCAMPER_TRACE_DTREE_FLAG_NOBACK) == 0)
	    {
	      state->mode    = MODE_DTREE_BACK;
	      state->ttl     = trace->firsthop - 1;
	      state->attempt = 0;
	      trace_queue(task, now);
	    }
	  else goto done;
	}
      else if(state->mode == MODE_DTREE_BACK)
	goto done;
      return;
    }

  if(SCAMPER_TRACE_FLAG_IS_PMTUD(trace))
    {
      if(trace->stop_reason == SCAMPER_TRACE_STOP_HOPLIMIT ||
	 trace->stop_reason == SCAMPER_TRACE_STOP_GAPLIMIT ||
	 trace->stop_reason == SCAMPER_TRACE_STOP_LOOP ||
	 trace->stop_reason == SCAMPER_TRACE_STOP_NONE)
	goto done;

      /* if the interface's MTU is useless, then we can't do PMTUD */
      scamper_fd_ifindex(state->dl, &ifindex);
      if(scamper_if_getmtu(ifindex,&ifmtu) == -1 || ifmtu <= state->header_size)
	goto done;
      if((trace->pmtud = scamper_trace_pmtud_alloc()) == NULL)
	goto done;
      if((state->pmtud = malloc_zero(sizeof(trace_pmtud_state_t))) == NULL)
	goto done;
      trace->pmtud->ifmtu = ifmtu;
      trace->pmtud->ver   = 2;

      state->attempt      = 0;
      state->mode         = MODE_PMTUD_DEFAULT;
      state->payload_size = ifmtu - state->header_size;
      state->ttl          = 255;

      trace_queue(task, now);
      return;
    }

 done:
  trace_queue_done(task);
  return;
}

/*
 * trace_stop_reason
 *
 * check to see if we have a stop condition based on the hop record
 */
static void trace_stop_reason(scamper_trace_t *trace,
			      scamper_trace_reply_t *hop,
			      trace_state_t *state,
			      uint8_t *stop_reason, uint8_t *stop_data)
{
  /*
   * the message received is an ICMP port unreachable -- something that
   * the destination should have sent.  make sure the port unreachable
   * message makes sense based on the traceroute type.
   */
  if(SCAMPER_TRACE_REPLY_IS_ICMP_UNREACH_PORT(hop) &&
     (SCAMPER_TRACE_TYPE_IS_UDP(trace) || SCAMPER_TRACE_TYPE_IS_TCP(trace)))
    {
      *stop_reason = SCAMPER_TRACE_STOP_COMPLETED;
      *stop_data = 0;
    }
  else if(SCAMPER_TRACE_REPLY_IS_ICMP_UNREACH(hop))
    {
      *stop_reason = SCAMPER_TRACE_STOP_UNREACH;
      *stop_data = hop->reply_icmp_code;
    }
  else if(SCAMPER_TRACE_REPLY_IS_ICMP_ECHO_REPLY(hop))
    {
      /*
       * the message received is an ICMP echo reply -- something that only
       * makes sense to include as part of the traceroute if the traceroute
       * is using echo requests.
       */
      if(trace->type == SCAMPER_TRACE_TYPE_ICMP_ECHO ||
	 trace->type == SCAMPER_TRACE_TYPE_ICMP_ECHO_PARIS)
	{
	  *stop_reason = SCAMPER_TRACE_STOP_COMPLETED;
	  *stop_data = 0;
	}
      else
	{
	  *stop_reason = SCAMPER_TRACE_STOP_NONE;
	  *stop_data = 0;
	}
    }
  else if(SCAMPER_ADDR_TYPE_IS_IPV6(trace->dst) &&
	  hop->reply_icmp_type == ICMP6_PACKET_TOO_BIG)
    {
      /*
       * IPv6 uses a different ICMP type for packet too big messages, so
       * check this.
       */
      *stop_reason = SCAMPER_TRACE_STOP_ICMP;
      *stop_data   = hop->reply_icmp_type;
    }
  else if(trace->loops != 0 && trace_isloop(trace, hop, state) != 0)
    {
      /* check for a loop condition */
      *stop_reason = SCAMPER_TRACE_STOP_LOOP;
      *stop_data   = 0;
    }
  else if(SCAMPER_TRACE_REPLY_IS_ICMP_TTL_EXP(hop) &&
	  SCAMPER_TRACE_FLAG_IS_IGNORETTLDST(trace) == 0 &&
	  scamper_addr_cmp(trace->dst, hop->addr) == 0)
    {
      /*
       * if an ICMP TTL expired message is received from an IP address
       * matching the destination being probed, and the traceroute is
       * to stop when this occurs, then stop.
       */
      *stop_reason = SCAMPER_TRACE_STOP_COMPLETED;
      *stop_data   = 0;
    }
  else if(SCAMPER_TRACE_TYPE_IS_TCP(trace) && SCAMPER_TRACE_REPLY_IS_TCP(hop))
    {
      *stop_reason = SCAMPER_TRACE_STOP_COMPLETED;
      *stop_data   = 0;
    }
  else if(SCAMPER_TRACE_FLAG_IS_DOUBLETREE(trace) &&
	  scamper_trace_dtree_gss_find(trace->dtree, hop->addr) != NULL)
    {
      *stop_reason = SCAMPER_TRACE_STOP_GSS;
      *stop_data   = 0;
      trace->dtree->gss_stop = scamper_addr_use(hop->addr);
    }
  else
    {
      *stop_reason = SCAMPER_TRACE_STOP_NONE;
      *stop_data   = 0;
    }

  return;
}

/*
 * handleicmp_trace
 *
 * we received an ICMP response in the traceroute state.  check to see
 * if the probe is in sequence, and adjust the trace accordingly.
 */
static int handleicmp_trace(scamper_task_t *task,
			    scamper_icmp_resp_t *ir,
			    trace_probe_t *tp)
{
  scamper_trace_t *trace = trace_getdata(task);
  trace_state_t *state = trace_getstate(task);
  scamper_trace_hopiter_t hi;
  trace_conf_state_t *conf;
  scamper_trace_reply_t *hop;
  struct timeval now;
  uint8_t stop_reason, stop_data;

  assert(state->mode == MODE_TRACE ||
	 state->mode == MODE_DTREE_FWD || state->mode == MODE_DTREE_BACK);

  /* we should only have to deal with probes sent while in the trace state */
  if(tp->mode != MODE_TRACE &&
     tp->mode != MODE_DTREE_FWD && tp->mode != MODE_DTREE_BACK)
    {
      return 0;
    }

  /* create a hop record and insert it into the trace */
  if((hop = trace_icmp_hop(task, tp, ir)) == NULL)
    return -1;

  /*
   * if the response is not for the current working hop (i.e. a late reply)
   * check if probing should now halt.  otherwise keep waiting.
   */
  if(tp->probe->ttl != state->ttl)
    {
      /* XXX: handle doubletree */
      trace_stop_reason(trace, hop, state, &stop_reason, &stop_data);
      if(stop_reason != SCAMPER_TRACE_STOP_NONE)
	{
	  trace_stop(trace, stop_reason, stop_data);
	  goto next_mode;
	}
      return 0;
    }

  /*
   * the rest of the code in this function deals with the fact this is a
   * reply for the current working hop.
   *
   * check if we are to send all allotted probes to the target
   */
  if(SCAMPER_TRACE_FLAG_IS_ALLATTEMPTS(trace))
    {
      assert(trace->confidence == 0);

      /*
       * if we get an out of order reply, then we go back to waiting for
       * the one we just probed for
       */
      if(tp->probe->id != state->attempt)
	return 0;

      /*
       * this response is for the last probe sent.  if there are still
       * probes to send for this hop, then send the next one
       */
      if(state->attempt < trace->attempts)
	goto probe;
    }
  else if(trace->confidence != 0)
    {
      /*
       * record details of the interface, if its details are not
       * currently held
       */
      conf = state->conf;
      if(conf_iface_add(conf, hop->addr) != 0)
	{
	  printerror(__func__, "could not add interface");
	  trace_handleerror(task, errno);
	  return -1;
	}

      /*
       * make sure we know the required number of probes to send to reach
       * a particular confidence level
       */
      if(conf->n <= TRACE_CONFIDENCE_MAX_N)
	{
	  /*
	   * if we get an out of order reply, then we go back to waiting for
	   * the one we just probed for
	   */
	  if(tp->probe->id != state->attempt)
	    return 0;

	  /*
	   * this response is for the last probe sent.  if there are still
	   * probes to send for this hop, then send the next one
	   */
	  if(state->attempt < k(conf))
	    goto probe;
	}

      free(conf->interfaces);
      conf->interfaces = NULL;
      conf->interfacec = 0;
      conf->n = 2;
    }

  state->attempt = 0;

  if(state->mode == MODE_DTREE_BACK)
    {
      if(state->ttl == 1)
	goto next_mode;

      /*
       * consult the local stop set to see if we should stop backwards
       * probing yet.
       */
      if(state->dtree != NULL && state->dtree->lsst != NULL &&
	 dtree_lss_in(state->dtree->lsst, hop->addr) == 0)
	{
	  dtree_lss_add(state->dtree, hop->addr);
	  state->ttl--;
	  trace->firsthop--;
	  goto probe;
	}

      /*
       * if it is in the local stop set because there is forwarding loop
       * in this trace, handle that.
       */
      if(state_lss_in(state, hop->addr) != 0)
	{
	  state->ttl--;
	  trace->firsthop--;
	  goto probe;
	}

      trace->dtree->lss_stop = scamper_addr_use(hop->addr);
      goto next_mode;
    }

  state->ttl++;

  /*
   * if we're in a mode where we only care about the first response to
   * a probe, then check it now.  the else block below handles the case
   * where we want a larger number of responses from a hop.
   */
  if(trace->confidence == 0 && SCAMPER_TRACE_FLAG_IS_ALLATTEMPTS(trace) == 0)
    {
      /* check to see if we have a stop reason from the ICMP response */
      trace_stop_reason(trace, hop, state, &stop_reason, &stop_data);
      if(stop_reason != SCAMPER_TRACE_STOP_NONE)
	{
	  /* did we get a stop condition out of all that? */
	  trace_stop(trace, stop_reason, stop_data);
	  goto next_mode;
	}
    }
  else
    {
      /* check all replies for a reason to halt the trace */
      scamper_trace_hopiter_ttl_set(&hi, trace->hop_count, trace->hop_count);
      while((hop = scamper_trace_hopiter_next(trace, &hi)) != NULL)
	{
	  trace_stop_reason(trace, hop, state, &stop_reason, &stop_data);
	  if(stop_reason != SCAMPER_TRACE_STOP_NONE)
	    {
	      /* did we get a stop condition out of all that? */
	      trace_stop(trace, stop_reason, stop_data);
	      goto next_mode;
	    }
	}
    }

  /* check if we've reached the hoplimit */
  if((trace->hoplimit == 0 ? 255 : trace->hoplimit) <= trace->hop_count)
    {
      /* if not, has the hop limit now reached? */
      trace_stop_hoplimit(trace);
      goto next_mode;
    }

 probe:
  /* keep probing */
  gettimeofday_wrap(&now);
  trace_queue(task, &now);
  return 0;

 next_mode:
  gettimeofday_wrap(&now);
  trace_next_mode(task, &now);
  return 0;
}

/*
 * handleicmp_dtree_first
 *
 * handle receiving an ICMP response to the first series of doubletree
 * probes which aims to find the place at which to commence probing
 */
static int handleicmp_dtree_first(scamper_task_t *task,
				  scamper_icmp_resp_t *ir, trace_probe_t *tp)
{
  scamper_trace_t *trace = trace_getdata(task);
  trace_state_t *state = trace_getstate(task);
  scamper_trace_reply_t *hop;
  struct timeval now;
  scamper_addr_t src;
  uint8_t stop_reason, stop_data;
  int done = 0;

  /* make sure the corresponding probe is one that was sent in this mode */
  if(tp->mode != MODE_DTREE_FIRST)
    return 0;

  /* ignore late replies if the firsthop has been shifted back */
  if(tp->probe->ttl > trace->firsthop)
    return 0;
  assert(tp->probe->ttl == trace->firsthop);

  /* get the source address of the reply */
  if(scamper_icmp_resp_src(ir, &src) != 0)
    return -1;

  /* the next probe we sent will be the first attempt at it */
  state->attempt = 0;

  /* check to see if the distance should be reduced */
  if(SCAMPER_ICMP_RESP_IS_UNREACH(ir) ||
     SCAMPER_ICMP_RESP_IS_PACKET_TOO_BIG(ir) ||
     SCAMPER_ICMP_RESP_IS_ECHO_REPLY(ir) ||
     scamper_addr_cmp(trace->dst, &src) == 0)
    {
      /* halve the probe ttl if that can be done */
      if(tp->probe->ttl > 1)
	{
	  trace->firsthop /= 2;
	  state->ttl = trace->firsthop;
	  goto probe;
	}
      assert(tp->probe->ttl == 1);

      /* got response which can't be probed past at first hop. we're done */
      done = 1;
    }

  /* create a hop record and insert it into the trace */
  if((hop = trace_icmp_hop(task, tp, ir)) == NULL)
    return -1;

  /* if we are done (can't probe beyond first hop) then finish */
  if(done != 0)
    {
      trace->firsthop = 1;
      trace_stop_reason(trace, hop, state, &stop_reason, &stop_data);
      assert(stop_reason != SCAMPER_TRACE_STOP_NONE);
      trace_stop(trace, stop_reason, stop_data);
      trace_queue_done(task);
      return 0;
    }

  /*
   * if the response comes from an address not in the global stop set,
   * then probe forward
   */
  if(scamper_trace_dtree_gss_find(trace->dtree, hop->addr) == NULL)
    {
      state->ttl  = tp->probe->ttl + 1;
      state->mode = MODE_DTREE_FWD;
      goto probe;
    }

  /* hit something in the global stop set. probe backwards */
  trace->stop_reason = SCAMPER_TRACE_STOP_GSS;
  trace->stop_data   = 0;
  trace->dtree->gss_stop = scamper_addr_use(hop->addr);

  /* can't probe backwards, so we're done */
  if(trace->firsthop == 1 ||
     (trace->dtree->flags & SCAMPER_TRACE_DTREE_FLAG_NOBACK) != 0)
    {
      trace_queue_done(task);
      return 0;
    }

  /* backwards probing */
  state->ttl  = trace->firsthop - 1;
  state->mode = MODE_DTREE_BACK;

 probe:
  gettimeofday_wrap(&now);
  trace_queue(task, &now);
  return 0;
}

/*
 * handleicmp_lastditch
 *
 * we received an ICMP response while checking if the end-host is
 * responsive.
 */
static int handleicmp_lastditch(scamper_task_t *task,
				scamper_icmp_resp_t *ir, trace_probe_t *tp)
{
  scamper_trace_t *trace = trace_getdata(task);

  /* record the response in the trace */
  if((MODE_IS_TRACE(tp->mode) || MODE_IS_LASTDITCH(tp->mode)) &&
     trace_icmp_hop(task, tp, ir) == NULL)
    return -1;

  if(MODE_IS_LASTDITCH(tp->mode))
    {
      trace_stop_gaplimit(trace);
      trace_queue_done(task);
    }

  return 0;
}

static int handleicmp_pmtud_default(scamper_task_t *task,
				    scamper_icmp_resp_t *ir, trace_probe_t *tp)
{
  scamper_trace_t *trace = trace_getdata(task);
  trace_state_t *state = trace_getstate(task);
  scamper_trace_pmtud_note_t *note;
  scamper_trace_reply_t *hop;
  struct timeval now;

  if(pmtud_default_pre(state, tp) == 0)
    return 0;

  if((hop = trace_icmp_hop(task, tp, ir)) == NULL)
    return -1;
  state->pmtud->last_fragmsg = hop;

  if(SCAMPER_ICMP_RESP_IS_PACKET_TOO_BIG(ir))
    {
      if((note = scamper_trace_pmtud_note_alloc()) == NULL)
	{
	  printerror(__func__, "could not alloc note");
	  return -1;
	}
      note->reply = hop;
      note->probe = hop->probe;

      /* PTB has no useful NHMTU */
      if(ir->ir_icmp_nhmtu == 0 || ir->ir_icmp_nhmtu >= tp->probe->size)
	{
	  note->type = SCAMPER_TRACE_PMTUD_NOTE_TYPE_PTB_BAD;
	  state->pmtud->note = note;
	  state->mode = MODE_PMTUD_BADSUGG;
	  pmtud_L2_init(state);
	  goto probe;
	}

      scamper_trace_pmtud_note_add(trace->pmtud, note);

      if(ir->ir_icmp_nhmtu < state->header_size)
	{
	  /* stop if the PTB has an MTU that is too small to be probed */
	  note->type = SCAMPER_TRACE_PMTUD_NOTE_TYPE_PTB_BAD;
	  trace_queue_done(task);
	}
      else
	{
	  note->type = SCAMPER_TRACE_PMTUD_NOTE_TYPE_PTB;
	  note->nhmtu = ir->ir_icmp_nhmtu;
	  state->attempt = 0;
	  state->payload_size = ir->ir_icmp_nhmtu - state->header_size;
	  goto probe;
	}
    }
  else if(SCAMPER_ICMP_RESP_IS_TTL_EXP(ir) ||
	  SCAMPER_ICMP_RESP_IS_UNREACH(ir) ||
	  SCAMPER_ICMP_RESP_IS_ECHO_REPLY(ir))
    {
      trace->pmtud->pmtu = tp->probe->size;
      trace_queue_done(task);
    }

  return 0;

 probe:
  gettimeofday_wrap(&now);
  trace_queue(task, &now);
  return 0;
}

static int handleicmp_pmtud_silent_l2(scamper_task_t *task,
				      scamper_icmp_resp_t *ir,
				      trace_probe_t *tp)
{
  trace_state_t *state = trace_getstate(task);
  scamper_trace_reply_t *hop;

  /* do we consider the packet? */
  if(pmtud_silent_l2_pre(state->pmtud->L2, tp) == 0)
    return 0;

  /* record the hop details */
  if((hop = trace_icmp_hop(task, tp, ir)) == NULL)
    return -1;

  pmtud_silent_l2_post(task, tp, hop);
  return 0;
}

static int handleicmp_pmtud_silent_ttl(scamper_task_t *task,
				       scamper_icmp_resp_t *ir,
				       trace_probe_t *tp)
{
  trace_state_t *state = trace_getstate(task);
  scamper_trace_reply_t *hop;
  struct timeval now;

  /* we got a TTL expired message */
  if(SCAMPER_ICMP_RESP_IS_TTL_EXP(ir))
    {
      /* record the hop details */
      if((hop = trace_icmp_hop(task, tp, ir)) == NULL)
	return -1;

      assert(state->pmtud->TTL != NULL);
      state->pmtud->TTL->hop = hop;

      /* if there is no more TTL space to search, then we are done */
      if(pmtud_TTL_set_probettl(task, tp->probe->ttl,
				state->pmtud->TTL->upper) == 0)
	{
	  /*
	   * if we are not finished with PMTU yet, put the trace back in
	   * the queue
	   */
	  if(pmtud_L2_search_end(task) == 1)
	    return 0;
	}

      /* put the trace back into the probe queue */
      goto probe;
    }
  /*
   * if we get a fragmentation required message during a TTL limited
   * search for the MTU inferred, then record the message and stop
   * the TTL limited search
   */
  else if(SCAMPER_ICMP_RESP_IS_PACKET_TOO_BIG(ir) &&
	  ir->ir_icmp_nhmtu == state->pmtud->L2->out)
    {
      /* record the hop details */
      if(trace_icmp_hop(task, tp, ir) == NULL)
	return -1;

      state->attempt      = 0;
      state->payload_size = ir->ir_icmp_nhmtu - state->header_size;
      state->ttl          = 255;
      state->mode         = MODE_PMTUD_DEFAULT;

      free(state->pmtud->L2);  state->pmtud->L2 = NULL;
      free(state->pmtud->TTL); state->pmtud->TTL = NULL;

      /* put the trace back into the probe queue */
      goto probe;
    }

  return 0;

 probe:
  gettimeofday_wrap(&now);
  trace_queue(task, &now);
  return 0;
}

/*
 * handleicmp_pmtud_badsugg
 *
 * we are in the badsugg state, which is used to infer a 'correct' next-hop
 * mtu size when the suggested packet size is no help.
 */
static int handleicmp_pmtud_badsugg(scamper_task_t *task,
				    scamper_icmp_resp_t *ir, trace_probe_t *tp)
{
  trace_state_t *state = trace_getstate(task);
  scamper_trace_reply_t *hop;
  int lower, upper;

  if((hop = trace_icmp_hop(task, tp, ir)) == NULL)
    return -1;

  assert(state->pmtud->L2 != NULL);

  /*
   * adjust the window we are searching based on where the response came
   * from and the size of the probe that caused the response
   */
  if(scamper_trace_reply_addr_cmp(state->pmtud->last_fragmsg, hop) == 0)
    {
      lower = state->pmtud->L2->lower;
      upper = tp->probe->size;
    }
  else
    {
      lower = tp->probe->size;
      upper = state->pmtud->L2->upper;

      /* replace the layer-2 hop we get a response for with this hop */
      state->pmtud->L2->hop = hop;
    }

  pmtud_badsugg_post(task, lower, upper);
  return 0;
}

static int handleicmp_parallel(scamper_task_t *task,
			       scamper_icmp_resp_t *ir, trace_probe_t *tp)
{
  scamper_trace_t *trace = trace_getdata(task);
  trace_state_t *state = trace_getstate(task);
  trace_para_state_t *para = state->para;
  scamper_trace_reply_t *hop = NULL;
  trace_hop_state_t *hs;
  struct timeval now, next_tx;
  dlist_node_t *dn;
  uint8_t stop_reason, stop_data;

  if(MODE_IS_PARALLEL(state->mode) == 0)
    return 0;

  /* create a hop record and insert it into the trace */
  if((hop = trace_icmp_hop(task, tp, ir)) == NULL)
    return -1;
<<<<<<< HEAD

  if(tp->probe->ttl > para->floor)
    para->floor = tp->probe->ttl;

=======

  if(tp->probe->ttl > para->floor)
    para->floor = tp->probe->ttl;

>>>>>>> 70510422
  if(tp->probe->ttl > para->max_ttl)
    para->max_ttl = tp->probe->ttl;

  /*
   * find the hop state, which we will do if this response is the
   * first response for the probe.
   */
  for(dn=dlist_head_node(para->window); dn != NULL; dn=dlist_node_next(dn))
    {
      hs = dlist_node_item(dn);
      if(hs->id == tp->id)
	break;
    }

  gettimeofday_wrap(&now);

  /* found a matching node in the window */
  if(dn != NULL)
    {
      /* remove the node from the probe window */
      dlist_node_pop(para->window, dn);

      /*
       * expire the hop state if we do not send all attempts per hop,
       * or if we've already sent all attempts per hop
       */
      if(SCAMPER_TRACE_FLAG_IS_ALLATTEMPTS(trace) &&
	 hs->attempt < trace->attempts)
	{
	  /*
	   * if there's no minimum delay probing the same hop, or that
	   * length of time has elapsed, then probe it as soon as
	   * possible.
	   */
	  timeval_add_tv3(&next_tx, &hs->last_tx, &trace->wait_probe_hop);
	  if(para->hopwait == NULL ||
	     timeval_cmp(&next_tx, &now) <= 0)
	    {
	      if(slist_tail_push(para->probeq, hs) == NULL)
		{
		  printerror(__func__, "could not push hs");
		  free(hs);
		  return -1;
		}
	    }
	  else
	    {
	      if(heap_insert(para->hopwait, hs) == NULL)
		{
		  printerror(__func__, "could not insert hs");
		  free(hs);
		  return -1;
		}
	    }
	}
      else free(hs);
    }

  if(trace->stop_reason == SCAMPER_TRACE_STOP_NONE)
    {
      trace_stop_reason(trace, hop, state, &stop_reason, &stop_data);
      if(stop_reason != SCAMPER_TRACE_STOP_NONE)
	{
	  /* did we get a stop condition out of all that? */
	  trace_stop(trace, stop_reason, stop_data);
	  goto next_mode;
	}
    }

  if(state->mode == MODE_PARALLEL_FINISH && trace_parallel_isempty(para))
    goto next_mode;

  /* put the trace back into the probe queue */
  trace_queue(task, &now);
  return 0;

 next_mode:
  trace_next_mode(task, &now);
  return 0;
}

static void do_trace_handle_icmp(scamper_task_t *task, scamper_icmp_resp_t *ir)
{
  static int (*const func[])(scamper_task_t *, scamper_icmp_resp_t *,
			     trace_probe_t *) = {
    NULL,                        /* MODE_RTSOCK */
    NULL,                        /* MODE_DLHDR */
    handleicmp_trace,            /* MODE_TRACE */
    handleicmp_lastditch,        /* MODE_LASTDITCH */
    handleicmp_pmtud_default,    /* MODE_PMTUD_DEFAULT */
    handleicmp_pmtud_silent_l2,  /* MODE_PMTUD_SILENT_L2 */
    handleicmp_pmtud_silent_ttl, /* MODE_PMTUD_SILENT_TTL */
    handleicmp_pmtud_badsugg,    /* MODE_PMTUD_BADSUGG */
    handleicmp_dtree_first,      /* MODE_DTREE_FIRST */
    handleicmp_trace,            /* MODE_DTREE_FWD */
    handleicmp_trace,            /* MODE_DTREE_BACK */
    handleicmp_parallel,         /* MODE_PARALLEL */
    handleicmp_parallel,         /* MODE_PARALLEL_FINISH */
  };

  scamper_trace_t *trace = trace_getdata(task);
  trace_state_t   *state = trace_getstate(task);
  trace_probe_t   *tp;
  uint16_t         id;
  uint8_t          proto;

  if(state == NULL || trace->probec == 0)
    return;

  assert(state->mode <= MODE_MAX);

  /*
   * ignore the message if it is received on an fd that we didn't use to send
   * it.  this is to avoid recording duplicate replies if an unbound socket
   * is in use.
   */
  if(ir->ir_fd != scamper_fd_fd_get(state->icmp))
    {
      return;
    }

  /*
   * if the trace is in a mode that does not handle ICMP responses, then
   * stop now
   */
  if(func[state->mode] == NULL)
    return;

  /* if the ICMP type is not something that we care for, then drop it */
  if(!((SCAMPER_ICMP_RESP_IS_TTL_EXP(ir) ||
	SCAMPER_ICMP_RESP_IS_UNREACH(ir) ||
	SCAMPER_ICMP_RESP_IS_PACKET_TOO_BIG(ir)) &&
       SCAMPER_ICMP_RESP_INNER_IS_SET(ir) &&
       trace->offset == ir->ir_inner_ip_off) &&
     !(SCAMPER_TRACE_TYPE_IS_ICMP(trace) &&
       SCAMPER_ICMP_RESP_IS_ECHO_REPLY(ir)))
    {
      return;
    }

  if(trace->offset != 0)
    {
      if(ir->ir_inner_data == NULL)
	return;

      if((SCAMPER_TRACE_TYPE_IS_UDP(trace) &&
	  ir->ir_inner_ip_proto != IPPROTO_UDP) ||
	 (SCAMPER_TRACE_TYPE_IS_TCP(trace) &&
	  ir->ir_inner_ip_proto != IPPROTO_TCP))
	return;

      if(trace->dst->type == SCAMPER_ADDR_TYPE_IPV4)
	{
	  if(SCAMPER_TRACE_TYPE_IS_ICMP(trace) &&
	     ir->ir_inner_ip_proto != IPPROTO_ICMP)
	    return;

	  if(ir->ir_inner_datalen < 8)
	    return;

	  if(bytes_ntohs(ir->ir_inner_data+0) != trace->sport ||
	     bytes_ntohs(ir->ir_inner_data+2) != trace->dport)
	    return;

	  id = bytes_ntohl(ir->ir_inner_data+4);
	}
      else
	{
	  if(SCAMPER_TRACE_TYPE_IS_ICMP(trace) &&
	     ir->ir_inner_ip_proto != IPPROTO_ICMPV6)
	    return;

	  if((ir->ir_inner_ip_id >> 16) != trace->sport)
	    return;

	  if(ir->ir_inner_datalen < 4)
	    return;

	  id = bytes_ntohl(ir->ir_inner_data);
	}
    }
  else if(SCAMPER_TRACE_TYPE_IS_UDP(trace))
    {
      /*
       * if the ICMP response does not reference a UDP probe sent from our
       * source port to a destination probe we're likely to have probed, then
       * ignore the packet
       */
      if(ir->ir_inner_ip_proto  != IPPROTO_UDP ||
	 ir->ir_inner_udp_sport != trace->sport)
	return;

      if(trace->type == SCAMPER_TRACE_TYPE_UDP)
	{
	  if(ir->ir_inner_udp_dport <  trace->dport ||
	     ir->ir_inner_udp_dport >= trace->dport+state->id_next)
	    return;

	  /* XXX: handle wrap-around */
	  id = ir->ir_inner_udp_dport - trace->dport;
	}
      else if(trace->type == SCAMPER_TRACE_TYPE_UDP_PARIS)
	{
	  if(ir->ir_inner_udp_dport != trace->dport)
	    return;

	  if(ir->ir_af == AF_INET)
	    {
	      if(ntohs(ir->ir_inner_udp_sum) == ir->ir_inner_ip_id &&
		 ir->ir_inner_udp_sum != 0)
		{
		  id = ntohs(ir->ir_inner_udp_sum) - 1;
		}
	      else if(trace_ipid_fudge(state, ir->ir_inner_ip_id, &id) != 0)
		{
		  return;
		}
	    }
	  else if(SCAMPER_TRACE_FLAG_IS_CONSTPAYLOAD(trace) == 0)
	    {
	      if(ir->ir_inner_udp_sum == 0)
		return;
	      id = ntohs(ir->ir_inner_udp_sum) - 1;
	    }
	  else
	    {
	      if(ir->ir_inner_ip_flow == 0)
		return;
	      id = ir->ir_inner_ip_flow - 1;
	    }
	}
      else return;
    }
  else if(SCAMPER_TRACE_TYPE_IS_ICMP(trace))
    {
      if(SCAMPER_ICMP_RESP_IS_ECHO_REPLY(ir) == 0)
	{
	  if(ir->ir_af == AF_INET) proto = IPPROTO_ICMP;
	  else if(ir->ir_af == AF_INET6) proto = IPPROTO_ICMPV6;
	  else return;

	  if((ir->ir_flags & SCAMPER_ICMP_RESP_FLAG_RXERR) != 0 &&
	     (state->flags & TRACE_STATE_FLAG_ICMP_ID) == 0)
	    {
	      trace->sport = ir->ir_inner_icmp_id;
	      state->flags |= TRACE_STATE_FLAG_ICMP_ID;
	    }

	  if(ir->ir_inner_ip_proto != proto          ||
	     ((ir->ir_flags & SCAMPER_ICMP_RESP_FLAG_RXERR) == 0 &&
	      ir->ir_inner_icmp_id != trace->sport) ||
	     ir->ir_inner_icmp_seq >= state->id_next)
	    {
	      return;
	    }

	  id = ir->ir_inner_icmp_seq;
	}
      else
	{
	  if((ir->ir_flags & SCAMPER_ICMP_RESP_FLAG_RXERR) != 0 &&
	     (state->flags & TRACE_STATE_FLAG_ICMP_ID) == 0)
	    {
	      trace->sport = ir->ir_inner_icmp_id;
	      state->flags |= TRACE_STATE_FLAG_ICMP_ID;
	    }

	  if(((ir->ir_flags & SCAMPER_ICMP_RESP_FLAG_RXERR) == 0 &&
	      ir->ir_icmp_id != trace->sport) ||
	     ir->ir_icmp_seq >= state->id_next)
	    {
	      return;
	    }

	  id = ir->ir_icmp_seq;
	}
    }
  else if(SCAMPER_TRACE_TYPE_IS_TCP(trace))
    {
      /*
       * if the ICMP response does not reference a TCP probe sent from our
       * source port to the destination port specified then ignore the
       * ICMP packet
       */
      if(SCAMPER_ICMP_RESP_INNER_IS_SET(ir) == 0 ||
	 ir->ir_inner_ip_proto  != IPPROTO_TCP ||
	 ir->ir_inner_tcp_sport != trace->sport ||
	 ir->ir_inner_tcp_dport != trace->dport)
	{
	  return;
	}

      if(ir->ir_af == AF_INET)
	{
	  /* determine which probe id the ip id corresponds to */
	  if(trace_ipid_fudge(state, ir->ir_inner_ip_id, &id) != 0)
	    return;
	}
      else
	{
	  if(ir->ir_inner_ip_flow == 0)
	    return;
	  id = ir->ir_inner_ip_flow - 1;
	}
    }
  else
    {
      return;
    }

  if(id < state->id_next)
    {
      tp = state->probes[id];
      if(tp->probe->replyc < UINT16_MAX)
	func[state->mode](task, ir, tp);
    }

  return;
}

/*
 * timeout_trace
 *
 * this function is called if the trace timed out on the wait queue, and
 * all allotted attempts have been sent.
 */
static void timeout_trace(scamper_task_t *task)
{
  scamper_trace_t *trace = trace_getdata(task);
  trace_state_t *state = trace_getstate(task);
  scamper_trace_hopiter_t hi;
  scamper_trace_reply_t *hop;
  uint8_t stop_reason, stop_data;
  struct timeval now;
  int i;

  /* we tried this hop, so move onto the next */
  state->ttl++;

  /* tidy up after any confidence probing */
  if(state->conf != NULL && state->conf->interfaces != NULL)
    {
      free(state->conf->interfaces);
      state->conf->interfaces = NULL;
      state->conf->interfacec = 0;
    }
  if(state->conf != NULL)
    {
      assert(state->conf->interfaces == NULL);
      assert(state->conf->interfacec == 0);
      state->conf->n = 2;
    }

  /*
   * if we probed for all attempts on the hop, then check to see if we
   * got any responses on this hop, and if we did, check to see if we
   * should stop probing this target yet
   */
  if(SCAMPER_TRACE_FLAG_IS_ALLATTEMPTS(trace) || trace->confidence != 0)
    {
      scamper_trace_hopiter_ttl_set(&hi, trace->hop_count, trace->hop_count);
      while((hop = scamper_trace_hopiter_next(trace, &hi)) != NULL)
	{
	  /*
	   * first, check to see if there is a reason to stop probing with
	   * this particular hop record
	   */
	  trace_stop_reason(trace, hop, state, &stop_reason, &stop_data);
	  if(stop_reason != SCAMPER_TRACE_STOP_NONE)
	    {
	      trace_stop(trace, stop_reason, stop_data);
	      goto next_mode;
	    }
	}
    }

  if((trace->hoplimit == 0 ? 255 : trace->hoplimit) <= trace->hop_count)
    {
      trace_stop_hoplimit(trace);
      goto next_mode;
    }

  /*
   * if we haven't checked to see if the path is dead yet, check to see
   * if we should do so at this time.  a dead path is defined as a path
   * that has an unresponsive target host, which we stop tracing after
   * the gaplimit is reached.
   */
  if(trace->hop_count - (trace->firsthop - 1) >= trace->gaplimit)
    {
      for(i=0; i<trace->gaplimit; i++)
	if(trace_hop_get(trace, trace->hop_count - 1 - i) != NULL)
	  break;
<<<<<<< HEAD

      if(i < trace->gaplimit)
	return;

=======

      if(i < trace->gaplimit)
	return;

>>>>>>> 70510422
      if(trace->gapaction == SCAMPER_TRACE_GAPACTION_LASTDITCH)
	{
	  if((trace->lastditch = scamper_trace_lastditch_alloc()) == NULL)
	    {
	      trace_handleerror(task, errno);
	      return;
	    }
	  state->mode = MODE_LASTDITCH;
	  state->ttl = 255;
	  return;
	}

      trace_stop_gaplimit(trace);
      goto next_mode;
    }

  return;

 next_mode:
  gettimeofday_wrap(&now);
  trace_next_mode(task, &now);
  return;
}

static void timeout_dtree_back(scamper_task_t *task)
{
  scamper_trace_t *trace = trace_getdata(task);
  trace_state_t *state = trace_getstate(task);
  trace_dtree_state_t *dtree = state->dtree;
  scamper_trace_hopiter_t hi;
  scamper_trace_reply_t *hop;
  struct timeval now;

  assert(state->conf != NULL);

  /* tidy up after any confidence probing */
  if(state->conf->interfaces != NULL)
    {
      free(state->conf->interfaces);
      state->conf->interfaces = NULL;
      state->conf->interfacec = 0;
    }

  if(state->ttl == 1)
    goto next_mode;

  if(dtree != NULL && dtree->lsst != NULL &&
     (SCAMPER_TRACE_FLAG_IS_ALLATTEMPTS(trace) || trace->confidence != 0))
    {
      scamper_trace_hopiter_ttl_set(&hi, state->ttl, state->ttl);
      while((hop = scamper_trace_hopiter_next(trace, &hi)) != NULL)
	if(dtree_lss_in(dtree->lsst, hop->addr) != 0)
	  goto next_mode;
    }

  state->attempt = 0;
  state->ttl--;
  trace->firsthop--;

  gettimeofday_wrap(&now);
  trace_queue(task, &now);
  return;

 next_mode:
  gettimeofday_wrap(&now);
  trace_next_mode(task, &now);
  return;
}

static void timeout_dtree_first(scamper_task_t *task)
{
  scamper_trace_t *trace = trace_getdata(task);
  trace_state_t *state = trace_getstate(task);

  /*
   * go into forwards probing mode if we've made it all the way back to
   * ttl one
   */
  if(state->ttl == 1)
    {
      state->mode = MODE_DTREE_FWD;
      state->ttl++;
      return;
    }

  /* halve ttl and try again */
  state->ttl /= 2;
  trace->firsthop /= 2;
  return;
}

static void timeout_lastditch(scamper_task_t *task)
{
  /* we received no responses to any of the last-ditch probes */
  trace_stop_gaplimit(trace_getdata(task));
  trace_queue_done(task);
  return;
}

static void timeout_pmtud_default(scamper_task_t *task)
{
  trace_state_t *state = trace_getstate(task);
  scamper_trace_pmtud_note_t *note;

  if((note = scamper_trace_pmtud_note_alloc()) == NULL)
    {
      printerror(__func__, "could not alloc note");
      trace_handleerror(task, errno);
      return;
    }
  note->type = SCAMPER_TRACE_PMTUD_NOTE_TYPE_SILENCE;
  state->pmtud->note = note;

  pmtud_L2_init(state);
  state->mode = MODE_PMTUD_SILENT_L2;
  return;
}

static void timeout_pmtud_silent_l2(scamper_task_t *task)
{
  trace_state_t *state = trace_getstate(task);
  int size = state->header_size + state->payload_size;

  assert(state->pmtud->L2 != NULL);

  /*
   * have we scanned the L2 table to the official minimum MTU?
   * if we have, then PMTU fails and we abort.
   */
  if(state->pmtud->L2->idx == 0)
    {
      trace_queue_done(task);
      return;
    }

  /*
   * we did not get a response for this probe size
   * if we can halve the search space again, then do that
   */
  if(state->pmtud->L2->lower + 1 != size)
    {
      pmtud_L2_set_probesize(state, state->pmtud->L2->lower, size);
    }
  else
    {
      state->pmtud->L2->out = state->pmtud->L2->lower;

      /* set the bounds of the TTL search */
      if(pmtud_TTL_init(task) == 1)
	state->mode = MODE_PMTUD_SILENT_TTL;
      else
	trace_queue_done(task);
    }

  return;
}

static void timeout_pmtud_silent_ttl(scamper_task_t *task)
{
  trace_state_t *state = trace_getstate(task);

  assert(state->pmtud->TTL != NULL);

  /*
   * select another TTL to probe with, if possible. if not, then
   * the search halts and we move on
   */
  if(pmtud_TTL_set_probettl(task, state->pmtud->TTL->lower, state->ttl) == 0)
    pmtud_L2_search_end(task);

  return;
}

/*
 * timeout_pmtud_badsugg
 *
 * if we timeout while trying to determine the underlying MTU on a path
 * where a router gives a bad suggestion, chances are that an ICMP blackhole
 * exists later in the path.  try sending a larger packet, if we can.
 */
static void timeout_pmtud_badsugg(scamper_task_t *task)
{
  trace_state_t *state = trace_getstate(task);
  int lower, upper;

  assert(state->pmtud->L2 != NULL);

  lower = state->header_size + state->payload_size;
  upper = state->pmtud->L2->upper;
  state->pmtud->L2->hop = NULL;

  if(lower + 1 != upper)
    {
      pmtud_L2_set_probesize(state, lower, upper);
    }
  else
    {
      /* terminate the search now */
      state->pmtud->L2->lower = state->pmtud->L2->out = lower;
      pmtud_L2_search_end(task);
    }

  return;
}

/*
 * do_trace_handle_timeout
 *
 * the trace has expired while sitting on the wait queue.
 * handle this event appropriately.
 */
static void do_trace_handle_timeout(scamper_task_t *task)
{
  static void (* const func[])(scamper_task_t *) = {
    NULL,                      /* MODE_RTSOCK */
    NULL,                      /* MODE_DLHDR */
    timeout_trace,             /* MODE_TRACE */
    timeout_lastditch,         /* MODE_LASTDITCH */
    timeout_pmtud_default,     /* MODE_PMTUD_DEFAULT */
    timeout_pmtud_silent_l2,   /* MODE_PMTUD_SILENT_L2 */
    timeout_pmtud_silent_ttl,  /* MODE_PMTUD_SILENT_TTL */
    timeout_pmtud_badsugg,     /* MODE_PMTUD_BADSUGG */
    timeout_dtree_first,       /* MODE_DTREE_FIRST */
    timeout_trace,             /* MODE_DTREE_FWD */
    timeout_dtree_back,        /* MODE_DTREE_BACK */
    NULL,                      /* MODE_PARALLEL */
    NULL,                      /* MODE_PARALLEL_FINISH */
  };

  scamper_trace_t *trace = trace_getdata(task);
  trace_state_t   *state = trace_getstate(task);
  trace_probe_t   *tp;
  struct timeval now;

#ifdef HAVE_SCAMPER_DEBUG
  char buf[128];
#endif

  assert(state->mode <= MODE_MAX);

  if(state->mode == MODE_RTSOCK || state->mode == MODE_DLHDR)
    {
      scamper_debug(__func__, "mode %d dst %s", state->mode,
		    scamper_addr_tostr(trace->dst, buf, sizeof(buf)));
      trace_handleerror(task, 0);
      return;
    }

  if(MODE_IS_PARALLEL(state->mode))
    {
      gettimeofday_wrap(&now);
      trace_queue(task, &now);
      return;
    }

  tp = state->probes[state->id_next-1];
  if(tp->probe->replyc == 0)
    {
      tp->flags |= TRACE_PROBE_FLAG_TIMEOUT;
    }
  else
    {
      assert(trace->wait_probe.tv_sec != 0 || trace->wait_probe.tv_usec != 0);
      return;
    }

  /*
   * if we have sent all allotted attempts for this probe type, then
   * handle this particular probe failing
   */
  if((trace->confidence == 0 && state->attempt == trace->attempts) ||
     (trace->confidence != 0 && state->attempt == k(state->conf)))
    {
      /* we're probably going to send another probe, so reset the attempt # */
      state->attempt = 0;

      /* call the function that handles a timeout in this particular mode */
      func[state->mode](task);
    }

  return;
}

static int handletp_trace(scamper_task_t *task, scamper_dl_rec_t *dl,
			  trace_probe_t *tp)
{
  scamper_trace_t *trace = trace_getdata(task);
  trace_state_t *state = trace_getstate(task);
  trace_conf_state_t *conf;
  scamper_trace_reply_t *hop;
  struct timeval now;

  /* we should only have to deal with probes sent while in the trace state */
  if(tp->mode != MODE_TRACE)
    return 0;

  /* create a hop record based off the TCP data */
  if((hop = trace_dl_hop(task, tp, dl)) == NULL)
    return -1;

  /* if we are sending all allotted probes to the target */
  if(SCAMPER_TRACE_FLAG_IS_ALLATTEMPTS(trace))
    {
      if(tp->probe->id != trace->attempts)
	goto probe;
    }
  else if(trace->confidence != 0 && (conf = state->conf) != NULL)
    {
      /* record details of the interface */
      if(conf_iface_add(conf, hop->addr) != 0)
	{
	  printerror(__func__, "could not add interface");
	  trace_handleerror(task, errno);
	  return -1;
	}

      /* if there are still probes to send for this hop, send the next one */
      if(conf->n <= TRACE_CONFIDENCE_MAX_N && state->attempt < k(conf))
	goto probe;
    }

  trace_stop_completed(trace);
  gettimeofday_wrap(&now);
  trace_next_mode(task, &now);

  return 0;

 probe:
  gettimeofday_wrap(&now);
  trace_queue(task, &now);
  return 0;
}

static int handletp_lastditch(scamper_task_t *task, scamper_dl_rec_t *dl,
			      trace_probe_t *tp)
{
  scamper_trace_t *trace = trace_getdata(task);

  /* only handle TCP responses in these two states */
  if(tp->mode != MODE_TRACE && tp->mode != MODE_LASTDITCH)
    return 0;

  /* create a hop record based off the TCP data */
  if(trace_dl_hop(task, tp, dl) == NULL)
    return -1;

  if(tp->mode == MODE_LASTDITCH)
    trace_stop_gaplimit(trace);
  else
    trace_stop_completed(trace);

  trace_queue_done(task);
  return 0;
}
<<<<<<< HEAD

static int handletp_pmtud_default(scamper_task_t *task, scamper_dl_rec_t *dl,
				  trace_probe_t *tp)
{
  scamper_trace_t *trace = trace_getdata(task);
  trace_state_t *state = trace_getstate(task);
  scamper_trace_reply_t *hop;

  if(dl->dl_ip_proto != IPPROTO_TCP ||
     pmtud_default_pre(state, tp) == 0)
    return 0;

  if((hop = trace_dl_hop(task, tp, dl)) == NULL)
    return -1;
  state->pmtud->last_fragmsg = hop;

=======

static int handletp_pmtud_default(scamper_task_t *task, scamper_dl_rec_t *dl,
				  trace_probe_t *tp)
{
  scamper_trace_t *trace = trace_getdata(task);
  trace_state_t *state = trace_getstate(task);
  scamper_trace_reply_t *hop;

  if(dl->dl_ip_proto != IPPROTO_TCP ||
     pmtud_default_pre(state, tp) == 0)
    return 0;

  if((hop = trace_dl_hop(task, tp, dl)) == NULL)
    return -1;
  state->pmtud->last_fragmsg = hop;

>>>>>>> 70510422
  trace->pmtud->pmtu = tp->probe->size;
  trace_queue_done(task);

  return 0;
}

static int handletp_pmtud_silent_ttl(scamper_task_t *task, scamper_dl_rec_t *dl,
				     trace_probe_t *tp)
{
  scamper_debug(__func__, "hello");
  return 0;
}

static int handletp_pmtud_silent_l2(scamper_task_t *task, scamper_dl_rec_t *dl,
				    trace_probe_t *tp)
{
  trace_state_t *state = trace_getstate(task);
  scamper_trace_reply_t *hop;

  /* do we consider the packet? */
  if(dl->dl_ip_proto != IPPROTO_TCP ||
     pmtud_silent_l2_pre(state->pmtud->L2, tp) == 0)
    return 0;

  /* record the hop details */
  if((hop = trace_dl_hop(task, tp, dl)) == NULL)
    return -1;

  pmtud_silent_l2_post(task, tp, hop);
  return 0;
}

static int handletp_pmtud_badsugg(scamper_task_t *task, scamper_dl_rec_t *dl,
				  trace_probe_t *tp)
{
  trace_state_t *state = trace_getstate(task);
  scamper_trace_reply_t *hop;
  int lower, upper;

  /* do we consider the packet? */
  if(dl->dl_ip_proto != IPPROTO_TCP)
    return 0;

  /* record the hop details */
  if((hop = trace_dl_hop(task, tp, dl)) == NULL)
    return -1;

  assert(state->pmtud->L2 != NULL);

  lower = tp->probe->size;
  upper = state->pmtud->L2->upper;

  /* replace the layer-2 hop we get a response for with this hop */
  state->pmtud->L2->hop = hop;

  pmtud_badsugg_post(task, lower, upper);
  return 0;
}

/*
 * dlin_trace
 *
 * handle a datalink record for an inbound packet which was sent
 * for a probe in the trace state.
 *
 * in this case, we use the timestamp to update the hop record.
 */
static void dlin_trace(scamper_trace_t *trace,
		       scamper_dl_rec_t *dl, trace_probe_t *tp)
{
  scamper_trace_reply_t *hop;
  struct timeval new_rtt;

  if(tp->probe->replyc == 0)
    return;

  /* adjust the rtt based on the timestamp included in the datalink record */
  timeval_diff_tv(&new_rtt, &tp->probe->tx, &tp->dl_rx);

  /*
   * only adjust the timestamp for the first response, packet
   * matching issues for extra responses without further logic
   */
  hop = tp->probe->replies[0];
  scamper_debug(__func__,
		"hop %ld.%06d dl_rec %ld.%06d diff %d",
		(long)hop->rtt.tv_sec, (int)hop->rtt.tv_usec,
		(long)new_rtt.tv_sec, (int)new_rtt.tv_usec,
		timeval_diff_us(&new_rtt, &hop->rtt));

  hop->flags &= ~(SCAMPER_TRACE_REPLY_FLAG_TS_SOCK_RX);
  hop->flags |= SCAMPER_TRACE_REPLY_FLAG_TS_DL_RX;
  timeval_cpy(&hop->rtt, &new_rtt);

  return;
}

/*
 * dlout_apply
 *
 * adjust the RTT recorded for a probe/reply sequence based on an updated
 * transmit timestamp corresponding to when the packet was queued at the
 * network interface.
 */
static void dlout_apply(trace_probe_t *tp, const struct timeval *dl_tx)
{
  struct timeval diff;
  scamper_trace_reply_t *hop;
  uint16_t r;

  timeval_diff_tv(&diff, &tp->probe->tx, dl_tx);
  scamper_debug(__func__, "probe %ld.%06d dl %ld.%06d diff %ld.%06d",
		(long)tp->probe->tx.tv_sec, (int)tp->probe->tx.tv_usec,
		(long)dl_tx->tv_sec, (int)dl_tx->tv_usec,
		(long)diff.tv_sec, (int)diff.tv_usec);

  /*
   * if we've already processed a datalink timestamp for this
   * transmitted packet, we're done.
   */
  if((tp->probe->flags & SCAMPER_TRACE_REPLY_FLAG_TS_DL_TX) != 0)
    return;

  /*
   * if the transmit time we have in user-space is after the timestamp
   * that we observed on the datalink, then we're done
   */
  if(timeval_cmp(&tp->probe->tx, dl_tx) > 0)
    return;

  tp->probe->flags |= SCAMPER_TRACE_REPLY_FLAG_TS_DL_TX;
  timeval_cpy(&tp->probe->tx, dl_tx);

  for(r=0; r<tp->probe->replyc; r++)
    {
      hop = tp->probe->replies[r];
      hop->flags |= SCAMPER_TRACE_REPLY_FLAG_TS_DL_TX;
      if(timeval_cmp(&hop->rtt, &diff) >= 0)
	timeval_sub_tv(&hop->rtt, &diff);
    }

  return;
}

/*
 * do_trace_handle_dl
 *
 * handle a datalink record that may have something useful for the
 * traceroute, such as a more accurate timestamp.
 */
static void do_trace_handle_dl(scamper_task_t *task, scamper_dl_rec_t *dl)
{
  static void (* const dlout_func[])(trace_probe_t *, const struct timeval *) =
  {
    NULL,            /* MODE_RTSOCK */
    NULL,            /* MODE_DLHDR */
    dlout_apply,     /* MODE_TRACE */
    dlout_apply,     /* MODE_LASTDITCH */
    NULL,            /* MODE_PMTUD_DEFAULT */
    NULL,            /* MODE_PMTUD_SILENT_L2 */
    NULL,            /* MODE_PMTUD_SILENT_TTL */
    NULL,            /* MODE_PMTUD_BADSUGG */
    NULL,            /* MODE_DTREE_FIRST */
    NULL,            /* MODE_DTREE_FWD */
    NULL,            /* MODE_DTREE_BACK */
    dlout_apply,     /* MODE_PARALLEL */
    dlout_apply,     /* MODE_PARALLEL_FINISH */
  };

  static void (* const dlin_func[])(scamper_trace_t *, scamper_dl_rec_t *,
				    trace_probe_t *) =
  {
    NULL,            /* MODE_RTSOCK */
    NULL,            /* MODE_DLHDR */
    dlin_trace,      /* MODE_TRACE */
    NULL,            /* MODE_LASTDITCH */
    NULL,            /* MODE_PMTUD_DEFAULT */
    NULL,            /* MODE_PMTUD_SILENT_L2 */
    NULL,            /* MODE_PMTUD_SILENT_TTL */
    NULL,            /* MODE_PMTUD_BADSUGG */
    NULL,            /* MODE_DTREE_FIRST */
    NULL,            /* MODE_DTREE_FWD */
    NULL,            /* MODE_DTREE_BACK */
    dlin_trace,      /* MODE_PARALLEL */
    dlin_trace,      /* MODE_PARALLEL_FINISH */
  };

  static int (* const handletp_func[])(scamper_task_t *,
				       scamper_dl_rec_t *, trace_probe_t *) =
  {
    NULL,                /* MODE_RTSOCK */
    NULL,                /* MODE_DLHDR */
    handletp_trace,      /* MODE_TRACE */
    handletp_lastditch,  /* MODE_LASTDITCH */
    handletp_pmtud_default,    /* MODE_PMTUD_DEFAULT */
    handletp_pmtud_silent_l2,  /* MODE_PMTUD_SILENT_L2 */
    handletp_pmtud_silent_ttl, /* MODE_PMTUD_SILENT_TTL */
    handletp_pmtud_badsugg,    /* MODE_PMTUD_BADSUGG */
    NULL,                /* MODE_DTREE_FIRST */
    NULL,                /* MODE_DTREE_FWD */
    NULL,                /* MODE_DTREE_BACK */
    NULL,                /* MODE_PARALLEL */
    NULL,                /* MODE_PARALLEL_FINISH */
  };
  static const int DIR_INBOUND  = 0;
  static const int DIR_OUTBOUND = 1;

  scamper_trace_t *trace = trace_getdata(task);
  trace_state_t   *state = trace_getstate(task);
  trace_probe_t   *tp;
  uint16_t         probe_id;
  int              direction;

  if(state == NULL || trace->probec == 0)
    return;

  assert(dl->dl_af == AF_INET || dl->dl_af == AF_INET6);

  /* if this record has no timestamp, go no further */
  if((dl->dl_flags & SCAMPER_DL_REC_FLAG_TIMESTAMP) == 0)
    return;

  if(SCAMPER_DL_IS_IP(dl) == 0)
    return;

  /*
   * try and determine the direction of the packet and the associated probe
   * for this datalink record
   */
  if(trace->type == SCAMPER_TRACE_TYPE_UDP ||
     trace->type == SCAMPER_TRACE_TYPE_UDP_PARIS)
    {
      if(dl->dl_ip_proto == IPPROTO_UDP)
	{
	  /*
	   * for probe/response matching, the logic is as follows.
	   * for classic UDP traceroute where the destination port changes
	   * with each probe, we can use the port as a probe identifier.
	   * for UDP-paris traceroute, the logic is more complicated.
	   * for outbound UDP packets, we can use the UDP checksum value
	   * as long as the const-payload option is not used, or the
	   * IPv4-ID or IPv6-flow-id.
	   * for inbound UDP packets, we have to assume that the response
	   * is for the last sent probe.
	   */
	  if(dl->dl_udp_sport == trace->sport &&
	     scamper_addr_raw_cmp(trace->dst, dl->dl_ip_dst) == 0 &&
	     scamper_addr_raw_cmp(trace->src, dl->dl_ip_src) == 0)
	    {
	      direction = DIR_OUTBOUND;
	      if(trace->type == SCAMPER_TRACE_TYPE_UDP)
		probe_id = dl->dl_udp_dport - trace->dport;
	      else if(SCAMPER_TRACE_FLAG_IS_CONSTPAYLOAD(trace) == 0)
		probe_id = ntohs(dl->dl_udp_sum) - 1;
	      else if(dl->dl_af == AF_INET)
		probe_id = dl->dl_ip_id - 1;
	      else if(dl->dl_af == AF_INET6)
		probe_id = dl->dl_ip_flow - 1;
	      else
		return;
	    }
	  else if(dl->dl_udp_dport == trace->sport &&
		  scamper_addr_raw_cmp(trace->dst, dl->dl_ip_src) == 0 &&
		  scamper_addr_raw_cmp(trace->src, dl->dl_ip_dst) == 0)
	    {
	      direction = DIR_INBOUND;
	      if(trace->type == SCAMPER_TRACE_TYPE_UDP)
		probe_id = dl->dl_udp_sport - trace->dport;
	      else
		probe_id = state->id_next - 1;
	    }
	  else return;
	}
      else if(SCAMPER_DL_IS_ICMP(dl))
	{
	  if(SCAMPER_DL_IS_ICMP_TTL_EXP(dl) == 0 &&
	     SCAMPER_DL_IS_ICMP_UNREACH(dl) == 0 &&
	     SCAMPER_DL_IS_ICMP_PACKET_TOO_BIG(dl) == 0)
	    {
	      return;
	    }
	  if(dl->dl_icmp_ip_proto != IPPROTO_UDP)
	    return;
	  if(dl->dl_icmp_udp_sport != trace->sport)
	    return;

	  direction = DIR_INBOUND;

	  if(trace->type == SCAMPER_TRACE_TYPE_UDP)
	    {
	      probe_id = dl->dl_icmp_udp_dport - trace->dport;
	    }
	  else
	    {
	      if(dl->dl_icmp_udp_dport != trace->dport)
		return;

	      if(dl->dl_af == AF_INET)
		{
		  if(ntohs(dl->dl_icmp_udp_sum) == dl->dl_icmp_ip_id &&
		     dl->dl_icmp_udp_sum != 0)
		    {
		      probe_id = ntohs(dl->dl_icmp_udp_sum) - 1;
		    }
		  else if(trace_ipid_fudge(state,dl->dl_icmp_ip_id,
					   &probe_id) != 0)
		    {
		      return;
		    }
		}
	      else if(SCAMPER_TRACE_FLAG_IS_CONSTPAYLOAD(trace) == 0)
		{
		  if(dl->dl_icmp_udp_sum == 0)
		    return;
		  probe_id = ntohs(dl->dl_icmp_udp_sum) - 1;
		}
	      else
		{
		  probe_id = dl->dl_ip_flow - 1;
		}
	    }
	}
      else return;
    }
  else if(trace->type == SCAMPER_TRACE_TYPE_ICMP_ECHO ||
	  trace->type == SCAMPER_TRACE_TYPE_ICMP_ECHO_PARIS)
    {
      if(SCAMPER_DL_IS_ICMP(dl) == 0)
	return;

      if(SCAMPER_DL_IS_ICMP_ECHO_REQUEST(dl))
	{
	  if(dl->dl_icmp_id != trace->sport)
	    return;
	  probe_id = dl->dl_icmp_seq;
	  direction = DIR_OUTBOUND;
	}
      else if(SCAMPER_DL_IS_ICMP_ECHO_REPLY(dl))
	{
	  if(dl->dl_icmp_id != trace->sport)
	    return;
	  probe_id = dl->dl_icmp_seq;
	  direction = DIR_INBOUND;
	}
      else if((SCAMPER_DL_IS_ICMP_TTL_EXP(dl) ||
	       SCAMPER_DL_IS_ICMP_UNREACH(dl) ||
	       SCAMPER_DL_IS_ICMP_PACKET_TOO_BIG(dl)) &&
	      SCAMPER_DL_IS_ICMP_Q_ICMP_ECHO_REQ(dl))
	{
	  if(dl->dl_icmp_icmp_id != trace->sport)
	    return;
	  probe_id = dl->dl_icmp_icmp_seq;
	  direction = DIR_INBOUND;
	}
      else return;
    }
  else if(SCAMPER_TRACE_TYPE_IS_TCP(trace))
    {
      if(dl->dl_ip_proto == IPPROTO_TCP)
	{
	  /*
	   * if the sport and dport match what we probe with, then the
	   * probe is probably an outgoing one.  also check flags field
	   * is consistent with the probe method
	   */
	  if(dl->dl_tcp_sport == trace->sport &&
	     dl->dl_tcp_dport == trace->dport &&
	     scamper_addr_raw_cmp(trace->dst, dl->dl_ip_dst) == 0 &&
	     scamper_addr_raw_cmp(trace->src, dl->dl_ip_src) == 0 &&
	     ((trace->type == SCAMPER_TRACE_TYPE_TCP &&
	       dl->dl_tcp_flags == TH_SYN) ||
	      (trace->type == SCAMPER_TRACE_TYPE_TCP_ACK &&
	       dl->dl_tcp_flags == TH_ACK)))
	    {
	      direction = DIR_OUTBOUND;
	      if(dl->dl_af == AF_INET)
		probe_id = dl->dl_ip_id - 1;
	      else
		probe_id = dl->dl_ip_flow - 1;
	    }
	  else if(dl->dl_tcp_sport == trace->dport &&
		  dl->dl_tcp_dport == trace->sport &&
		  scamper_addr_raw_cmp(trace->dst, dl->dl_ip_src) == 0 &&
		  scamper_addr_raw_cmp(trace->src, dl->dl_ip_dst) == 0)
	    {
	      /*
	       * this is an inbound packet.
	       * there is no easy way to determine which probe the reply is
	       * for, so assume it was for the last one
	       */
	      direction = DIR_INBOUND;
	      probe_id = state->id_next - 1;
	    }
	  else return;
	}
      else if(SCAMPER_DL_IS_ICMP(dl))
	{
	  if(SCAMPER_DL_IS_ICMP_TTL_EXP(dl) == 0 &&
	     SCAMPER_DL_IS_ICMP_UNREACH(dl) == 0 &&
	     SCAMPER_DL_IS_ICMP_PACKET_TOO_BIG(dl) == 0)
	    {
	      return;
	    }
	  if(dl->dl_icmp_ip_proto  != IPPROTO_TCP  ||
	     dl->dl_icmp_tcp_sport != trace->sport ||
	     dl->dl_icmp_tcp_dport != trace->dport)
	    {
	      return;
	    }

	  /* determine which probe the ICMP response corresponds to */
	  if(dl->dl_af == AF_INET)
	    {
	      if(trace_ipid_fudge(state, dl->dl_icmp_ip_id, &probe_id) != 0)
		return;
	    }
	  else
	    {
	      if(dl->dl_icmp_ip_flow == 0)
		return;
	      probe_id = dl->dl_icmp_ip_flow - 1;
	    }

	  /* this is an inbound packet */
	  direction = DIR_INBOUND;
	}
      else return;
    }
  else return;

  /* find the probe that corresponds to this datalink record */
  if(probe_id >= state->id_next)
    return;
  tp = state->probes[probe_id];

  /* make sure the probe structure makes sense */
  assert(tp->mode <= MODE_MAX);

  /* if this is an inbound packet with a timestamp attached */
  if(direction == DIR_INBOUND && (tp->flags & TRACE_PROBE_FLAG_DL_RX) == 0)
    {
      /* update the receive timestamp stored with the probe */
      tp->flags |= TRACE_PROBE_FLAG_DL_RX;
      timeval_cpy(&tp->dl_rx, &dl->dl_tv);

      if(dl->dl_ip_proto == IPPROTO_TCP || dl->dl_ip_proto == IPPROTO_UDP)
	{
	  /*
	   * inbound TCP and UDP packets result in a hop record being
	   * created
	   */
	  if(handletp_func[tp->mode] != NULL && tp->probe->replyc < UINT16_MAX)
	    {
	      if(dl->dl_ip_proto == IPPROTO_TCP)
		scamper_dl_rec_tcp_print(dl);
	      else
		scamper_dl_rec_udp_print(dl);
	      handletp_func[tp->mode](task, dl, tp);
	    }
	}
      else
	{
	  /*
	   * other datalink records result in timestamps being adjusted
	   */
	  if(dlin_func[tp->mode] != NULL)
	    dlin_func[tp->mode](trace, dl, tp);
	}
    }
  else if(direction == DIR_OUTBOUND)
    {
      /* adjust tx timestamp, and the RTTs of any replies */
      if(dlout_func[tp->mode] != NULL)
	dlout_func[tp->mode](tp, &dl->dl_tv);
    }

  return;
}

/*
 * trace_handle_dlhdr:
 *
 * this callback function takes an incoming datalink header and deals with
 * it.
 */
static void trace_handle_dlhdr(scamper_dlhdr_t *dlhdr)
{
  scamper_task_t *task = dlhdr->param;
  scamper_trace_t *trace = trace_getdata(task);
  trace_state_t *state = trace_getstate(task);

  if(dlhdr->error != 0)
    {
      trace_queue_done(task);
      return;
    }

  state->attempt = 0;
  state->mode = trace_first_mode(trace);

  scamper_task_queue_probe(task);
  return;
}

static void trace_handle_rt(scamper_route_t *rt)
{
  scamper_task_t *task = rt->param;
  scamper_trace_t *trace = trace_getdata(task);
  trace_state_t *state = trace_getstate(task);
  struct timeval tv;
  scamper_dl_t *dl;

  if(state->mode != MODE_RTSOCK || state->route != rt)
    goto done;

#ifndef _WIN32 /* windows does not have a routing socket */
  if(state->rtsock != NULL)
    {
      scamper_fd_free(state->rtsock);
      state->rtsock = NULL;
    }
#endif

  if(rt->error != 0 || rt->ifindex < 0)
    {
      printerror(__func__, "could not get ifindex");
      trace_handleerror(task, errno);
      goto done;
    }

  /*
   * if scamper is supposed to get tx timestamps from the datalink, or
   * scamper needs the datalink to transmit packets, then try and get a
   * datalink on the ifindex specified.
   */
  if((state->dl = scamper_fd_dl(rt->ifindex)) == NULL)
    {
      scamper_debug(__func__, "could not get dl for %d", rt->ifindex);
      trace_handleerror(task, errno);
      goto done;
    }
  dl = scamper_fd_dl_get(state->dl);

  /*
   * when doing tcp traceroute to an IPv4 destination, it isn't the end
   * of the world if we can't probe using a datalink socket, as we can
   * fall back to a raw socket.
   */
  if(SCAMPER_TRACE_TYPE_IS_TCP(trace) && state->raw == NULL &&
     trace->rtr == NULL &&
     scamper_dl_tx_type(dl) == SCAMPER_DL_TX_UNSUPPORTED &&
     SCAMPER_ADDR_TYPE_IS_IPV4(trace->dst))
    {
      state->raw = scamper_fd_ip4();
    }

  /*
   * if we're doing path MTU discovery, or doing tcp traceroute, or
   * doing udp paris traceroute, or relaying probes via a specific
   * router, or sending fragments, determine the underlying framing to
   * use with each probe packet that will be sent on the datalink.
   */
  if(SCAMPER_TRACE_FLAG_IS_PMTUD(trace) ||
     (SCAMPER_TRACE_TYPE_IS_TCP(trace) && state->raw == NULL) ||
     trace->offset != 0 || trace->rtr != NULL ||
     SCAMPER_TRACE_FLAG_IS_DL(trace) ||
     (SCAMPER_TRACE_TYPE_IS_UDP_PARIS(trace) && scamper_osinfo_is_sunos()))
    {
      state->mode = MODE_DLHDR;
      if((state->dlhdr = scamper_dlhdr_alloc()) == NULL)
	{
	  trace_handleerror(task, errno);
	  goto done;
	}
      if(trace->rtr == NULL)
	state->dlhdr->dst = scamper_addr_use(trace->dst);
      else
	state->dlhdr->dst = scamper_addr_use(trace->rtr);
      state->dlhdr->gw = rt->gw != NULL ? scamper_addr_use(rt->gw) : NULL;
      state->dlhdr->ifindex = rt->ifindex;
      state->dlhdr->txtype = scamper_dl_tx_type(dl);
      state->dlhdr->param = task;
      state->dlhdr->cb = trace_handle_dlhdr;
      if(scamper_dlhdr_get(state->dlhdr) != 0)
	{
	  trace_handleerror(task, errno);
	  goto done;
	}
    }

  /* if we're using a raw socket to do tcp traceroute, then start probing */
  if(SCAMPER_TRACE_TYPE_IS_TCP(trace) && state->raw != NULL)
    {
      state->attempt = 0;
      state->mode = trace_first_mode(trace);
      scamper_task_queue_probe(task);
      return;
    }

  if(state->mode == MODE_DLHDR && scamper_task_queue_isdone(task) == 0)
    {
      gettimeofday_wrap(&tv);
      timeval_add_tv(&tv, &trace->wait_timeout);
      scamper_task_queue_wait_tv(task, &tv);
    }

  assert(state->mode != MODE_RTSOCK);

 done:
  scamper_route_free(rt);
  if(state->route == rt)
    state->route = NULL;
  return;
}

static void trace_clear_pending(scamper_task_t *task, const struct timeval *now)
{
  scamper_trace_t *trace = trace_getdata(task);
  scamper_trace_probettl_t *pttl;
  scamper_trace_probe_t *probe;
  struct timeval floor;
<<<<<<< HEAD
  uint16_t h;
  uint8_t p;
=======
  uint16_t u16;
  uint8_t u8;
>>>>>>> 70510422

  timeval_cpy(&floor, now);
  timeval_sub_tv(&floor, &trace->wait_timeout);

<<<<<<< HEAD
  for(h=0; h<trace->hop_count; h++)
    {
      if((pttl = trace->hops[h]) == NULL)
	continue;
      for(p=0; p<pttl->probec; p++)
	{
	  if((probe = pttl->probes[p]) != NULL &&
=======
  for(u16=0; u16<trace->hop_count; u16++)
    {
      if((pttl = trace->hops[u16]) == NULL)
	continue;
      for(u8=0; u8<pttl->probec; u8++)
	{
	  if((probe = pttl->probes[u8]) != NULL &&
>>>>>>> 70510422
	     (probe->flags & SCAMPER_TRACE_REPLY_FLAG_PENDING) &&
	     timeval_cmp(&probe->tx, &floor) <= 0)
	    probe->flags &= ~SCAMPER_TRACE_REPLY_FLAG_PENDING;
	}
    }

<<<<<<< HEAD
  if(trace->pmtud != NULL)
    {
      for(h=0; h<trace->pmtud->probec; h++)
	{
	  if((probe = pttl->probes[p]) != NULL &&
=======
  if(trace->pmtud != NULL && trace->pmtud->probes != NULL)
    {
      for(u16=0; u16<trace->pmtud->probec; u16++)
	{
	  if((probe = trace->pmtud->probes[u16]) != NULL &&
>>>>>>> 70510422
	     (probe->flags & SCAMPER_TRACE_REPLY_FLAG_PENDING) &&
	     timeval_cmp(&probe->tx, &floor) <= 0)
	    probe->flags &= ~SCAMPER_TRACE_REPLY_FLAG_PENDING;
	}
    }

  return;
}

static void do_trace_write(scamper_file_t *sf, scamper_task_t *task)
{
  scamper_trace_t *trace = trace_getdata(task);
  scamper_trace_reply_t *hop;
  scamper_trace_hopiter_t hi;
  trace_state_t *state;
  uint8_t stop_reason, stop_data;
  struct timeval now;

  gettimeofday_wrap(&now);
  trace_clear_pending(task, &now);

  if(trace->squeries > 1 && (state = trace_getstate(task)) != NULL)
    {
      state->loopc = 0;

      scamper_trace_hopiter_ttl_set(&hi, trace->firsthop, 0);
      while((hop = scamper_trace_hopiter_next(trace, &hi)) != NULL)
	{
	  trace_stop_reason(trace, hop, state, &stop_reason, &stop_data);
	  if(stop_reason != SCAMPER_TRACE_STOP_NONE)
	    {
	      if(trace->hop_count > hop->probe->ttl)
		{
		  trace->stop_reason = stop_reason;
		  trace->stop_data = stop_data;
		  trace->stop_hop = hop->probe->ttl;
		}
	      goto write;
	    }
	}
    }

 write:
  scamper_file_write_trace(sf, trace, task);
  return;
}

static void trace_pmtud_state_free(trace_pmtud_state_t *state)
{
  if(state->L2 != NULL)  free(state->L2);
  if(state->TTL != NULL) free(state->TTL);
  if(state->note != NULL) scamper_trace_pmtud_note_free(state->note);
  free(state);
  return;
}

static void trace_dtree_state_free(trace_dtree_state_t *state)
{
  if(state->lss != NULL) free(state->lss);
  free(state);
  return;
}

static int trace_conf_state_alloc(const scamper_trace_t *trace,
				  trace_state_t *state)
{
  if((state->conf = malloc_zero(sizeof(trace_conf_state_t))) == NULL)
    return -1;
  state->conf->n = 2;
  if(trace->confidence == 99)
    state->conf->confidence = 1;
  return 0;
}

static void trace_conf_state_free(trace_conf_state_t *state)
{
  if(state->interfaces != NULL) free(state->interfaces);
  free(state);
  return;
}

static int trace_para_state_alloc(const scamper_trace_t *trace,
				  trace_state_t *state)
{
  trace_para_state_t *para;

  if((state->para = malloc_zero(sizeof(trace_para_state_t))) == NULL ||
     (state->para->window = dlist_alloc()) == NULL ||
     (state->para->probeq = slist_alloc()) == NULL)
    {
      printerror(__func__, "could not alloc state");
      return -1;
    }

  para = state->para;
  if(timeval_iszero(&trace->wait_probe_hop) == 0 &&
     (para->hopwait = heap_alloc((heap_cmp_t)trace_hop_state_cmp)) == NULL)
    {
      printerror(__func__, "could not alloc waithop");
      return -1;
    }

  return 0;
}

static void trace_para_state_free(trace_para_state_t *state)
{
  if(state->window != NULL) dlist_free_cb(state->window, free);
  if(state->probeq != NULL) slist_free_cb(state->probeq, free);
  if(state->hopwait != NULL) heap_free(state->hopwait, free);
  free(state);
  return;
}

static void trace_state_free(trace_state_t *state)
{
  trace_probe_t *tp;
  int i;

  /* free the probe records scamper kept */
  if(state->probes != NULL)
    {
      for(i=0; i<state->id_next; i++)
	{
	  if((tp = state->probes[i]) == NULL)
	    continue;
	  if((tp->flags & TRACE_PROBE_FLAG_STORED) == 0 && tp->probe != NULL)
	    scamper_trace_probe_free(tp->probe);
	  free(tp);
	}
      free(state->probes);
    }

#ifndef _WIN32 /* windows does not have a routing socket */
  if(state->rtsock != NULL)     scamper_fd_free(state->rtsock);
#endif

  if(state->dl != NULL)         scamper_fd_free(state->dl);
  if(state->icmp != NULL)       scamper_fd_free(state->icmp);
  if(state->probe != NULL)      scamper_fd_free(state->probe);
  if(state->raw != NULL)        scamper_fd_free(state->raw);
  if(state->route != NULL)      scamper_route_free(state->route);
  if(state->dlhdr != NULL)      scamper_dlhdr_free(state->dlhdr);
  if(state->conf != NULL)       trace_conf_state_free(state->conf);
  if(state->dtree != NULL)      trace_dtree_state_free(state->dtree);
  if(state->pmtud != NULL)      trace_pmtud_state_free(state->pmtud);
  if(state->para != NULL)       trace_para_state_free(state->para);
#ifndef DISABLE_SCAMPER_HOST
  if(state->ths != NULL)
    splaytree_free(state->ths, (splaytree_free_t)trace_host_free);
#endif

  free(state);
  return;
}

/*
 * trace_probe_headerlen
 *
 * return the length of headers sent on probe packets with this trace
 */
static uint16_t trace_probe_headerlen(const scamper_trace_t *trace)
{
  uint16_t len;

  if(SCAMPER_ADDR_TYPE_IS_IPV4(trace->dst))
    len = 20;
  else if(SCAMPER_ADDR_TYPE_IS_IPV6(trace->dst))
    len = 40;
  else
    return 0;

  if(trace->offset > 0)
    return len;

  if(SCAMPER_TRACE_TYPE_IS_UDP(trace))
    len += 8;
  else if(SCAMPER_TRACE_TYPE_IS_ICMP(trace))
    len += (1 + 1 + 2 + 2 + 2);
  else if(SCAMPER_TRACE_TYPE_IS_TCP(trace))
    len += 20;
  else
    return 0;

  return len;
}

static int trace_state_alloc(scamper_task_t *task)
{
  scamper_trace_t *trace = trace_getdata(task);
  trace_state_t *state = trace_getstate(task);
  int id_max;

  assert(trace != NULL);

  if(trace->confidence != 0 && trace_conf_state_alloc(trace, state) != 0)
    goto err;

  if(trace->squeries > 1 && trace_para_state_alloc(trace, state) != 0)
    goto err;

  /* allocate memory to record hops */
  state->alloc_hops = TRACE_ALLOC_HOPS;
  if(trace->firsthop >= state->alloc_hops)
    {
      if(state->alloc_hops + (uint16_t)trace->firsthop > 256)
	state->alloc_hops = 256;
      else
	state->alloc_hops += trace->firsthop;
    }

  /* if we're doing doubletree probing, then allocate state for that */
  if(trace->dtree != NULL)
    {
      if((state->dtree = malloc_zero(sizeof(trace_dtree_state_t))) == NULL)
	goto err;
      if(trace->dtree->lss != NULL &&
	 (state->dtree->lsst = trace_lss_get(trace->dtree->lss)) == NULL)
	goto err;
    }

  if(scamper_trace_hops_alloc(trace, state->alloc_hops) == -1)
    {
      printerror(__func__, "could not malloc hops");
      goto err;
    }

  /* allocate enough ids to probe each hop with max number of attempts */
  id_max = (state->alloc_hops - trace->firsthop + 2) * trace->attempts;

  /* allocate enough space to store state for each probe */
  if((state->probes = malloc_zero(sizeof(trace_probe_t *) * id_max)) == NULL)
    {
      printerror(__func__, "could not malloc probes");
      goto err;
    }

  if((state->header_size = trace_probe_headerlen(trace)) == 0)
    {
      printerror_msg(__func__, "unknown probe headerlen");
      goto err;
    }
  assert(trace->probe_size >= state->header_size);

  state->dl           = NULL;
  state->dlhdr        = NULL;
  state->ttl          = trace->firsthop;
  state->payload_size = trace->probe_size - state->header_size;
  state->id_max       = id_max;

  /* if scamper has to get the ifindex, then start in the rtsock mode */
  if(SCAMPER_TRACE_FLAG_IS_PMTUD(trace) || SCAMPER_TRACE_FLAG_IS_DL(trace) ||
     SCAMPER_TRACE_TYPE_IS_TCP(trace) || trace->offset != 0 ||
     trace->rtr != NULL ||
     (SCAMPER_TRACE_TYPE_IS_UDP_PARIS(trace) && scamper_osinfo_is_sunos()))
    {
      state->mode = MODE_RTSOCK;
#ifndef _WIN32 /* windows does not have a routing socket */
      if((state->rtsock = scamper_fd_rtsock()) == NULL)
	goto err;
#endif
    }
  else
    {
      state->mode = trace_first_mode(trace);
    }

  if(scamper_option_icmp_rxerr() != 0)
    {
      trace->flags |= SCAMPER_TRACE_FLAG_RXERR;
      if((SCAMPER_TRACE_TYPE_IS_ICMP(trace) &&
	  SCAMPER_ADDR_TYPE_IS_IPV4(trace->dst)) ||
	 (SCAMPER_TRACE_TYPE_IS_UDP(trace) &&
	  SCAMPER_ADDR_TYPE_IS_IPV6(trace->dst)))
	{
	  state->icmp = scamper_fd_use(state->probe);
	}
      if(state->icmp == NULL)
	goto err;
    }
  else
    {
      if(SCAMPER_ADDR_TYPE_IS_IPV4(trace->dst))
	state->icmp = scamper_fd_icmp4(trace->src->addr);
      else if(SCAMPER_ADDR_TYPE_IS_IPV6(trace->dst))
	state->icmp = scamper_fd_icmp6(trace->src->addr);
      if(state->icmp == NULL)
	goto err;

      if(SCAMPER_TRACE_TYPE_IS_UDP(trace) &&
	 SCAMPER_ADDR_TYPE_IS_IPV4(trace->dst) &&
	 (state->raw = scamper_fd_udp4raw(trace->src->addr)) == NULL)
	goto err;
      else if(SCAMPER_TRACE_TYPE_IS_TCP(trace) &&
	 SCAMPER_ADDR_TYPE_IS_IPV4(trace->dst) &&
	 (trace->flags & SCAMPER_TRACE_FLAG_RAW) != 0 &&
	 (state->raw = scamper_fd_ip4()) == NULL)
	goto err;
    }

  return 0;

 err:
  return -1;
}

static void do_trace_halt(scamper_task_t *task)
{
  scamper_trace_t *trace = trace_getdata(task);
  trace->stop_reason = SCAMPER_TRACE_STOP_HALTED;
  trace_queue_done(task);
  return;
}

static void do_trace_free(scamper_task_t *task)
{
  scamper_trace_t *trace = trace_getdata(task);
  trace_state_t *state = trace_getstate(task);

  if(state != NULL)
    trace_state_free(state);
  if(trace != NULL)
    scamper_trace_free(trace);

  return;
}

static void trace_stream(scamper_task_t *task, const struct timeval *now)
{
  scamper_task_t *dup;
  scamper_trace_t *trace;

  trace_clear_pending(task, now);
  if((dup = scamper_task_dup(task)) == NULL)
    return;
  trace = trace_getdata(dup);
  trace->stop_reason = SCAMPER_TRACE_STOP_INPROGRESS;
  trace_queue_done(dup);

  return;
}

static void *do_trace_data_dup(void *data)
{
  return scamper_trace_dup(data);
}

static void do_trace_data_free(void *data)
{
  scamper_trace_free(data);
  return;
}

static int do_trace_data_inprog(void *data)
{
  scamper_trace_t *trace = data;
  return trace->stop_reason == SCAMPER_TRACE_STOP_INPROGRESS ? 1 : 0;
}

/*
 * do_trace_probe
 *
 * time to probe, so send the packet.
 */
static void do_trace_probe(scamper_task_t *task)
{
  scamper_probe_ipopt_t opt;
  trace_hop_state_t *hs = NULL;
  scamper_trace_t *trace = trace_getdata(task);
  trace_state_t   *state = trace_getstate(task);
  scamper_trace_probe_t *stp = NULL;
  trace_probe_t   *tp = NULL;
  scamper_probe_t  probe;
  struct timeval   tv;
  uint16_t         u16, i;
  size_t           size;

  assert(trace != NULL);
  assert(trace->dst != NULL);
  assert(trace->dst->type == SCAMPER_ADDR_TYPE_IPV4 ||
	 trace->dst->type == SCAMPER_ADDR_TYPE_IPV6);

  if(state == NULL)
    {
      trace_handleerror(task, 0);
      return;
    }

  if(state->icmp != NULL)
    {
      assert(MODE_IS_PARALLEL(state->mode) ||
	     state->attempt < trace->attempts || trace->confidence != 0);
      assert(state->id_next <= state->id_max);
      assert(state->alloc_hops > 0);
      assert(state->alloc_hops <= 256);
      assert(state->ttl != 0);
    }
  else
    {
      /* timestamp when the trace began */
      gettimeofday_wrap(&trace->start);

      /* allocate state and store it with the task */
      if(trace_state_alloc(task) != 0)
	goto err;
      state = trace_getstate(task);
    }

  if(state->mode == MODE_RTSOCK)
    {
      if(trace->rtr == NULL)
	state->route = scamper_route_alloc(trace->dst, task, trace_handle_rt);
      else
	state->route = scamper_route_alloc(trace->rtr, task, trace_handle_rt);
      if(state->route == NULL)
	goto err;

#ifndef _WIN32 /* windows does not have a routing socket */
      if(scamper_rtsock_getroute(state->rtsock, state->route) != 0)
	goto err;
      state->attempt++;
#else
      if(scamper_rtsock_getroute(state->route) != 0)
	goto err;
#endif

      if(scamper_task_queue_isdone(task))
	return;

      if(state->mode == MODE_RTSOCK || state->mode == MODE_DLHDR)
	{
	  gettimeofday_wrap(&tv);
	  timeval_add_tv(&tv, &trace->wait_timeout);
	  scamper_task_queue_wait_tv(task, &tv);
	  return;
	}
    }

  /* allocate some more space to store probes, if necessary */
  if(state->id_next == state->id_max)
    {
      u16  = state->id_max + TRACE_ALLOC_HOPS;
      size = sizeof(trace_probe_t *) * u16;
      if(realloc_wrap((void **)&state->probes, size) != 0)
	{
	  printerror(__func__, "could not realloc");
	  goto err;
	}
      state->id_max = u16;
    }

  /* allocate a larger global txbuf if needed */
  if(txbuf_len < state->payload_size)
    {
      if(realloc_wrap((void **)&txbuf, state->payload_size) != 0)
	{
	  printerror(__func__, "could not realloc");
	  goto err;
	}
      txbuf_len = state->payload_size;
    }

  memset(&probe, 0, sizeof(probe));
  probe.pr_fd        = scamper_fd_fd_get(state->probe);
  probe.pr_ip_src    = trace->src;
  probe.pr_ip_dst    = trace->dst;
  probe.pr_ip_tos    = trace->tos;
  if(state->payload_size > 0)
    {
      probe.pr_len   = state->payload_size;
      probe.pr_data  = txbuf;
    }

  if(MODE_IS_PARALLEL(state->mode))
    {
      if((hs = slist_head_pop(state->para->probeq)) != NULL)
	{
	  /* re-probe an existing hop */
	  assert(hs->attempt < trace->attempts);
	  if(dlist_tail_push(state->para->window, hs) == NULL)
	    {
	      free(hs);
	      printerror(__func__, "could not push trace_hop_state_t");
	      goto err;
	    }
	}
      else
	{
	  /* probe a new hop */
	  assert(state->mode == MODE_PARALLEL);
	  if((hs = malloc_zero(sizeof(trace_hop_state_t))) == NULL ||
	     dlist_tail_push(state->para->window, hs) == NULL)
	    {
	      if(hs != NULL) free(hs);
	      printerror(__func__, "could not push trace_hop_state_t");
	      goto err;
	    }
	  hs->ttl = state->ttl;
	  state->ttl++;
	}

      probe.pr_ip_ttl = hs->ttl;
    }
  else
    {
      probe.pr_ip_ttl = state->ttl;
    }

  if(SCAMPER_TRACE_TYPE_IS_UDP(trace))
    probe.pr_ip_proto = IPPROTO_UDP;
  else if(SCAMPER_TRACE_TYPE_IS_TCP(trace))
    probe.pr_ip_proto = IPPROTO_TCP;
  else if(SCAMPER_TRACE_TYPE_IS_ICMP(trace))
    if(trace->dst->type == SCAMPER_ADDR_TYPE_IPV4)
      probe.pr_ip_proto = IPPROTO_ICMP;
    else
      probe.pr_ip_proto = IPPROTO_ICMPV6;
  else
    goto err;

  if(trace->flags & SCAMPER_TRACE_FLAG_RXERR)
    probe.pr_flags |= SCAMPER_PROBE_FLAG_RXERR;

  /*
   * while the paris traceroute paper says that the payload of the
   * packet is set so that the checksum field can be used to
   * identify a returned probe, the paris traceroute code uses the
   * IP ID field.
   * this is presumably because FreeBSD systems seem to reset the
   * UDP checksum quoted in ICMP destination unreachable messages.
   * scamper's paris traceroute implementation used both IP ID and
   * UDP checksum.
   */
  probe.pr_ip_id = state->id_next + 1;

  if(trace->dst->type == SCAMPER_ADDR_TYPE_IPV4)
    probe.pr_ip_off  = IP_DF;

  if(state->dl != NULL &&
     (MODE_IS_PMTUD(state->mode) ||
      trace->offset != 0 ||
      trace->rtr != NULL ||
      (SCAMPER_TRACE_TYPE_IS_UDP_PARIS(trace) && scamper_osinfo_is_sunos()) ||
      (SCAMPER_TRACE_TYPE_IS_UDP_PARIS(trace) &&
       SCAMPER_TRACE_FLAG_IS_CONSTPAYLOAD(trace) &&
       SCAMPER_ADDR_TYPE_IS_IPV6(trace->dst)) ||
      (SCAMPER_TRACE_TYPE_IS_TCP(trace) && state->raw == NULL)))
    {
      probe.pr_dl     = scamper_fd_dl_get(state->dl);
      probe.pr_dlhdr  = state->dlhdr;
    }

  if(trace->payload_len == 0 || MODE_IS_PMTUD(state->mode))
    {
      if(probe.pr_len > 0)
	memset(probe.pr_data, 0, probe.pr_len);
    }
  else
    {
      memcpy(probe.pr_data, trace->payload, trace->payload_len);
    }

  if(trace->offset != 0)
    {
      assert(SCAMPER_ADDR_TYPE_IS_IPV6(trace->dst));
      probe.pr_ip_off = trace->offset;
      probe.pr_ipopts = &opt;
      probe.pr_ipoptc = 1;

      opt.type = SCAMPER_PROBE_IPOPTS_V6FRAG;
      opt.opt_v6frag_off = trace->offset << 3;
      opt.opt_v6frag_id  = (trace->sport << 16) | trace->probec;

      /* use the first 4 bytes of the payload for packet matching */
      bytes_htonl(probe.pr_data, trace->probec);
    }
  else if(SCAMPER_TRACE_TYPE_IS_UDP(trace))
    {
      probe.pr_udp_sport = trace->sport;
      probe.pr_udp_dport = trace->dport;

      /*
       * traditional traceroute identifies probes by varying the UDP
       * destination port number.  UDP-based paris traceroute identifies
       * probes by varying the UDP checksum -- accomplished by manipulating
       * the payload of the packet to get sequential values for the checksum
       */
      if(trace->type == SCAMPER_TRACE_TYPE_UDP)
	{
	  probe.pr_udp_dport += state->id_next;
	}
      else if(SCAMPER_TRACE_FLAG_IS_CONSTPAYLOAD(trace) == 0)
	{
	  /*
	   * hack the checksum to be our id field by setting the checksum
	   * id we want into the packet's body, then calculate the checksum
	   * across the packet, and then set the packet's body to be the
	   * value returned for the checksum.  this effectively swaps two
	   * 16 bit quantities in the packet
	   */
	  bytes_htons(probe.pr_data, state->id_next + 1);
	  if(trace->dst->type == SCAMPER_ADDR_TYPE_IPV4)
	    u16 = scamper_udp4_cksum(&probe);
	  else
	    u16 = scamper_udp6_cksum(&probe);
	  memcpy(probe.pr_data, &u16, 2);
	}
      else if(trace->dst->type == SCAMPER_ADDR_TYPE_IPV6)
	probe.pr_ip_flow = state->id_next + 1;

      if(state->raw != NULL)
	probe.pr_fd = scamper_fd_fd_get(state->raw);
    }
  else if(SCAMPER_TRACE_TYPE_IS_ICMP(trace))
    {
      SCAMPER_PROBE_ICMP_ECHO(&probe, trace->sport, state->id_next);

      /*
       * ICMP-based paris traceroute tries to ensure the same path is taken
       * through a load balancer by sending all probes with a constant value
       * for the checksum.  manipulate the payload so this happens.
       */
      if(trace->type == SCAMPER_TRACE_TYPE_ICMP_ECHO_PARIS)
	{
	  probe.pr_icmp_sum = htons(trace->dport);
	  u16 = htons(trace->dport);
	  memcpy(probe.pr_data, &u16, 2);
	  if(trace->dst->type == SCAMPER_ADDR_TYPE_IPV4)
	    u16 = scamper_icmp4_cksum(&probe);
	  else
	    u16 = scamper_icmp6_cksum(&probe);
	  memcpy(probe.pr_data, &u16, 2);
	}
    }
  else
    {
      assert(SCAMPER_TRACE_TYPE_IS_TCP(trace));

      if(state->raw != NULL)
	probe.pr_fd = scamper_fd_fd_get(state->raw);
      else
	probe.pr_fd = -1;

      probe.pr_tcp_sport = trace->sport;
      probe.pr_tcp_dport = trace->dport;
      probe.pr_tcp_seq   = 0;
      probe.pr_tcp_ack   = 0;
      probe.pr_tcp_win   = 0;

      if(trace->type == SCAMPER_TRACE_TYPE_TCP)
	probe.pr_tcp_flags = TH_SYN;
      else
	probe.pr_tcp_flags = TH_ACK;

      if(trace->dst->type == SCAMPER_ADDR_TYPE_IPV6)
	probe.pr_ip_flow = state->id_next + 1;
    }


  /* allocate some more space in the trace to store replies, if necessary */
  if(MODE_IS_TRACE(state->mode) ||
     MODE_IS_DTREE(state->mode) || MODE_IS_PARALLEL(state->mode))
    {
      if(probe.pr_ip_ttl >= state->alloc_hops)
	{
	  /*
	   * figure out exactly how many hops should be allocated in the
	   * trace structure
	   */
	  u16 = ((probe.pr_ip_ttl / TRACE_ALLOC_HOPS) + 1) * TRACE_ALLOC_HOPS;
	  if(u16 > 256)
	    u16 = 256;
	  assert(u16 > probe.pr_ip_ttl);

	  /* allocate the new hops */
	  if(scamper_trace_hops_alloc(trace, u16) != 0)
	    {
	      printerror(__func__, "could not realloc hops");
	      goto err;
	    }

	  /* initialise the new hops to have null pointers */
	  for(i=state->alloc_hops; i<u16; i++)
	    trace->hops[i] = NULL;
	  state->alloc_hops = u16;
	}

      u16 = probe.pr_ip_ttl-1;
      if(trace->hops[u16] == NULL &&
	 (trace->hops[u16] = scamper_trace_probettl_alloc()) == NULL)
	{
	  printerror(__func__, "could not alloc probettl");
	  goto err;
	}
      if(probe.pr_ip_ttl > trace->hop_count)
	trace->hop_count = probe.pr_ip_ttl;
    }

  /*
   * allocate a trace probe state record before we try and send the probe
   * as there is no point sending something into the wild that we can't
   * record
   */
  if((tp = malloc_zero(sizeof(trace_probe_t))) == NULL ||
     (stp = scamper_trace_probe_alloc()) == NULL)
    {
      printerror(__func__, "could not malloc trace_probe_t");
      goto err;
    }

  /* send the probe */
  if(scamper_probe(&probe) == -1)
    {
      errno = probe.pr_errno;
      goto err;
    }

  /* another probe sent */
  trace->probec++;

<<<<<<< HEAD
  stp->flags = SCAMPER_TRACE_REPLY_FLAG_PENDING;

  tp->probe = stp;
  timeval_cpy(&tp->probe->tx, &probe.pr_tx);
  tp->probe->ttl = probe.pr_ip_ttl;
  tp->probe->size = probe.pr_len + state->header_size;
=======
  stp->ttl = probe.pr_ip_ttl;
  stp->size = probe.pr_len + state->header_size;
  timeval_cpy(&stp->tx, &probe.pr_tx);

>>>>>>> 70510422
  tp->mode = state->mode;
  tp->id = state->id_next;

  if(MODE_IS_PARALLEL(state->mode))
    {
      assert(hs != NULL);
      timeval_cpy(&hs->last_tx, &probe.pr_tx);
      hs->attempt++;
      hs->id = state->id_next;
      stp->id = hs->attempt;
      assert(trace->hop_count + trace->squeries + 1 >= state->ttl);
    }
  else
    {
      state->attempt++;
      stp->id = state->attempt;
    }

  if(MODE_IS_TRACE(state->mode) ||
     MODE_IS_DTREE(state->mode) || MODE_IS_PARALLEL(state->mode))
    {
      u16 = probe.pr_ip_ttl-1;
      if(scamper_trace_probettl_probe_add(trace->hops[u16], stp) != 0)
	goto err;
      tp->flags |= TRACE_PROBE_FLAG_STORED;
    }
  else if(MODE_IS_LASTDITCH(state->mode))
    {
      assert(trace->lastditch != NULL);
      if(scamper_trace_lastditch_probe_add(trace->lastditch, stp) != 0)
	goto err;
      tp->flags |= TRACE_PROBE_FLAG_STORED;
<<<<<<< HEAD
    }
  else if(MODE_IS_PMTUD(state->mode))
    {
      assert(trace->pmtud != NULL);
      if(scamper_trace_pmtud_probe_add(trace->pmtud, stp) != 0)
	goto err;
      tp->flags |= TRACE_PROBE_FLAG_STORED;
=======
>>>>>>> 70510422
    }
  else if(MODE_IS_PMTUD(state->mode))
    {
      assert(trace->pmtud != NULL);
      if(scamper_trace_pmtud_probe_add(trace->pmtud, stp) != 0)
	goto err;
      tp->flags |= TRACE_PROBE_FLAG_STORED;
    }

  stp->flags = SCAMPER_TRACE_REPLY_FLAG_PENDING;

  tp->probe = stp;
  state->probes[state->id_next] = tp;
  state->id_next++;

  timeval_cpy(&state->last_tx, &probe.pr_tx);

  if(trace->stream > 0 && (trace->probec % trace->stream) == 0)
    trace_stream(task, &probe.pr_tx);

  trace_queue(task, &probe.pr_tx);
  return;

 err:
  if(stp != NULL) scamper_trace_probe_free(stp);
  if(tp != NULL) free(tp);
  trace_handleerror(task, errno);
  return;
}

void scamper_do_trace_free(void *data)
{
  scamper_trace_free((scamper_trace_t *)data);
  return;
}

int scamper_do_trace_dtree_lss_clear(char *name)
{
  trace_lss_t *lss, findme;
  findme.name = name;
  if((lss = splaytree_find(lsses, &findme)) == NULL)
    return -1;
  splaytree_empty(lss->tree, (splaytree_free_t)scamper_addr_free);
  return 0;
}

static void do_trace_sigs(scamper_task_t *task)
{
  scamper_trace_t *trace = trace_getdata(task);
  trace_state_t *state = trace_getstate(task);
  scamper_task_sig_t *sig = NULL;
  char errbuf[256];
  size_t errlen = sizeof(errbuf);
  int i;

  /*
   * this function might have already been called if the task was held
   * because its signature overlapped with another task.
   */
  if(state != NULL)
    return;

  /* allocate state for storing fds in */
  if((state = malloc_zero(sizeof(trace_state_t))) == NULL)
    {
      scamper_debug(__func__, "could not malloc state");
      goto err;
    }

  /* declare the signature of the task's probes */
  if((sig = scamper_task_sig_alloc(SCAMPER_TASK_SIG_TYPE_TX_IP)) == NULL)
    {
      scamper_debug(__func__, "could not alloc task signature");
      goto err;
    }
  sig->sig_tx_ip_dst = scamper_addr_use(trace->dst);
  if(trace->src == NULL &&
     (trace->src = scamper_getsrc(trace->dst, 0, errbuf, errlen)) == NULL)
    {
      scamper_debug(__func__, "%s", errbuf);
      goto err;
    }

  /*
   * get the probe socket so that we can get a task signature.  leave
   * the rest for later
   */
  if(scamper_option_icmp_rxerr() != 0)
    {
      if(SCAMPER_TRACE_TYPE_IS_ICMP(trace) &&
	 SCAMPER_ADDR_TYPE_IS_IPV4(trace->dst))
	state->probe = scamper_fd_icmp4err(trace->src->addr);
      else if(SCAMPER_TRACE_TYPE_IS_UDP(trace) &&
	      SCAMPER_ADDR_TYPE_IS_IPV6(trace->dst))
	state->probe = scamper_fd_udp6err_dst(trace->src->addr, trace->sport,
					      NULL, 0,
					      trace->dst->addr, trace->dport);
    }
  else
    {
      if(SCAMPER_TRACE_TYPE_IS_TCP(trace))
	{
	  if(trace->dst->type == SCAMPER_ADDR_TYPE_IPV4)
	    state->probe = scamper_fd_tcp4_dst(NULL, trace->sport, NULL, 0,
					       trace->dst->addr, trace->dport);
	  else
	    state->probe = scamper_fd_tcp6_dst(NULL, trace->sport, NULL, 0,
					       trace->dst->addr, trace->dport);
	}
      else if(SCAMPER_TRACE_TYPE_IS_ICMP(trace))
	{
	  if(trace->dst->type == SCAMPER_ADDR_TYPE_IPV4)
	    state->probe = scamper_fd_icmp4(trace->src->addr);
	  else
	    state->probe = scamper_fd_icmp6(trace->src->addr);
	}
      else if(SCAMPER_TRACE_TYPE_IS_UDP(trace))
	{
	  if(trace->dst->type == SCAMPER_ADDR_TYPE_IPV4)
	    state->probe = scamper_fd_udp4dg_dst(trace->src->addr,
						 trace->sport,
						 NULL, 0,
						 trace->dst->addr,
						 trace->dport);
	  else
	    state->probe = scamper_fd_udp6_dst(trace->src->addr, trace->sport,
					       NULL, 0,
					       trace->dst->addr, trace->dport);
	}
    }

  if(state->probe == NULL)
    {
      scamper_debug(__func__, "could not open probe socket");
      goto err;
    }

  if(trace->sport == 0)
    {
      if(SCAMPER_TRACE_TYPE_IS_UDP(trace) ||
	 SCAMPER_TRACE_TYPE_IS_TCP(trace))
	{
	  if(scamper_fd_sport(state->probe, &trace->sport) != 0)
	    {
	      scamper_debug(__func__, "could not get sport");
	      goto err;
	    }
	}
      else if(SCAMPER_TRACE_TYPE_IS_ICMP(trace))
	{
	  /* try the default ID value to start with */
	  trace->sport = scamper_pid_u16() | 0x8000;
	  SCAMPER_TASK_SIG_ICMP_ECHO(sig, trace->sport);
	  if(scamper_task_find(sig) != NULL)
	    {
	      /*
	       * then try 5 random 16-bit numbers for the ICMP ID
	       * field.  if they all have current tasks, then this
	       * ping will block on the task with the last random
	       * 16-bit ID value.
	       */
	      for(i=0; i<5; i++)
		{
		  random_u16(&trace->sport);
		  SCAMPER_TASK_SIG_ICMP_ECHO(sig, trace->sport);
		  if(scamper_task_find(sig) == NULL)
		    break;
		}
	    }
	}
    }

  switch(trace->type)
    {
    case SCAMPER_TRACE_TYPE_ICMP_ECHO:
    case SCAMPER_TRACE_TYPE_ICMP_ECHO_PARIS:
      SCAMPER_TASK_SIG_ICMP_ECHO(sig, trace->sport);
      break;

    case SCAMPER_TRACE_TYPE_UDP:
      SCAMPER_TASK_SIG_UDP_DPORT(sig, trace->sport, 0, 65535);
      break;

    case SCAMPER_TRACE_TYPE_UDP_PARIS:
      SCAMPER_TASK_SIG_UDP(sig, trace->sport, trace->dport);
      break;

    case SCAMPER_TRACE_TYPE_TCP:
    case SCAMPER_TRACE_TYPE_TCP_ACK:
      SCAMPER_TASK_SIG_TCP(sig, trace->sport, trace->dport);
      break;

    default:
      scamper_debug(__func__, "unhandled type %d", trace->type);
      goto err;
    }

  if(scamper_task_sig_add(task, sig) != 0)
    {
      scamper_debug(__func__, "could not add signature to task");
      goto err;
    }
  sig = NULL;

  scamper_task_setstate(task, state);
  return;

 err:
  if(sig != NULL) scamper_task_sig_free(sig);
  if(state != NULL) trace_state_free(state);
  return;
}

/*
 * scamper_do_trace_alloctask
 *
 */
scamper_task_t *scamper_do_trace_alloctask(void *data,
					   scamper_list_t *list,
					   scamper_cycle_t *cycle,
					   char *errbuf, size_t errlen)
{
  scamper_trace_t *trace = (scamper_trace_t *)data;
  scamper_task_t *task = NULL;

  /* allocate a task structure and store the trace with it */
  if((task = scamper_task_alloc(trace, &trace_funcs)) == NULL)
    {
      snprintf(errbuf, errlen, "%s: could not alloc task", __func__);
      return NULL;
    }

  /* associate the list and cycle with the trace */
  trace->list = scamper_list_use(list);
  trace->cycle = scamper_cycle_use(cycle);

  return task;
}

int scamper_do_trace_enabled(void)
{
  return config->trace_enable;
}

uint32_t scamper_do_trace_userid(void *data)
{
  return ((scamper_trace_t *)data)->userid;
}

void scamper_do_trace_cleanup(void)
{
  if(lsses != NULL)
    {
      splaytree_free(lsses, (splaytree_free_t)trace_lss_free);
      lsses = NULL;
    }

  return;
}

int scamper_do_trace_init(void)
{
  trace_funcs.probe          = do_trace_probe;
  trace_funcs.handle_icmp    = do_trace_handle_icmp;
  trace_funcs.handle_dl      = do_trace_handle_dl;
  trace_funcs.handle_timeout = do_trace_handle_timeout;
  trace_funcs.write          = do_trace_write;
  trace_funcs.task_free      = do_trace_free;
  trace_funcs.halt           = do_trace_halt;
  trace_funcs.sigs           = do_trace_sigs;
  trace_funcs.data_dup       = do_trace_data_dup;
  trace_funcs.data_free      = do_trace_data_free;
  trace_funcs.data_inprog    = do_trace_data_inprog;

  return 0;
}<|MERGE_RESOLUTION|>--- conflicted
+++ resolved
@@ -1,11 +1,7 @@
 /*
  * scamper_do_trace.c
  *
-<<<<<<< HEAD
- * $Id: scamper_trace_do.c,v 1.414 2025/05/03 01:40:35 mjl Exp $
-=======
  * $Id: scamper_trace_do.c,v 1.418 2025/05/29 10:47:40 mjl Exp $
->>>>>>> 70510422
  *
  * Copyright (C) 2003-2006 Matthew Luckie
  * Copyright (C) 2006-2011 The University of Waikato
@@ -1013,11 +1009,7 @@
    * fragmentation required message
    */
   hop = pmtud->last_fragmsg;
-<<<<<<< HEAD
-  if(hop == NULL || (lower = hop->probe->ttl - hop->reply_icmp_q_ttl) < 1)
-=======
   if(hop == NULL || hop->probe->ttl > hop->reply_icmp_q_ttl)
->>>>>>> 70510422
     lower = 0;
   else
     lower = hop->probe->ttl - hop->reply_icmp_q_ttl;
@@ -2383,17 +2375,10 @@
   /* create a hop record and insert it into the trace */
   if((hop = trace_icmp_hop(task, tp, ir)) == NULL)
     return -1;
-<<<<<<< HEAD
 
   if(tp->probe->ttl > para->floor)
     para->floor = tp->probe->ttl;
 
-=======
-
-  if(tp->probe->ttl > para->floor)
-    para->floor = tp->probe->ttl;
-
->>>>>>> 70510422
   if(tp->probe->ttl > para->max_ttl)
     para->max_ttl = tp->probe->ttl;
 
@@ -2787,17 +2772,10 @@
       for(i=0; i<trace->gaplimit; i++)
 	if(trace_hop_get(trace, trace->hop_count - 1 - i) != NULL)
 	  break;
-<<<<<<< HEAD
 
       if(i < trace->gaplimit)
 	return;
 
-=======
-
-      if(i < trace->gaplimit)
-	return;
-
->>>>>>> 70510422
       if(trace->gapaction == SCAMPER_TRACE_GAPACTION_LASTDITCH)
 	{
 	  if((trace->lastditch = scamper_trace_lastditch_alloc()) == NULL)
@@ -3152,7 +3130,6 @@
   trace_queue_done(task);
   return 0;
 }
-<<<<<<< HEAD
 
 static int handletp_pmtud_default(scamper_task_t *task, scamper_dl_rec_t *dl,
 				  trace_probe_t *tp)
@@ -3169,24 +3146,6 @@
     return -1;
   state->pmtud->last_fragmsg = hop;
 
-=======
-
-static int handletp_pmtud_default(scamper_task_t *task, scamper_dl_rec_t *dl,
-				  trace_probe_t *tp)
-{
-  scamper_trace_t *trace = trace_getdata(task);
-  trace_state_t *state = trace_getstate(task);
-  scamper_trace_reply_t *hop;
-
-  if(dl->dl_ip_proto != IPPROTO_TCP ||
-     pmtud_default_pre(state, tp) == 0)
-    return 0;
-
-  if((hop = trace_dl_hop(task, tp, dl)) == NULL)
-    return -1;
-  state->pmtud->last_fragmsg = hop;
-
->>>>>>> 70510422
   trace->pmtud->pmtu = tp->probe->size;
   trace_queue_done(task);
 
@@ -3808,26 +3767,12 @@
   scamper_trace_probettl_t *pttl;
   scamper_trace_probe_t *probe;
   struct timeval floor;
-<<<<<<< HEAD
-  uint16_t h;
-  uint8_t p;
-=======
   uint16_t u16;
   uint8_t u8;
->>>>>>> 70510422
 
   timeval_cpy(&floor, now);
   timeval_sub_tv(&floor, &trace->wait_timeout);
 
-<<<<<<< HEAD
-  for(h=0; h<trace->hop_count; h++)
-    {
-      if((pttl = trace->hops[h]) == NULL)
-	continue;
-      for(p=0; p<pttl->probec; p++)
-	{
-	  if((probe = pttl->probes[p]) != NULL &&
-=======
   for(u16=0; u16<trace->hop_count; u16++)
     {
       if((pttl = trace->hops[u16]) == NULL)
@@ -3835,26 +3780,17 @@
       for(u8=0; u8<pttl->probec; u8++)
 	{
 	  if((probe = pttl->probes[u8]) != NULL &&
->>>>>>> 70510422
 	     (probe->flags & SCAMPER_TRACE_REPLY_FLAG_PENDING) &&
 	     timeval_cmp(&probe->tx, &floor) <= 0)
 	    probe->flags &= ~SCAMPER_TRACE_REPLY_FLAG_PENDING;
 	}
     }
 
-<<<<<<< HEAD
-  if(trace->pmtud != NULL)
-    {
-      for(h=0; h<trace->pmtud->probec; h++)
-	{
-	  if((probe = pttl->probes[p]) != NULL &&
-=======
   if(trace->pmtud != NULL && trace->pmtud->probes != NULL)
     {
       for(u16=0; u16<trace->pmtud->probec; u16++)
 	{
 	  if((probe = trace->pmtud->probes[u16]) != NULL &&
->>>>>>> 70510422
 	     (probe->flags & SCAMPER_TRACE_REPLY_FLAG_PENDING) &&
 	     timeval_cmp(&probe->tx, &floor) <= 0)
 	    probe->flags &= ~SCAMPER_TRACE_REPLY_FLAG_PENDING;
@@ -4575,19 +4511,10 @@
   /* another probe sent */
   trace->probec++;
 
-<<<<<<< HEAD
-  stp->flags = SCAMPER_TRACE_REPLY_FLAG_PENDING;
-
-  tp->probe = stp;
-  timeval_cpy(&tp->probe->tx, &probe.pr_tx);
-  tp->probe->ttl = probe.pr_ip_ttl;
-  tp->probe->size = probe.pr_len + state->header_size;
-=======
   stp->ttl = probe.pr_ip_ttl;
   stp->size = probe.pr_len + state->header_size;
   timeval_cpy(&stp->tx, &probe.pr_tx);
 
->>>>>>> 70510422
   tp->mode = state->mode;
   tp->id = state->id_next;
 
@@ -4620,16 +4547,6 @@
       if(scamper_trace_lastditch_probe_add(trace->lastditch, stp) != 0)
 	goto err;
       tp->flags |= TRACE_PROBE_FLAG_STORED;
-<<<<<<< HEAD
-    }
-  else if(MODE_IS_PMTUD(state->mode))
-    {
-      assert(trace->pmtud != NULL);
-      if(scamper_trace_pmtud_probe_add(trace->pmtud, stp) != 0)
-	goto err;
-      tp->flags |= TRACE_PROBE_FLAG_STORED;
-=======
->>>>>>> 70510422
     }
   else if(MODE_IS_PMTUD(state->mode))
     {
