/*
 * scamper_do_trace.c
 *
<<<<<<< HEAD
 * $Id: scamper_trace_do.c,v 1.369 2024/03/04 23:40:02 mjl Exp $
=======
 * $Id: scamper_trace_do.c,v 1.374 2024/07/02 01:11:17 mjl Exp $
>>>>>>> e730d639
 *
 * Copyright (C) 2003-2006 Matthew Luckie
 * Copyright (C) 2006-2011 The University of Waikato
 * Copyright (C) 2008      Alistair King
 * Copyright (C) 2012-2015 The Regents of the University of California
 * Copyright (C) 2015      The University of Waikato
 * Copyright (C) 2019-2024 Matthew Luckie
 * Copyright (C) 2024      The Regents of the University of California
 *
 * Authors: Matthew Luckie
 *          Doubletree implementation by Alistair King
 *
 * This program is free software; you can redistribute it and/or modify
 * it under the terms of the GNU General Public License as published by
 * the Free Software Foundation, version 2.
 *
 * This program is distributed in the hope that it will be useful,
 * but WITHOUT ANY WARRANTY; without even the implied warranty of
 * MERCHANTABILITY or FITNESS FOR A PARTICULAR PURPOSE.  See the
 * GNU General Public License for more details.
 *
 * You should have received a copy of the GNU General Public License
 * along with this program; if not, write to the Free Software
 * Foundation, Inc., 59 Temple Place, Suite 330, Boston, MA  02111-1307  USA
 *
 */

#ifdef HAVE_CONFIG_H
#include "config.h"
#endif
#include "internal.h"

#include "scamper.h"
#include "scamper_addr.h"
#include "scamper_addr_int.h"
#include "scamper_list.h"
#include "scamper_icmpext.h"
#include "scamper_icmpext_int.h"
#include "scamper_trace.h"
#include "scamper_trace_int.h"
#include "scamper_task.h"
#include "scamper_queue.h"
#include "scamper_icmp_resp.h"
#include "scamper_dl.h"
#include "scamper_fds.h"
#include "scamper_dlhdr.h"
#include "scamper_probe.h"
#include "scamper_rtsock.h"
#include "scamper_getsrc.h"
#include "scamper_file.h"
#include "scamper_debug.h"
#include "scamper_trace_do.h"
#include "scamper_addr2mac.h"
#include "scamper_icmp4.h"
#include "scamper_icmp6.h"
#include "scamper_tcp4.h"
#include "scamper_udp4.h"
#include "scamper_udp6.h"
#include "scamper_if.h"
#include "scamper_osinfo.h"
#ifndef DISABLE_SCAMPER_HOST
#include "host/scamper_host_do.h"
#endif
#include "mjl_splaytree.h"
#include "mjl_list.h"
#include "mjl_heap.h"
#include "utils.h"

/*
 * pmtud_L2_state
 *
 * this struct records state when inferring the MTU of the underlying media.
 *
 * when scamper has to discover the MTU of the link itself, it uses the L2
 * table above to choose a suitable initial guess.  it records the index
 * into the L2 table into L2_idx.
 */
typedef struct pmtud_L2_state
{
  int                  idx;   /* index into the L2 table */
  int                  lower; /* lower bounds of the L2 search space */
  int                  upper; /* upper bounds of the L2 search space */
  int                  in;    /* probe size not to get a suitable response */
  int                  out;   /* size of probe to infer the underlying MTU */
  scamper_trace_hop_t *hop;   /* the last probe to obtain a response */
} pmtud_L2_state_t;

/*
 * pmtud_TTL_state
 *
 * this struct records state when inferring the TTL range of hops that
 * are responsible for not sending a fragmentation required message where
 * one is required.
 */
typedef struct pmtud_TTL_state
{
  int                  lower; /* lower bounds of the TTL search space */
  int                  upper; /* upper bounds of the TTL search space */
  scamper_trace_hop_t *hop;   /* the last TTL probe to obtain a response */
} pmtud_TTL_state_t;

/*
 * pmtud_L2
 *
 * this struct associates a known MTU with an index into an array.
 */
typedef struct pmtud_L2
{
  int   idx;            /* index into the L2 array where this node resides */
  int   mtu;            /* the MTU of the link */
  char *descr;          /* some description of the L2 media */
} pmtud_L2_t;

typedef struct trace_lss
{
  char             *name;
  splaytree_t      *tree;
  splaytree_node_t *node;
} trace_lss_t;

/*
 * trace_probe
 *
 * this struct keeps state of each probe sent with the trace
 */
typedef struct trace_probe
{
  struct timeval  tx_tv;  /* the time we transmitted the probe */
  struct timeval  rx_tv;  /* the time we received the first answer */
  uint16_t        rx;     /* how many responses scamper got to the probe */
  uint16_t        size;   /* the size of the probe sent */
  uint8_t         ttl;    /* the TTL that was set for the probe */
  uint8_t         attempt;/* the attempt number made with ttl/size params */
  uint8_t         mode;   /* the mode scamper was in when probe was sent */
  uint8_t         flags;  /* the probe's flags */
  uint16_t        id;     /* the probe's ID value */
} trace_probe_t;

#ifndef DISABLE_SCAMPER_HOST
typedef struct trace_host
{
  scamper_addr_t          *addr;   /* address to look up */
  char                    *name;   /* name, if known */
  scamper_host_do_t       *hostdo; /* hostdo structure while waiting */
  slist_t                 *hops;   /* list of hops that want the answer */
} trace_host_t;
#endif

#define TRACE_PROBE_FLAG_DL_TX   0x01
#define TRACE_PROBE_FLAG_DL_RX   0x02
#define TRACE_PROBE_FLAG_TIMEOUT 0x04
#define TRACE_ALLOC_HOPS         16

/*
 * trace_pmtud_state
 *
 * these fields are used in Path MTU discovery
 */
typedef struct trace_pmtud_state
{
  pmtud_L2_state_t        *L2;           /* state kept for L2 MTU search */
  pmtud_TTL_state_t       *TTL;          /* state kept for TTL search */
  scamper_trace_hop_t     *last_fragmsg; /* last fragmentation msg stored */
  scamper_trace_hop_t     *last_hop;     /* last in the pmtud hop list */
  scamper_trace_pmtud_n_t *note;         /* note to fill out */
} trace_pmtud_state_t;

/*
 * trace_hop_state
 *
 *
 */
typedef struct trace_hop_state
{
  struct timeval           last_tx;
  struct timeval           next_tx;
  struct timeval           timeout;
  uint8_t                  ttl;
  uint8_t                  attempt;
  uint16_t                 id;
} trace_hop_state_t;

/*
 * trace_state
 *
 * this is a fairly large struct that keeps state for the traceroute
 * process.  it also deals with state in the PMTUD phase, if used.
 */
typedef struct trace_state
{
  uint8_t              mode;          /* current trace mode scamper is in */
  uint8_t              attempt;       /* attempt number at the current probe */
  uint8_t              loopc;         /* count of loops so far */
  uint8_t              max_ttl;       /* max TTL that got a response */
  uint16_t             ttl;           /* ttl to set in the probe packet */
  uint16_t             alloc_hops;    /* number of trace->hops allocated */
  uint16_t             payload_size;  /* how much payload to include */
  uint16_t             header_size;   /* size of headers */
  uint8_t              flags;         /* flags for keeping state */
  struct timeval       last_tx;       /* when the last probe was */
  dlist_t             *window;        /* current window of probes */
  slist_t             *probeq;        /* probes to retry */
  heap_t              *hopwait;       /* hops waiting to be re-probed */

#ifndef DISABLE_SCAMPER_HOST
  splaytree_t         *ths;           /* tree for host lookups */
#endif

#ifndef _WIN32 /* windows does not have a routing socket */
  scamper_fd_t        *rtsock;        /* fd to query route socket with */
#endif

  scamper_fd_t        *icmp;          /* fd to listen to icmp packets with */
  scamper_fd_t        *probe;         /* fd to probe with */
  scamper_fd_t        *dl;            /* struct to use with datalink access */
  scamper_fd_t        *raw;           /* raw socket for tcp/udp probes */

  scamper_dlhdr_t     *dlhdr;         /* header to use with datalink */
  scamper_route_t     *route;         /* looking up a route */

  trace_probe_t      **probes;        /* probes sent so far */
  uint16_t             id_next;       /* next id to use in probes */
  uint16_t             id_max;        /* maximum id available */

  /* these fields are used when probing to enumerate all interfaces at a hop */
  uint8_t              confidence;    /* index into k[] */
  uint8_t              n;             /* index into k[] */
  scamper_addr_t     **interfaces;    /* ifaces found so far at this ttl */
  size_t               interfacec;    /* count of interfaces */

  trace_pmtud_state_t *pmtud;         /* pmtud state */

  /*
   * these fields are used for doubletree.
   * the lss contains the list of addresses visited when probing backwards.
   * this is a subset of the global lss.
   * it is used to probe backwards through a loop, where otherwise probing
   * would be halted by the first address in the loop being added to the lss
   * the first time it is seen.
   */
  scamper_addr_t     **lss;
  size_t               lssc;
  trace_lss_t         *lsst;
} trace_state_t;

#define TRACE_STATE_FLAG_ICMP_ID 0x01

static const uint8_t MODE_RTSOCK           = 0;
static const uint8_t MODE_DLHDR            = 1;
static const uint8_t MODE_TRACE            = 2;
static const uint8_t MODE_LASTDITCH        = 3;
static const uint8_t MODE_PMTUD_DEFAULT    = 4;
static const uint8_t MODE_PMTUD_SILENT_L2  = 5;
static const uint8_t MODE_PMTUD_SILENT_TTL = 6;
static const uint8_t MODE_PMTUD_BADSUGG    = 7;
static const uint8_t MODE_DTREE_FIRST      = 8;
static const uint8_t MODE_DTREE_FWD        = 9;
static const uint8_t MODE_DTREE_BACK       = 10;
static const uint8_t MODE_PARALLEL         = 11;
static const uint8_t MODE_PARALLEL_FINISH  = 12;

#define MODE_MIN             MODE_TRACE
#define MODE_MAX             MODE_PARALLEL_FINISH

#define MODE_IS_PMTUD(mode) ((mode) == MODE_PMTUD_DEFAULT ||	\
			     (mode) == MODE_PMTUD_SILENT_L2 ||	\
			     (mode) == MODE_PMTUD_SILENT_TTL ||	\
			     (mode) == MODE_PMTUD_BADSUGG)

#define MODE_IS_PARALLEL(mode) ((mode) == MODE_PARALLEL ||	\
				(mode) == MODE_PARALLEL_FINISH)

#define MODE_IS_DTREE(mode) ((mode) == MODE_DTREE_FIRST ||	\
			     (mode) == MODE_DTREE_FWD ||	\
			     (mode) == MODE_DTREE_BACK)

/* the callback functions registered with the trace task */
static scamper_task_funcs_t trace_funcs;

/* address cache used to avoid reallocating the same address multiple times */
extern scamper_addrcache_t *addrcache;

/* temporary buffer shared amongst traceroutes */
static uint8_t *pktbuf     = NULL;
static size_t   pktbuf_len = 0;

/* local stop sets */
static splaytree_t *lsses = NULL;

/*
 * these MTUs were largely taken from the NetBSD version of traceroute, and
 * are used to choose a packet size to probe with in the absence of a
 * Fragmentation Needed message.
 *
 * they have been annotated with their corresponding Layer 2 type, largely
 * taken from RFC 1191
 */
static const pmtud_L2_t L2[] =
{
  { 0,    68, "RFC791 MTU"},    /* Official RFC 791 minimum MTU */
  { 1,   296, "P2P low delay"}, /* Point-to-Point links, (low delay) */
  { 2,   508, ""},
  { 3,   512, "NetBIOS"},       /* NetBIOS */
  { 4,   544, "DEC Portal"},    /* DEC IP Portal */
  { 5,   552, ""},
  { 6,   576, "v4 min MTU"},    /* X25 MTU, IPv4 Minimum MTU */
  { 7,  1006, "SLIP"},          /* SLIP */
  { 8,  1280, "v6 min MTU"},    /* IPv6 Minimum MTU */
  { 9,  1454, "PPPoE ADSL"},    /* an optimally sized PPPoE frame in DSL */
  {10,  1480, "v4tun Ether"},   /* Ethernet MTU with tunnel over IPv4 */
  {11,  1492, "IEEE 802.3"},    /* IEEE 802.3 */
  {12,  1500, "Ethernet"},      /* Ethernet MTU */
  {13,  1514, "Ethernet Max"},  /* Ethernet Max MTU */
  {14,  1536, "Exp. Ether"},    /* Exp. Ethernet Nets */
  {15,  2002, "IEEE 802.5"},    /* IEEE 802.5, Recommended MTU */
  {16,  2048, "Wideband"},      /* Wideband Network */
  {17,  4352, "FDDI"},          /* FDDI */
  {18,  4464, "IEEE 802.5"},    /* IEEE 802.5, Maximum MTU */
  {19,  4470, "IP over ATM"},   /* ATM / T3 / SONET SDH */
  {20,  8166, "IEEE 802.4"},    /* IEEE 802.4 */
  {21,  9000, "Broadcom GigE"}, /* Broadcom GigE MTU */
  {22,  9192, "OC-192"},        /* OC-192 and other really fast media */
  {23, 16110, "Intel GigE"},    /* Intel Pro 1000 MTU */
  {24, 17914, "Token Ring"},    /* 16Mb IBM Token Ring */
  {25, 65535, "IPv[46] MTU"}    /* The IPv[46] Maximum MTU */
};

static const pmtud_L2_t *L2_1454 = &L2[9];
static const pmtud_L2_t *L2_1500 = &L2[12];
static const int         L2_cnt  = sizeof(L2) / sizeof(pmtud_L2_t);

static scamper_trace_t *trace_getdata(const scamper_task_t *task)
{
  return scamper_task_getdata(task);
}

static trace_state_t *trace_getstate(const scamper_task_t *task)
{
  return scamper_task_getstate(task);
}

static int k(trace_state_t *state)
{
  /*
   * number of probes (k) to send to rule out a load-balancer having n hops;
   * 95% confidence level first from 823-augustin-e2emon.pdf, then extended
   * with gmp-based code.
   * 99% confidence derived with gmp-based code.
   */
  static const int k[][2] = {
    {   0,   0 },
    {   0,   0 },
    {   6,   8 }, /* n=2  : +6, +8 */
    {  11,  15 }, /* n=3  : +5, +7 */
    {  16,  21 }, /* n=4  : +5, +6 */
    {  21,  28 }, /* n=5  : +5, +7 */
    {  27,  36 }, /* n=6  : +6, +8 */
    {  33,  43 }, /* n=7  : +6, +7 */
    {  38,  51 }, /* n=8  : +5, +8 */
    {  44,  58 }, /* n=9  : +6, +7 */
    {  51,  66 }, /* n=10 : +7, +8 */
    {  57,  74 }, /* n=11 : +6, +8 */
    {  63,  82 }, /* n=12 : +6, +8 */
    {  70,  90 }, /* n=13 : +7, +8 */
    {  76,  98 }, /* n=14 : +6, +8 */
    {  83, 106 }, /* n=15 : +7, +8 */
    {  90, 115 }, /* n=16 : +7, +9 */
    {  96, 123 }, /* n=17 : +6, +8 */
    { 103, 132 }, /* n=18 : +7, +9 */
    { 110, 140 }, /* n=19 : +7, +8 */
    { 117, 149 }, /* n=20 : +7, +9 */
    { 124, 157 }, /* n=21 */
    { 131, 166 }, /* n=22 */
    { 138, 175 }, /* n=23 */
    { 145, 183 }, /* n=24 */
    { 152, 192 }, /* n=25 */
  };

#define TRACE_CONFIDENCE_MAX_N 25

  assert(state->confidence < 2);
  assert(state->n >= 2);
  assert(state->n <= TRACE_CONFIDENCE_MAX_N);
  return k[state->n][state->confidence];
}

/*
 * trace_stop
 *
 * set the trace's stop parameters to whatever it is passed
 */
static void trace_stop(scamper_trace_t *trace,
		       const uint8_t reason, const uint8_t data)
{
  /* if we've already set a stop reason, then don't clobber it */
  if(trace->stop_reason != SCAMPER_TRACE_STOP_NONE)
    {
      scamper_debug(__func__, "reason %d/%d precedes %d/%d",
		    trace->stop_reason, trace->stop_data, reason, data);
      return;
    }

  trace->stop_reason = reason;
  trace->stop_data   = data;

  return;
}

static void trace_stop_completed(scamper_trace_t *trace)
{
  trace_stop(trace, SCAMPER_TRACE_STOP_COMPLETED, 0);
  return;
}

static void trace_stop_gaplimit(scamper_trace_t *trace)
{
  trace_stop(trace, SCAMPER_TRACE_STOP_GAPLIMIT, 0);
  return;
}

static void trace_stop_error(scamper_trace_t *trace, int error)
{
  trace_stop(trace, SCAMPER_TRACE_STOP_ERROR, error);
  return;
}

static void trace_stop_hoplimit(scamper_trace_t *trace)
{
  trace_stop(trace, SCAMPER_TRACE_STOP_HOPLIMIT, 0);
  return;
}

static int trace_hop_state_cmp(const trace_hop_state_t *a,
			       const trace_hop_state_t *b)
{
  return timeval_cmp(&b->next_tx, &a->next_tx);
}

#ifndef DISABLE_SCAMPER_HOST
static int trace_host_cmp(const trace_host_t *a, const trace_host_t *b)
{
  return scamper_addr_cmp(a->addr, b->addr);
}

static void trace_host_free(trace_host_t *th)
{
  if(th->hostdo != NULL) scamper_host_do_free(th->hostdo);
  if(th->addr != NULL) scamper_addr_free(th->addr);
  if(th->name != NULL) free(th->name);
  if(th->hops != NULL) slist_free(th->hops);
  free(th);
  return;
}

static trace_host_t *trace_host_alloc(scamper_trace_hop_t *hop)
{
  trace_host_t *th = NULL;
  if((th = malloc_zero(sizeof(trace_host_t))) == NULL ||
     (th->hops = slist_alloc()) == NULL ||
     slist_tail_push(th->hops, hop) == NULL)
    goto err;
  th->addr = scamper_addr_use(hop->hop_addr);
  return th;

 err:
  if(th != NULL) trace_host_free(th);
  return NULL;
}
#endif

/*
 * trace_queue_probe
 *
 * we want to send a probe now, but that time might be earlier than
 * allowed by trace->wait_probe given the last time scamper sent a
 * packet for this destination.
 */
static int trace_queue_probe(scamper_task_t *task, const struct timeval *now)
{
  scamper_trace_t *trace = trace_getdata(task);
  trace_state_t *state = trace_getstate(task);
  struct timeval next_tx;

  /*
   * we've got a reply, send the next probe now if we don't need to
   * wait a minimum length of time between probes
   */
  if(timeval_iszero(&trace->wait_probe))
    return scamper_task_queue_probe(task);

  /* enforce the minimum delay between probes */
  timeval_add_tv3(&next_tx, &state->last_tx, &trace->wait_probe);
  if(timeval_cmp(&next_tx, now) <= 0)
    return scamper_task_queue_probe(task);
  return scamper_task_queue_wait_tv(task, &next_tx);
}

static int trace_queue_done(scamper_task_t *task)
{
  scamper_task_queue_done(task, 0);
  return 0;
}

/*
 * trace_parallel_isempty
 *
 * is the queue for parallel probing empty?
 */
static int trace_parallel_isempty(const trace_state_t *state)
{
  if(slist_count(state->probeq) != 0 ||
     dlist_count(state->window) != 0 ||
     (state->hopwait != NULL && heap_count(state->hopwait) != 0))
    return 0;
  return 1;
}

static int trace_queue_parallel(scamper_task_t *task, const struct timeval *now)
{
  scamper_trace_t *trace = trace_getdata(task);
  trace_state_t *state = trace_getstate(task);
  trace_hop_state_t *hs;
  trace_probe_t *probe;
  struct timeval *next[2];
  int nextc = 0;
  int i;

  /*
   * if we're enforcing a minimum time between probes to the same hop,
   * then check to see if time has elapsed
   */
  if(state->hopwait != NULL)
    {
      while((hs = heap_head_item(state->hopwait)) != NULL)
	{
	  if(timeval_cmp(&hs->next_tx, now) > 0)
	    {
	      next[nextc++] = &hs->next_tx;
	      break;
	    }
	  heap_remove(state->hopwait);
	  if(slist_tail_push(state->probeq, hs) == NULL)
	    {
	      printerror(__func__, "could not push hs");
	      free(hs);
	      return -1;
	    }
	}
    }

  /* expire probes whose attempts/timeout has elapsed */
  while((hs = dlist_head_item(state->window)) != NULL)
    {
      if(timeval_cmp(&hs->timeout, now) > 0)
	{
	  next[nextc++] = &hs->timeout;
	  break;
	}
      dlist_head_pop(state->window);

      probe = state->probes[hs->id]; assert(probe->rx == 0);
      probe->flags |= TRACE_PROBE_FLAG_TIMEOUT;
      if(hs->attempt < trace->attempts)
	{
	  if(slist_tail_push(state->probeq, hs) == NULL)
	    {
	      printerror(__func__, "could not push hs");
	      free(hs);
	      return -1;
	    }
	  continue;
	}

      assert(probe->ttl == hs->ttl);
      if(probe->ttl > trace->hop_count)
	trace->hop_count = probe->ttl;
      free(hs);
    }

  /* probe ready to go right now */
  if(slist_count(state->probeq) > 0)
    return trace_queue_probe(task, now);

  /*
   * if we are in the parallel probing mode and we have room for more
   * probes, then keep going
   */
  if(state->mode == MODE_PARALLEL)
    {
      if(trace->hop_count + trace->squeries >= state->ttl &&
	 (trace->hoplimit == 0 ? 255 : trace->hoplimit) >= state->ttl &&
	 state->ttl - state->max_ttl <= trace->gaplimit)
	return trace_queue_probe(task, now);
    }
  else if(state->mode == MODE_PARALLEL_FINISH)
    {
      if(trace_parallel_isempty(state))
	return trace_queue_done(task);
    }

  if((trace->hoplimit == 0 ? 255 : trace->hoplimit) <= trace->hop_count)
    {
      trace_stop_hoplimit(trace);
      return trace_queue_done(task);
<<<<<<< HEAD
=======
    }

  /*
   * if we haven't checked to see if the path is dead yet, check to see
   * if we should do so at this time.  a dead path is defined as a path
   * that has an unresponsive target host, which we stop tracing after
   * the gaplimit is reached.
   */
  if(trace->hop_count - (trace->firsthop - 1) >= trace->gaplimit &&
     trace_parallel_isempty(state))
    {
      /* see if there are any responses for the possible gaplimit hops */
      for(i=0; i<trace->gaplimit; i++)
	if(trace->hops[trace->hop_count-1-i] != NULL)
	  break;

      /* gaplimit reached */
      if(i == trace->gaplimit)
	{
	  trace_stop_gaplimit(trace);
	  return trace_queue_done(task);
	}
>>>>>>> e730d639
    }

  /* set timeout based on when to re-probe an outstanding hop */
  assert(nextc > 0 && nextc <= 2);
  if(nextc == 2 && timeval_cmp(next[1], next[0]) < 0)
    next[0] = next[1];
  if(timeval_cmp(next[0], now) <= 0)
    return trace_queue_probe(task, now);
  return scamper_task_queue_wait_tv(task, next[0]);
}

static int trace_queue_serial(scamper_task_t *task, const struct timeval *now)
{
  scamper_trace_t *trace = trace_getdata(task);
  trace_state_t *state = trace_getstate(task);
  trace_probe_t *probe;
  struct timeval next_tx;

  /*
   * if we haven't checked to see if the path is dead yet, check to see
   * if we should do so at this time.  a dead path is defined as a path
   * that has an unresponsive target host, which we stop tracing after
   * the gaplimit is reached.
   */
  if(trace->hop_count - (trace->firsthop - 1) >= trace->gaplimit &&
     trace_parallel_isempty(state))
    {
      /* see if there are any responses for the possible gaplimit hops */
      for(i=0; i<trace->gaplimit; i++)
	if(trace->hops[trace->hop_count-1-i] != NULL)
	  break;

      /* gaplimit reached */
      if(i == trace->gaplimit)
	{
	  trace_stop_gaplimit(trace);
	  return trace_queue_done(task);
	}
    }

  /* set timeout based on when to re-probe an outstanding hop */
  assert(nextc > 0 && nextc <= 2);
  if(nextc == 2 && timeval_cmp(next[1], next[0]) < 0)
    next[0] = next[1];
  if(timeval_cmp(next[0], now) <= 0)
    return trace_queue_probe(task, now);
  return scamper_task_queue_wait_tv(task, next[0]);
}

static int trace_queue_serial(scamper_task_t *task, const struct timeval *now)
{
  scamper_trace_t *trace = trace_getdata(task);
  trace_state_t *state = trace_getstate(task);
  trace_probe_t *probe;
  struct timeval next_tx;

  /*
   * get the most recent probe we sent.  if we haven't got a reply yet,
   * see if we've reached the timeout.
   */
  probe = state->probes[state->id_next-1];
  if(probe->rx == 0)
    {
      /* set timeout based on when to re-probe an outstanding hop */
      timeval_add_tv3(&next_tx, &state->last_tx, &trace->wait_timeout);
      if(timeval_cmp(&next_tx, now) <= 0)
	return trace_queue_probe(task, now);
      return scamper_task_queue_wait_tv(task, &next_tx);
    }

  return trace_queue_probe(task, now);
}

/*
 * trace_queue
 *
 * the task is ready to be probed again.  put it in a queue to wait a little
 * longer, or put it into the queue to be probed asap.
 */
static int trace_queue(scamper_task_t *task, const struct timeval *now)
{
  trace_state_t *state = trace_getstate(task);
  if(MODE_IS_PARALLEL(state->mode))
    return trace_queue_parallel(task, now);
  return trace_queue_serial(task, now);
}

static void trace_lss_free(trace_lss_t *lss)
{
  if(lss == NULL)
    return;

  if(lss->name != NULL)
    free(lss->name);
  if(lss->tree != NULL)
    splaytree_free(lss->tree, (splaytree_free_t)scamper_addr_free);

  free(lss);
  return;
}

static int trace_lss_cmp(const trace_lss_t *a, const trace_lss_t *b)
{
  return strcasecmp(a->name, b->name);
}

static trace_lss_t *trace_lss_get(char *name)
{
  trace_lss_t findme, *lss;

  /* allocate a local stop set tree if necessary */
  if(lsses == NULL &&
     (lsses = splaytree_alloc((splaytree_cmp_t)trace_lss_cmp)) == NULL)
    {
      printerror(__func__, "could not allocate lss");
      return NULL;
    }

  findme.name = name;
  if((lss = splaytree_find(lsses, &findme)) != NULL)
    return lss;

  if((lss = malloc_zero(sizeof(trace_lss_t))) == NULL ||
     (lss->name = strdup(name)) == NULL ||
     (lss->tree = splaytree_alloc((splaytree_cmp_t)scamper_addr_cmp))==NULL ||
     (lss->node = splaytree_insert(lsses, lss)) == NULL)
    {
      trace_lss_free(lss);
      return NULL;
    }

  return lss;
}

/*
 * pmtud_L2_set_probesize
 *
 * given the lower and upper values of the PMTU search, suggest a packet
 * size to probe next.  apply a few heuristics to the search to try and
 * find the PMTU to the next node faster.
 */
static void pmtud_L2_set_probesize(trace_state_t *state, int lower, int upper)
{
  pmtud_L2_state_t *l2;
  int idx, size;

  /* callers should detect end of L2 search before calling this function */
  assert(lower + 1 != upper);

  /* make sure there is a L2 structure there */
  assert(state->pmtud != NULL);
  assert(state->pmtud->L2 != NULL);
  l2 = state->pmtud->L2;

  /* make sure the L2->idx parameter has been set (to something reasonable) */
  idx = l2->idx;
  assert(idx >= 0);
  assert(idx < L2_cnt);

  /* make sure the suggested window size is within the current window */
  assert(l2->lower == -1 || lower >= l2->lower);
  assert(l2->upper == -1 || upper <= l2->upper);

  /*
   * if we've narrowed it down to between two entries in the L2 table,
   * then try one byte higher than the lower, as there's a fair chance
   * the underlying mtu will be L2[idx].mtu.
   *
   * we make an exception if the lower bounds is Ethernet: there exists
   * a strong possibility the underlying MTU is Ethernet, and the cost
   * of guessing wrong [i.e. getting an unexpected response] is small.
   */
  if(lower == 1500 || (lower == L2[idx].mtu && upper <= L2[idx+1].mtu))
    {
      size = lower + 1;
    }
  /*
   * if there is a media MTU higher than the current lower bounds that
   * is smaller than the upper bounds, then try it
   */
  else if(lower >= L2[idx].mtu && L2[idx+1].mtu < upper)
    {
      size = L2[++idx].mtu;
    }
  /*
   * if we did not get a response to the last media MTU probe, and there
   * is a smaller known media MTU to try, then try it now
   */
  else if(upper == L2[idx].mtu && lower < L2[idx-1].mtu)
    {
      size = L2[--idx].mtu;
    }
  /*
   * scamper is operating between two known MTU types, do a binary chop
   */
  else
    {
      size = (lower + upper) / 2;
    }

  state->attempt = 0;
  state->payload_size = size - state->header_size;
  l2->idx = idx;
  l2->lower = lower;
  l2->upper = upper;

  return;
}

/*
 * pmtud_L2_init
 *
 * utility to search the L2 table for a suitable initial probe size, based
 * on known [to scamper] L2 media MTUs in relation to the last probe sent that
 * went unacknowledged.
 */
static int pmtud_L2_init(trace_state_t *state)
{
  pmtud_L2_state_t *l2;
  int size = state->header_size + state->payload_size;
  int idx;

  /*
   * if the probe that was not answered is > 1500 bytes and scamper has
   * not got a response to a packet 1500 bytes or larger yet, then
   * forcibly try the ethernet MTU next, as the chances are good that the
   * media will be plain old ethernet.
   */
  if(size > 1500)
    {
      idx = L2_1500->idx;
    }
  /*
   * if the probe that was not answered is > 1454 bytes, then forcibly try
   * the lower bounds of X-over-ethernet types.
   */
  else if(size > 1454)
    {
      idx = L2_1454->idx;
    }
  else
    {
      for(idx=0; idx<L2_cnt-1; idx++)
	if(size > L2[idx].mtu && size <= L2[idx+1].mtu)
	  break;
    }

  if((l2 = malloc_zero(sizeof(pmtud_L2_state_t))) == NULL)
    {
      printerror(__func__, "could not malloc L2");
      return -1;
    }
  l2->idx   = idx;
  l2->lower = -1;
  l2->upper = size;
  l2->in    = size;
  l2->out   = -1;

  state->pmtud->L2    = l2;
  state->payload_size = L2[idx].mtu - state->header_size;
  state->attempt      = 0;

  return 0;
}

/*
 * pmtud_TTL_set_probettl
 *
 * return: 0 if there are no more TTLs to probe, 1 if probing should continue
 */
static int pmtud_TTL_set_probettl(scamper_task_t *task,
				  const int lower, int upper)
{
  scamper_trace_t *trace = trace_getdata(task);
  trace_state_t *state = trace_getstate(task);
  int cur;

  assert(state->pmtud->TTL != NULL);

  /* check to see if we have to do any more TTL searching */
  while(lower + 1 < upper)
    {
      /* halve the TTL space */
      cur = (lower + upper) / 2;

      /*
       * check to see if experience at soliciting a TTL expired message has
       * been good.  skip TTLs that have been non-responsive
       */
      while(cur < upper && trace->hops[cur-1] == NULL)
	{
	  cur++;
	}

      /* scamper got a suitable TTL probe value, so we are done */
      if(cur != upper)
	{
	  state->pmtud->TTL->lower = lower;
	  state->pmtud->TTL->upper = upper;
	  state->ttl = cur;
	  state->attempt = 0;
	  return 1;
	}

      /*
       * there are no TTLs above the half-way point to probe for, so try for
       * ones lower
       */
      upper = (lower + upper) / 2;
    }

  return 0;
}

/*
 * hop_find
 *
 * check to see if there is any other hop in the trace with the
 * same address
 */
static scamper_trace_hop_t *hop_find(const scamper_trace_t *trace,
				     const scamper_addr_t *addr)
{
  scamper_trace_hop_t *hop;
  uint16_t i;

  for(i=trace->firsthop-1; i<trace->hop_count; i++)
    {
      for(hop = trace->hops[i]; hop != NULL; hop = hop->hop_next)
	{
	  if(scamper_addr_cmp(hop->hop_addr, addr) == 0)
	    return hop;
	}
    }

  return NULL;
}

/*
 * pmtud_TTL_init
 *
 * initialise the bounds of a TTL search
 */
static int pmtud_TTL_init(scamper_task_t *task)
{
  scamper_trace_t *trace = trace_getdata(task);
  trace_state_t *state = trace_getstate(task);
  scamper_trace_hop_t *hop;
  int lower, upper;

  if((state->pmtud->TTL = malloc_zero(sizeof(pmtud_TTL_state_t))) == NULL)
    {
      printerror(__func__, "could not malloc TTL");
      return -1;
    }

  /*
   * the packet size that is dropped silently is the size we are
   * doing a TTL limited search with
   */
  state->payload_size = state->pmtud->L2->in - state->header_size;

  /*
   * use the last ICMP fragmentation required message recorded in the
   * path MTU discovery phase to infer a suitable lower-bound for inferring
   * the range of TTLs that could be responsible for not sending an ICMP
   * fragmentation required message
   */
  hop = state->pmtud->last_fragmsg;
  if(hop == NULL || (lower = hop->hop_probe_ttl - hop->hop_icmp_q_ttl) < 1)
    lower = 0;

  /*
   * the upper bound of TTLs to search is set by closest response past
   * the hop that sends nothing
   */
  if((hop = hop_find(trace, state->pmtud->L2->hop->hop_addr)) != NULL)
    {
      upper = hop->hop_probe_ttl;
    }
  else
    {
      hop   = state->pmtud->L2->hop;
      upper = hop->hop_probe_ttl - hop->hop_icmp_q_ttl + 1;
    }

  /* if the TTL limited search is a null operation, then say so */
  if(pmtud_TTL_set_probettl(task, lower, upper) == 0)
    return 0;

  return 1;
}

/*
 * pmtud_hopins
 *
 * take the hop structure and put it into the list of hops at the end.
 */
static void pmtud_hopins(scamper_task_t *task, scamper_trace_hop_t *hop)
{
  scamper_trace_t *trace = trace_getdata(task);
  trace_state_t *state = trace_getstate(task);

  assert(hop != NULL);
  assert(hop->hop_next == NULL);

  if(state->pmtud->last_hop == NULL)
    trace->pmtud->hops = hop;
  else
    state->pmtud->last_hop->hop_next = hop;
  state->pmtud->last_hop = hop;

  return;
}

/*
 * pmtu_L2_search_end
 *
 * scamper has had to infer the underlying next-hop MTU due to a pmtud
 * fault.  given the hop used to infer the nhmtu, insert that into the
 * trace and tidy up.
 */
static int pmtud_L2_search_end(scamper_task_t *task)
{
  scamper_trace_t *trace = trace_getdata(task);
  trace_state_t *state = trace_getstate(task);
  scamper_trace_pmtud_n_t *note;
  scamper_trace_hop_t *hop;
  uint16_t out;

  assert(state->pmtud->L2 != NULL);
  assert(state->pmtud->L2->out >= 0);
  assert(state->pmtud->L2->out <= 65535);

  out = state->pmtud->L2->out;
  hop = state->pmtud->L2->hop;

  /* don't need the L2 struct anymore */
  free(state->pmtud->L2);
  state->pmtud->L2 = NULL;

  note = state->pmtud->note;
  note->nhmtu = out;
  scamper_trace_pmtud_n_add(trace->pmtud, note);
  state->pmtud->note = NULL;

  /*
   * copy details of the TTL-expired message furthest into the path
   * into the trace if there is one to copy
   */
  if(state->pmtud->TTL != NULL)
    {
      if(state->pmtud->TTL->hop != NULL)
	{
	  /*
	   * if there is a TTL search, then the note wants to have the
	   * farthest hop into the path to annotate where the silence begins.
	   */
	  note->hop = state->pmtud->TTL->hop;
	}
      else if(state->pmtud->TTL->lower == 0)
	{
	  /*
	   * if there was no TTL response with the large packet from anywhere
	   * in the path, and the lowest TTL tried was zero, then we infer
	   * that the host itself has an MTU mismatch with the particular
	   * router it is using for the destination
	   */
	  trace->pmtud->outmtu = out;
	}

      free(state->pmtud->TTL);
      state->pmtud->TTL = NULL;
    }

  if(hop != NULL)
    {
      /*
       * copy details of the hop to terminate the largest probe into
       * the pmtu struct.  hops between the TTL expired message (if we
       * have one) and the ICMP unreach message have their PMTU inferred
       */
      state->pmtud->last_fragmsg = hop;

      /*
       * if the hop that we last recorded is a hop message that would
       * ordinarily have caused scamper to stop PMTU discovery, then
       * stop it now
       */
      if(!SCAMPER_TRACE_HOP_IS_ICMP_PTB(hop))
	{
	  trace->pmtud->pmtu = hop->hop_probe_size;
	  scamper_task_queue_done(task, 0);
	  return 1;
	}
    }

  state->payload_size = out - state->header_size;
  state->mode = MODE_PMTUD_DEFAULT;
  state->attempt = 0;
  state->ttl = 255;

  return 0;
}

static int dtree_lss_add(trace_state_t *state, scamper_addr_t *iface)
{
  assert(state != NULL && state->lsst != NULL);
  if(splaytree_insert(state->lsst->tree, iface) != NULL)
    {
      scamper_addr_use(iface);
      return 0;
    }
  return -1;
}

static int dtree_lss_in(trace_state_t *state, scamper_addr_t *iface)
{
  assert(state != NULL && state->lsst != NULL);
  if(splaytree_find(state->lsst->tree, iface) != NULL)
    return 1;
  return 0;
}

static int state_lss_in(trace_state_t *state, scamper_addr_t *iface)
{
  if(array_find((void **)state->lss, state->lssc, iface,
		(array_cmp_t)scamper_addr_cmp) != NULL)
    return 1;
  return 0;
}

static int state_lss_add(trace_state_t *state, scamper_addr_t *iface)
{
  if(array_insert((void ***)&state->lss, &state->lssc, iface,
		  (array_cmp_t)scamper_addr_cmp) == 0)
    return 0;
  return -1;
}

/*
 * trace_ipid_fudge
 *
 * play games with the embedded IP ID, which may come back with a different
 * IP ID than what was sent; return the ID of the corresponding probe in *id.
 * this code was inspired by information from David Malone.
 *
 * the IPID transmitted is assigned from a counter (state->id_next) which
 * starts from one -- *not* zero.  this is so systems that zero the IPID
 * will not confuse this algorithm.
 *
 * the IPID is transmitted by scamper in network byte order.
 *
 */
static int trace_ipid_fudge(const trace_state_t *state,
			    const uint16_t ipid, uint16_t *id)
{
  /* ensure the IP ID is not zero */
  if(ipid == 0)
    return -1;

  /* check if the IP ID is in range */
  if(ipid <= state->id_next)
    {
      *id = ipid - 1;
      return 0;
    }

  /* check if the IP ID was incremented */
  if(ipid == state->id_next + 1)
    {
      scamper_debug(__func__, "ip id one greater than sent");
      *id = ipid - 2;
      return 0;
    }

  /* check if the IP ID was byte swapped. XXX: is this correct? */
  if(byteswap16(ipid) <= state->id_next)
    {
      scamper_debug(__func__, "ip id byte swapped");
      *id = byteswap16(ipid) - 1;
      return 0;
    }

  return -1;
}

/*
 * trace_isloop
 *
 * given a trace and a hop record, determine if there is a loop.
 */
static int trace_isloop(const scamper_trace_t *trace,
			const scamper_trace_hop_t *hop,
			trace_state_t *state)
{
  scamper_trace_hop_t *tmp;
  int i;

  /* need at least a couple of probes first */
  if(hop->hop_probe_ttl <= trace->firsthop)
    return 0;

  /*
   * check to see if the address has already been seen this hop; if it is,
   * then we've already checked this address for loops so we don't need to
   * check it again.
   */
  for(tmp = trace->hops[hop->hop_probe_ttl-1]; tmp != hop; tmp = tmp->hop_next)
    if(scamper_addr_cmp(hop->hop_addr, tmp->hop_addr) == 0)
      return 0;

  /* compare all hop records until the hop prior to this one */
  for(i=trace->firsthop-1; i<trace->hop_count; i++)
    {
      /* skip over hops at the same distance as the one we are comparing to */
      if(i == hop->hop_probe_ttl-1)
	continue;

      for(tmp = trace->hops[i]; tmp != NULL; tmp = tmp->hop_next)
	{
	  assert(i+1 == tmp->hop_probe_ttl);

	  /* if the addresses match, then there is a loop */
	  if(scamper_addr_cmp(hop->hop_addr, tmp->hop_addr) == 0)
	    {
	      /*
	       * if the loop is between adjacent hops, continue probing.
	       * scamper used to only allow zero-ttl forwarding
	       * (tmp->hop_icmp_q_ttl == 0 && hop->hop_icmp_q_ttl == 1)
	       * but in 2015 there are prevalent loops between
	       * adjacent hops where that condition halts probing too soon
	       */
	      if(tmp->hop_probe_ttl + 1 == hop->hop_probe_ttl ||
		 tmp->hop_probe_ttl - 1 == hop->hop_probe_ttl)
		return 0;

	      /* check if the loop condition is met */
	      state->loopc++;
	      if(state->loopc >= trace->loops)
		return 1;

	      /* count the loop just once for this hop */
	      break;
	    }
	}

      if(tmp != NULL)
	break;
    }

  return 0;
}

/*
 * trace_hopins
 *
 * insert the hop record into the hop list at the appropriate place
 */
static void trace_hopins(scamper_trace_hop_t **hops, scamper_trace_hop_t *hop)
{
  scamper_trace_hop_t *pre, *cur;

  assert(hops != NULL);
  assert(hop != NULL);

  /* insert at head if no other hop recorded */
  if((cur = *hops) == NULL)
    {
      *hops = hop;
      hop->hop_next = NULL;
      return;
    }

  /* search for the place to insert this hop record */
  pre = NULL;
  while(cur != NULL && cur->hop_probe_id <= hop->hop_probe_id)
    {
      pre = cur;
      cur = cur->hop_next;
    }

  /* the place to insert is at the head of the list */
  if(pre == NULL)
    {
      assert(hop->hop_probe_id < cur->hop_probe_id);
      *hops = hop;
    }
  else
    {
      pre->hop_next = hop;
    }
  hop->hop_next = cur;

  return;
}

/*
 * trace_handlerror
 *
 * the code encountered some error when doing the traceroute, so stop the
 * trace now.
 */
static int trace_handleerror(scamper_task_t *task, const int error)
{
  trace_stop_error(trace_getdata(task), error);
  scamper_task_queue_done(task, 0);
  return 0;
}

#ifndef DISABLE_SCAMPER_HOST
static void trace_hop_ptr_cb(void *param, const char *name)
{
  trace_host_t *th = param;
  scamper_trace_hop_t *hop;

  /* don't need the hostdo structure any more */
  th->hostdo = NULL;

  if(name != NULL)
    {
      /* not not check return value from strdup, non fatal error */
      th->name = strdup(name);
      while((hop = slist_head_pop(th->hops)) != NULL)
	hop->hop_name = strdup(name);
      slist_free(th->hops); th->hops = NULL;
    }

  return;
}

static int trace_hop_ptr(const scamper_task_t *task, scamper_trace_hop_t *hop)
{
  scamper_trace_t *trace = trace_getdata(task);
  trace_state_t *state = trace_getstate(task);
  trace_host_t fm, *th = NULL;

  if((trace->flags & SCAMPER_TRACE_FLAG_PTR) == 0)
    return 0;

  /* if we don't have a trace_host tree yet, create one */
  if(state->ths == NULL &&
     (state->ths = splaytree_alloc((splaytree_cmp_t)trace_host_cmp)) == NULL)
    {
      printerror(__func__, "could not alloc state->ths");
      goto err;
    }

  /* see if we've already looked this address up */
  fm.addr = hop->hop_addr;
  if((th = splaytree_find(state->ths, &fm)) != NULL)
    {
      /*
       * if we already have a name, copy it over.  otherwise, if the
       * host lookup is currently underway, add this hop to the list
       * waiting.
       *
       * none of this is fatal: name lookups are nice to have.
       */
      if(th->name != NULL)
	hop->hop_name = strdup(th->name);
      else if(th->hostdo != NULL)
	slist_tail_push(th->hops, hop);
      return 0;
    }

  /* add state for the name lookup */
  if((th = trace_host_alloc(hop)) == NULL)
    {
      printerror(__func__, "could not alloc th");
      goto err;
    }
  if(splaytree_insert(state->ths, th) == NULL)
    {
      trace_host_free(th);
      printerror(__func__, "could not insert th");
      goto err;
    }
  th->hostdo = scamper_do_host_do_ptr(th->addr, th, trace_hop_ptr_cb);
  if(th->hostdo == NULL)
    {
      printerror(__func__, "could not scamper_do_host_do_ptr");
      goto err;
    }

  return 0;

 err:
  return -1;
}
#endif

/*
 * trace_hop
 *
 * this function creates a generic hop record with the basic details from
 * the probe structure copied in, as well as an address based on the details
 * passed in
 */
static scamper_trace_hop_t *trace_hop(const scamper_task_t *task,
				      const trace_probe_t *probe,
				      const int af, const void *addr)
{
  scamper_trace_hop_t *hop = NULL;
  int type;

  /* determine the scamper address type to use from the address family */
  if(af == AF_INET) type = SCAMPER_ADDR_TYPE_IPV4;
  else if(af == AF_INET6) type = SCAMPER_ADDR_TYPE_IPV6;
  else goto err;

  if((hop = scamper_trace_hop_alloc()) == NULL ||
     (hop->hop_addr = scamper_addrcache_get(addrcache, type, addr)) == NULL)
    {
      printerror(__func__, "could not alloc hop");
      goto err;
    }

#ifndef DISABLE_SCAMPER_HOST
  if(trace_hop_ptr(task, hop) != 0)
    {
      printerror(__func__, "could not lookup ptr");
      goto err;
    }
#endif

  hop->hop_probe_ttl  = probe->ttl;
  hop->hop_probe_id   = probe->attempt;
  hop->hop_probe_size = probe->size;

  /*
   * if the probe's datalink tx timestamp flag is set, scamper has a tx
   * timestamp recorded
   */
  if(probe->flags & TRACE_PROBE_FLAG_DL_TX)
    hop->hop_flags |= SCAMPER_TRACE_HOP_FLAG_TS_DL_TX;

  return hop;

 err:
  if(hop != NULL) scamper_trace_hop_free(hop);
  return NULL;
}

/*
 * trace_icmp_hop
 *
 * given a trace probe and an ICMP response, allocate and initialise a
 * scamper_trace_hop record.
 */
static scamper_trace_hop_t *trace_icmp_hop(const scamper_task_t *task,
					   trace_probe_t *probe,
					   scamper_icmp_resp_t *ir)
{
  scamper_trace_hop_t *hop = NULL;
  scamper_addr_t addr;

  /* get a pointer to the source address of the ICMP response */
  if(scamper_icmp_resp_src(ir, &addr) != 0)
    goto err;

  /* create a generic hop record without any special bits filled out */
  if((hop = trace_hop(task, probe, ir->ir_af, addr.addr)) == NULL)
    goto err;

  /* fill out the basic bits of the hop structure */
  hop->hop_reply_size = ir->ir_ip_size;
  hop->hop_icmp_type  = ir->ir_icmp_type;
  hop->hop_icmp_code  = ir->ir_icmp_code;
  hop->hop_reply_tos  = ir->ir_ip_tos;

  /*
   * we cannot depend on the TTL field of the IP packet being made available,
   * so we signal explicitly when the reply ttl is valid
   */
  if(ir->ir_ip_ttl != -1)
    {
      hop->hop_reply_ttl = (uint8_t)ir->ir_ip_ttl;
      hop->hop_flags |= SCAMPER_TRACE_HOP_FLAG_REPLY_TTL;
    }

  /*
   * if the probe's datalink rx timestamp flag is set, scamper has a rx
   * timestamp recorded
   */
  if(probe->flags & TRACE_PROBE_FLAG_DL_RX)
    {
      hop->hop_flags |= SCAMPER_TRACE_HOP_FLAG_TS_DL_RX;
      timeval_diff_tv(&hop->hop_rtt, &probe->tx_tv, &probe->rx_tv);
    }
  else
    {
      timeval_diff_tv(&hop->hop_rtt, &probe->tx_tv, &ir->ir_rx);
      if(ir->ir_flags & SCAMPER_ICMP_RESP_FLAG_KERNRX)
	hop->hop_flags |= SCAMPER_TRACE_HOP_FLAG_TS_SOCK_RX;
    }

  /* copy the probe timestamp over */
  timeval_cpy(&hop->hop_tx, &probe->tx_tv);

  if(SCAMPER_ICMP_RESP_IS_PACKET_TOO_BIG(ir))
    hop->hop_icmp_nhmtu = ir->ir_icmp_nhmtu;

  if(ir->ir_af == AF_INET)
    hop->hop_reply_ipid = ir->ir_ip_id;

  if(SCAMPER_ICMP_RESP_INNER_IS_SET(ir))
    {
      hop->hop_icmp_q_ttl = ir->ir_inner_ip_ttl;
      hop->hop_icmp_q_ipl = ir->ir_inner_ip_size;
      hop->hop_icmp_q_tos = ir->ir_inner_ip_tos;
    }

  /* if ICMP extensions are included, then parse and include them. */
  if(ir->ir_ext != NULL &&
     scamper_icmpext_parse(&hop->hop_icmpext,ir->ir_ext,ir->ir_extlen) != 0)
    {
      goto err;
    }

  /* record the fact that we have a hop record thanks to this probe */
  if(probe->rx != 65535)
    probe->rx++;

  return hop;

 err:
  if(hop != NULL) scamper_trace_hop_free(hop);
  return NULL;
}

static scamper_trace_hop_t *trace_dl_hop(scamper_task_t *task,
					 trace_probe_t *pr,scamper_dl_rec_t *dl)
{
  scamper_trace_hop_t *hop = NULL;

  /* create a generic hop record without any special bits filled out */
  if((hop = trace_hop(task, pr, dl->dl_af, dl->dl_ip_src)) == NULL)
    goto err;

  /* fill out the basic bits of the hop structure */
  hop->hop_reply_size = dl->dl_ip_size;
  hop->hop_reply_ttl = dl->dl_ip_ttl;
  hop->hop_reply_tos = dl->dl_ip_tos;
  hop->hop_flags |= (SCAMPER_TRACE_HOP_FLAG_REPLY_TTL |
		     SCAMPER_TRACE_HOP_FLAG_TS_DL_RX);
  timeval_cpy(&hop->hop_tx, &pr->tx_tv);
  timeval_diff_tv(&hop->hop_rtt, &pr->tx_tv, &dl->dl_tv);

  if(dl->dl_af == AF_INET)
    hop->hop_reply_ipid = dl->dl_ip_id;

  if(dl->dl_ip_proto == IPPROTO_TCP)
    {
      hop->hop_tcp_flags = dl->dl_tcp_flags;
      hop->hop_flags |= SCAMPER_TRACE_HOP_FLAG_TCP;
    }
  else if(dl->dl_ip_proto == IPPROTO_UDP)
    {
      hop->hop_flags |= SCAMPER_TRACE_HOP_FLAG_UDP;
    }

  return hop;

 err:
  if(hop != NULL) scamper_trace_hop_free(hop);
  return NULL;
}

static uint8_t trace_first_mode(const scamper_trace_t *trace)
{
  if(SCAMPER_TRACE_FLAG_IS_DOUBLETREE(trace))
    return MODE_DTREE_FIRST;
  if(trace->squeries > 1)
    return MODE_PARALLEL;
  return MODE_TRACE;
}

/*
 * trace_next_mode
 *
 * if the trace is going into another mode, this function figures out
 * which mode to put it into
 */
static void trace_next_mode(scamper_task_t *task, const struct timeval *now)
{
  scamper_trace_t *trace = trace_getdata(task);
  trace_state_t *state = trace_getstate(task);
  uint16_t ifmtu;
  int ifindex;

  if(trace->squeries > 1)
    {
      if(trace_parallel_isempty(state) == 0)
	{
	  assert(state->mode == MODE_PARALLEL);
	  state->mode = MODE_PARALLEL_FINISH;
	  trace_queue(task, now);
	  return;
	}

      goto done;
    }

  if(SCAMPER_TRACE_FLAG_IS_DOUBLETREE(trace))
    {
      if(state->mode == MODE_DTREE_FWD)
	{
	  if(trace->firsthop > 1 &&
	     (trace->dtree->flags & SCAMPER_TRACE_DTREE_FLAG_NOBACK) == 0)
	    {
	      state->mode    = MODE_DTREE_BACK;
	      state->ttl     = trace->firsthop - 1;
	      state->attempt = 0;
	      trace_queue(task, now);
	    }
	  else goto done;
	}
      else if(state->mode == MODE_DTREE_BACK)
	goto done;
      return;
    }

  if(SCAMPER_TRACE_FLAG_IS_PMTUD(trace))
    {
      if(trace->stop_reason == SCAMPER_TRACE_STOP_HOPLIMIT ||
	 trace->stop_reason == SCAMPER_TRACE_STOP_GAPLIMIT ||
	 trace->stop_reason == SCAMPER_TRACE_STOP_LOOP ||
	 trace->stop_reason == SCAMPER_TRACE_STOP_NONE)
	goto done;

      /* if the interface's MTU is useless, then we can't do PMTUD */
      scamper_fd_ifindex(state->dl, &ifindex);
      if(scamper_if_getmtu(ifindex,&ifmtu) == -1 || ifmtu <= state->header_size)
	goto done;
      if((trace->pmtud = scamper_trace_pmtud_alloc()) == NULL)
	goto done;
      if((state->pmtud = malloc_zero(sizeof(trace_pmtud_state_t))) == NULL)
	goto done;
      trace->pmtud->ifmtu = ifmtu;
      trace->pmtud->ver   = 2;

      state->attempt      = 0;
      state->mode         = MODE_PMTUD_DEFAULT;
      state->payload_size = ifmtu - state->header_size;
      state->ttl          = 255;

      trace_queue(task, now);
      return;
    }

 done:
  scamper_task_queue_done(task, 0);
  return;
}

/*
 * trace_stop_reason
 *
 * check to see if we have a stop condition based on the hop record
 */
static void trace_stop_reason(scamper_trace_t *trace, scamper_trace_hop_t *hop,
			      trace_state_t *state,
			      uint8_t *stop_reason, uint8_t *stop_data)
{
  /*
   * the message received is an ICMP port unreachable -- something that
   * the destination should have sent.  make sure the port unreachable
   * message makes sense based on the traceroute type.
   */
  if(SCAMPER_TRACE_HOP_IS_ICMP_UNREACH_PORT(hop) &&
     (SCAMPER_TRACE_TYPE_IS_UDP(trace) || SCAMPER_TRACE_TYPE_IS_TCP(trace)))
    {
      *stop_reason = SCAMPER_TRACE_STOP_COMPLETED;
      *stop_data = 0;
    }
  else if(SCAMPER_TRACE_HOP_IS_ICMP_UNREACH(hop))
    {
      *stop_reason = SCAMPER_TRACE_STOP_UNREACH;
      *stop_data = hop->hop_icmp_code;
    }
  else if(SCAMPER_TRACE_HOP_IS_ICMP_ECHO_REPLY(hop))
    {
      /*
       * the message received is an ICMP echo reply -- something that only
       * makes sense to include as part of the traceroute if the traceroute
       * is using echo requests.
       */
      if(trace->type == SCAMPER_TRACE_TYPE_ICMP_ECHO ||
	 trace->type == SCAMPER_TRACE_TYPE_ICMP_ECHO_PARIS)
	{
	  *stop_reason = SCAMPER_TRACE_STOP_COMPLETED;
	  *stop_data = 0;
	}
      else
	{
	  *stop_reason = SCAMPER_TRACE_STOP_NONE;
	  *stop_data = 0;
	}
    }
  else if(trace->dst->type == SCAMPER_ADDR_TYPE_IPV6 &&
	  hop->hop_icmp_type == ICMP6_PACKET_TOO_BIG)
    {
      /*
       * IPv6 uses a different ICMP type for packet too big messages, so
       * check this.
       */
      *stop_reason = SCAMPER_TRACE_STOP_ICMP;
      *stop_data   = hop->hop_icmp_type;
    }
  else if(trace->loops != 0 && trace_isloop(trace, hop, state) != 0)
    {
      /* check for a loop condition */
      *stop_reason = SCAMPER_TRACE_STOP_LOOP;
      *stop_data   = 0;
    }
  else if(SCAMPER_TRACE_HOP_IS_ICMP_TTL_EXP(hop) &&
	  SCAMPER_TRACE_FLAG_IS_IGNORETTLDST(trace) == 0 &&
	  scamper_addr_cmp(trace->dst, hop->hop_addr) == 0)
    {
      /*
       * if an ICMP TTL expired message is received from an IP address
       * matching the destination being probed, and the traceroute is
       * to stop when this occurs, then stop.
       */
      *stop_reason = SCAMPER_TRACE_STOP_COMPLETED;
      *stop_data   = 0;
    }
  else if(SCAMPER_TRACE_TYPE_IS_TCP(trace) && SCAMPER_TRACE_HOP_IS_TCP(hop))
    {
      *stop_reason = SCAMPER_TRACE_STOP_COMPLETED;
      *stop_data   = 0;
    }
  else if(SCAMPER_TRACE_FLAG_IS_DOUBLETREE(trace) &&
	  scamper_trace_dtree_gss_find(trace->dtree, hop->hop_addr) != NULL)
    {
      *stop_reason = SCAMPER_TRACE_STOP_GSS;
      *stop_data   = 0;
      trace->dtree->gss_stop = scamper_addr_use(hop->hop_addr);
    }
  else
    {
      *stop_reason = SCAMPER_TRACE_STOP_NONE;
      *stop_data   = 0;
    }

  return;
}

/*
 * handleicmp_trace
 *
 * we received an ICMP response in the traceroute state.  check to see
 * if the probe is in sequence, and adjust the trace accordingly.
 */
static int handleicmp_trace(scamper_task_t *task,
			    scamper_icmp_resp_t *ir,
			    trace_probe_t *probe)
{
  scamper_trace_t *trace = trace_getdata(task);
  trace_state_t *state = trace_getstate(task);
  scamper_trace_hop_t *hop;
  struct timeval now;
  uint8_t stop_reason;
  uint8_t stop_data;
  size_t len;

  assert(state->mode == MODE_TRACE ||
	 state->mode == MODE_DTREE_FWD || state->mode == MODE_DTREE_BACK);

  /* we should only have to deal with probes sent while in the trace state */
  if(probe->mode != MODE_TRACE &&
     probe->mode != MODE_DTREE_FWD && probe->mode != MODE_DTREE_BACK)
    {
      return 0;
    }

  /* create a hop record and insert it into the trace */
  if((hop = trace_icmp_hop(task, probe, ir)) == NULL)
    return -1;
  trace_hopins(&trace->hops[hop->hop_probe_ttl-1], hop);

  /*
   * if the response is not for the current working hop (i.e. a late reply)
   * check if probing should now halt.  otherwise keep waiting.
   */
  if(hop->hop_probe_ttl != state->ttl)
    {
      /* XXX: handle doubletree */
      trace_stop_reason(trace, hop, state, &stop_reason, &stop_data);
      if(stop_reason != SCAMPER_TRACE_STOP_NONE)
	{
	  trace_stop(trace, stop_reason, stop_data);
	  goto next_mode;
	}
      return 0;
    }

  /*
   * the rest of the code in this function deals with the fact this is a
   * reply for the current working hop.
   *
   * check if we are to send all allotted probes to the target
   */
  if(SCAMPER_TRACE_FLAG_IS_ALLATTEMPTS(trace))
    {
      assert(trace->confidence == 0);

      /*
       * if we get an out of order reply, then we go back to waiting for
       * the one we just probed for
       */
      if(probe->attempt != state->attempt)
	return 0;

      /*
       * this response is for the last probe sent.  if there are still
       * probes to send for this hop, then send the next one
       */
      if(state->attempt < trace->attempts)
	goto probe;
    }
  else if(trace->confidence != 0)
    {
      /*
       * record details of the interface, if its details are not
       * currently held
       */
      if(array_find((void **)state->interfaces, state->interfacec,
		    hop->hop_addr, (array_cmp_t)scamper_addr_cmp) == NULL)
	{
	  len = (state->interfacec + 1) * sizeof(scamper_addr_t *);
	  if(realloc_wrap((void **)&state->interfaces, len) != 0)
	    {
	      printerror(__func__, "could not realloc interfaces");
	      trace_handleerror(task, errno);
	      return -1;
	    }

	  state->interfaces[state->interfacec++] = hop->hop_addr;

	  if(state->interfacec > 1)
	    {
	      array_qsort((void **)state->interfaces, state->interfacec,
			  (array_cmp_t)scamper_addr_cmp);
	      state->n++;
	    }
	}

      /*
       * make sure we know the required number of probes to send to reach
       * a particular confidence level
       */
      if(state->n <= TRACE_CONFIDENCE_MAX_N)
	{
	  /*
	   * if we get an out of order reply, then we go back to waiting for
	   * the one we just probed for
	   */
	  if(probe->attempt != state->attempt)
	    return 0;

	  /*
	   * this response is for the last probe sent.  if there are still
	   * probes to send for this hop, then send the next one
	   */
	  if(state->attempt < k(state))
	    goto probe;
	}

      free(state->interfaces);
      state->interfaces = NULL;
      state->interfacec = 0;
      state->n = 2;
    }

  state->attempt = 0;

  if(state->mode == MODE_DTREE_BACK)
    {
      if(state->ttl == 1)
	goto next_mode;

      /*
       * consult the local stop set to see if we should stop backwards
       * probing yet.
       */
      if(state->lsst != NULL && dtree_lss_in(state, hop->hop_addr) == 0)
	{
	  dtree_lss_add(state, hop->hop_addr);
	  state_lss_add(state, hop->hop_addr);
	  state->ttl--;
	  trace->firsthop--;
	  goto probe;
	}

      /*
       * if it is in the local stop set because there is forwarding loop
       * in this trace, handle that.
       */
      if(state_lss_in(state, hop->hop_addr) != 0)
	{
	  state->ttl--;
	  trace->firsthop--;
	  goto probe;
	}

      trace->dtree->lss_stop = scamper_addr_use(hop->hop_addr);
      goto next_mode;
    }

  trace->hop_count++;
  state->ttl++;

  /*
   * if we're in a mode where we only care about the first response to
   * a probe, then check it now.  the else block below handles the case
   * where we want a larger number of responses from a hop.
   */
  if(trace->confidence == 0 && SCAMPER_TRACE_FLAG_IS_ALLATTEMPTS(trace) == 0)
    {
      /* check to see if we have a stop reason from the ICMP response */
      trace_stop_reason(trace, hop, state, &stop_reason, &stop_data);
      if(stop_reason != SCAMPER_TRACE_STOP_NONE)
	{
	  /* did we get a stop condition out of all that? */
	  trace_stop(trace, stop_reason, stop_data);
	  goto next_mode;
	}
    }
  else
    {
      /* check all hop records for a reason to halt the trace */
      hop = trace->hops[trace->hop_count-1]; assert(hop != NULL);
      while(hop != NULL)
	{
	  trace_stop_reason(trace, hop, state, &stop_reason, &stop_data);
	  if(stop_reason != SCAMPER_TRACE_STOP_NONE)
	    {
	      /* did we get a stop condition out of all that? */
	      trace_stop(trace, stop_reason, stop_data);
	      goto next_mode;
	    }
	  hop = hop->hop_next;
	}
    }

  /* check if we've reached the hoplimit */
  if((trace->hoplimit == 0 ? 255 : trace->hoplimit) <= trace->hop_count)
    {
      /* if not, has the hop limit now reached? */
      trace_stop_hoplimit(trace);
      goto next_mode;
    }

 probe:
  /* keep probing */
  gettimeofday_wrap(&now);
  trace_queue(task, &now);
  return 0;

 next_mode:
  gettimeofday_wrap(&now);
  trace_next_mode(task, &now);
  return 0;
}

/*
 * handleicmp_dtree_first
 *
 * handle receiving an ICMP response to the first series of doubletree
 * probes which aims to find the place at which to commence probing
 */
static int handleicmp_dtree_first(scamper_task_t *task,
				  scamper_icmp_resp_t *ir,trace_probe_t *probe)
{
  scamper_trace_t *trace = trace_getdata(task);
  trace_state_t *state = trace_getstate(task);
  scamper_trace_hop_t *hop;
  struct timeval now;
  scamper_addr_t src;
  uint8_t stop_reason, stop_data;
  int done = 0;

  /* make sure the corresponding probe is one that was sent in this mode */
  if(probe->mode != MODE_DTREE_FIRST)
    return 0;

  /* ignore late replies if the firsthop has been shifted back */
  if(probe->ttl > trace->firsthop)
    return 0;
  assert(probe->ttl == trace->firsthop);

  /* get the source address of the reply */
  if(scamper_icmp_resp_src(ir, &src) != 0)
    return -1;

  /* the next probe we sent will be the first attempt at it */
  state->attempt = 0;

  /* check to see if the distance should be reduced */
  if(SCAMPER_ICMP_RESP_IS_UNREACH(ir) ||
     SCAMPER_ICMP_RESP_IS_PACKET_TOO_BIG(ir) ||
     SCAMPER_ICMP_RESP_IS_ECHO_REPLY(ir) ||
     scamper_addr_cmp(trace->dst, &src) == 0)
    {
      /* halve the probe ttl if that can be done */
      if(probe->ttl > 1)
	{
	  trace->firsthop /= 2;
	  state->ttl = trace->firsthop;
	  goto probe;
	}
      assert(probe->ttl == 1);

      /* got response which can't be probed past at first hop. we're done */
      done = 1;
    }

  /* create a hop record and insert it into the trace */
  if((hop = trace_icmp_hop(task, probe, ir)) == NULL)
    return -1;
  trace_hopins(&trace->hops[hop->hop_probe_ttl-1], hop);

  /* this many hops */
  trace->hop_count = hop->hop_probe_ttl;

  /* if we are done (can't probe beyond first hop) then finish */
  if(done != 0)
    {
      trace->firsthop = 1;
      trace_stop_reason(trace, hop, state, &stop_reason, &stop_data);
      assert(stop_reason != SCAMPER_TRACE_STOP_NONE);
      trace_stop(trace, stop_reason, stop_data);
      scamper_task_queue_done(task, 0);
      return 0;
    }

  /*
   * if the response comes from an address not in the global stop set,
   * then probe forward
   */
  if(scamper_trace_dtree_gss_find(trace->dtree, hop->hop_addr) == NULL)
    {
      state->ttl  = hop->hop_probe_ttl + 1;
      state->mode = MODE_DTREE_FWD;
      goto probe;
    }

  /* hit something in the global stop set. probe backwards */
  trace->stop_reason = SCAMPER_TRACE_STOP_GSS;
  trace->stop_data   = 0;
  trace->dtree->gss_stop = scamper_addr_use(hop->hop_addr);

  /* can't probe backwards, so we're done */
  if(trace->firsthop == 1 ||
     (trace->dtree->flags & SCAMPER_TRACE_DTREE_FLAG_NOBACK) != 0)
    {
      scamper_task_queue_done(task, 0);
      return 0;
    }

  /* backwards probing */
  state->ttl  = trace->firsthop - 1;
  state->mode = MODE_DTREE_BACK;

 probe:
  gettimeofday_wrap(&now);
  trace_queue(task, &now);
  return 0;
}

/*
 * handleicmp_lastditch
 *
 * we received an ICMP response while checking if the end-host is
 * responsive.
 */
static int handleicmp_lastditch(scamper_task_t *task,
				scamper_icmp_resp_t *ir,
				trace_probe_t *probe)
{
  scamper_trace_t *trace = trace_getdata(task);
  scamper_trace_hop_t *hop;

  if(probe->mode == MODE_TRACE)
    {
      /* record the response in the trace */
      if((hop = trace_icmp_hop(task, probe, ir)) == NULL)
	return -1;
      trace_hopins(&trace->hops[hop->hop_probe_ttl-1], hop);
    }
  else if(probe->mode == MODE_LASTDITCH)
    {
      if((hop = trace_icmp_hop(task, probe, ir)) == NULL)
	return -1;
      trace_hopins(&trace->lastditch, hop);
      trace_stop_gaplimit(trace);
      scamper_task_queue_done(task, 0);
    }

  return 0;
}

static int handleicmp_pmtud_default(scamper_task_t *task,
				    scamper_icmp_resp_t *ir,
				    trace_probe_t *probe)
{
  scamper_trace_t *trace = trace_getdata(task);
  trace_state_t *state = trace_getstate(task);
  scamper_trace_pmtud_n_t *note;
  scamper_trace_hop_t *hop;
  struct timeval now;

  /*
   * if the response is for a probe that fits with the current
   * probing details, then record it
   */
  if(probe->mode != MODE_PMTUD_DEFAULT)
    return 0;
  if(probe->size != state->header_size + state->payload_size)
    return 0;

  if((hop = trace_icmp_hop(task, probe, ir)) == NULL)
    return -1;
  pmtud_hopins(task, hop);
  state->pmtud->last_fragmsg = hop;

  if(SCAMPER_ICMP_RESP_IS_PACKET_TOO_BIG(ir))
    {
      if((note = scamper_trace_pmtud_n_alloc()) == NULL)
	{
	  printerror(__func__, "could not alloc note");
	  return -1;
	}
      note->hop = hop;

      /* PTB has no useful NHMTU */
      if(ir->ir_icmp_nhmtu == 0 || ir->ir_icmp_nhmtu >= probe->size)
	{
	  note->type = SCAMPER_TRACE_PMTUD_N_TYPE_PTB_BAD;
	  state->pmtud->note = note;
	  state->mode = MODE_PMTUD_BADSUGG;
	  pmtud_L2_init(state);
	  goto probe;
	}

      scamper_trace_pmtud_n_add(trace->pmtud, note);

      if(ir->ir_icmp_nhmtu < state->header_size)
	{
	  /* stop if the PTB has an MTU that is too small to be probed */
	  note->type = SCAMPER_TRACE_PMTUD_N_TYPE_PTB_BAD;
	  scamper_task_queue_done(task, 0);
	}
      else
	{
	  note->type = SCAMPER_TRACE_PMTUD_N_TYPE_PTB;
	  note->nhmtu = ir->ir_icmp_nhmtu;
	  state->attempt = 0;
	  state->payload_size = ir->ir_icmp_nhmtu - state->header_size;
	  goto probe;
	}
    }
  else if(SCAMPER_ICMP_RESP_IS_TTL_EXP(ir) ||
	  SCAMPER_ICMP_RESP_IS_UNREACH(ir) ||
	  SCAMPER_ICMP_RESP_IS_ECHO_REPLY(ir))
    {
      trace->pmtud->pmtu = probe->size;
      scamper_task_queue_done(task, 0);
    }

  return 0;

 probe:
  gettimeofday_wrap(&now);
  trace_queue(task, &now);
  return 0;
}

static int handleicmp_pmtud_silent_L2(scamper_task_t *task,
				      scamper_icmp_resp_t *ir,
				      trace_probe_t *probe)
{
  trace_state_t *state = trace_getstate(task);
  pmtud_L2_state_t *l2;
  scamper_trace_hop_t *hop;
  struct timeval now;

  assert(state->pmtud->L2 != NULL);

  l2 = state->pmtud->L2;

  /*
   * if we get a response that is out of the bounds we are searching, it
   * could be a delayed message.  at the moment, we just ignore the response.
   */
  if(probe->size < l2->lower || l2->upper <= probe->size)
    {
      scamper_debug(__func__, "L2 search %d < %d || %d <= %d",
		    probe->size, l2->lower, l2->upper, probe->size);
      return 0;
    }

  /* record the hop details */
  if((hop = trace_icmp_hop(task, probe, ir)) == NULL)
    return -1;
  pmtud_hopins(task, hop);

  l2->hop = hop;

  /*
   * if there is still space to search, reduce the search space and send
   * another probe
   */
  if(probe->size + 1 != l2->upper)
    {
      /*
       * raise the lower bounds of our search based on successfully
       * receiving a response for a given packet size.
       */
      pmtud_L2_set_probesize(state, probe->size, l2->upper);
    }
  else
    {
      l2->lower = l2->out = probe->size;
      if(pmtud_TTL_init(task) == 1)
	{
	  state->mode = MODE_PMTUD_SILENT_TTL;
	}
      else
	{
	  scamper_task_queue_done(task, 0);
	  return 0;
	}
    }

  gettimeofday_wrap(&now);
  trace_queue(task, &now);
  return 0;
}

static int handleicmp_pmtud_silent_TTL(scamper_task_t *task,
				       scamper_icmp_resp_t *ir,
				       trace_probe_t *probe)
{
  trace_state_t *state = trace_getstate(task);
  scamper_trace_hop_t *hop;
  struct timeval now;

  /* we got a TTL expired message */
  if(SCAMPER_ICMP_RESP_IS_TTL_EXP(ir))
    {
      /* record the hop details */
      if((hop = trace_icmp_hop(task, probe, ir)) == NULL)
	return -1;
      pmtud_hopins(task, hop);

      assert(state->pmtud->TTL != NULL);
      state->pmtud->TTL->hop = hop;

      /* if there is no more TTL space to search, then we are done */
      if(pmtud_TTL_set_probettl(task,probe->ttl,state->pmtud->TTL->upper) == 0)
	{
	  /*
	   * if we are not finished with PMTU yet, put the trace back in
	   * the queue
	   */
	  if(pmtud_L2_search_end(task) == 1)
	    return 0;
	}

      /* put the trace back into the probe queue */
      goto probe;
    }
  /*
   * if we get a fragmentation required message during a TTL limited
   * search for the MTU inferred, then record the message and stop
   * the TTL limited search
   */
  else if(SCAMPER_ICMP_RESP_IS_PACKET_TOO_BIG(ir) &&
	  ir->ir_icmp_nhmtu == state->pmtud->L2->out)
    {
      /* record the hop details */
      if((hop = trace_icmp_hop(task, probe, ir)) == NULL)
	return -1;
      pmtud_hopins(task, hop);

      state->attempt      = 0;
      state->payload_size = ir->ir_icmp_nhmtu - state->header_size;
      state->ttl          = 255;
      state->mode         = MODE_PMTUD_DEFAULT;

      free(state->pmtud->L2);  state->pmtud->L2 = NULL;
      free(state->pmtud->TTL); state->pmtud->TTL = NULL;

      /* put the trace back into the probe queue */
      goto probe;
    }

  return 0;

 probe:
  gettimeofday_wrap(&now);
  trace_queue(task, &now);
  return 0;
}

/*
 * handleicmp_pmtud_badsugg
 *
 * we are in the badsugg state, which is used to infer a 'correct' next-hop
 * mtu size when the suggested packet size is no help.
 */
static int handleicmp_pmtud_badsugg(scamper_task_t *task,
				    scamper_icmp_resp_t *ir,
				    trace_probe_t *probe)
{
  trace_state_t *state = trace_getstate(task);
  scamper_trace_hop_t *hop;
  scamper_addr_t addr;
  struct timeval now;
  int upper, lower;

  if(scamper_icmp_resp_src(ir, &addr) != 0)
    return -1;

  if((hop = trace_icmp_hop(task, probe, ir)) == NULL)
    return -1;
  pmtud_hopins(task, hop);

  /*
   * adjust the window we are searching based on where the response came
   * from and the size of the probe that caused the response
   */
  if(scamper_addr_cmp(state->pmtud->last_fragmsg->hop_addr, &addr) == 0)
    {
      lower = state->pmtud->L2->lower;
      upper = probe->size;
    }
  else
    {
      lower = probe->size;
      upper = state->pmtud->L2->upper;

      /* replace the layer-2 hop we get a response for with this hop */
      assert(state->pmtud->L2 != NULL);
      state->pmtud->L2->hop = hop;
    }

  if(lower + 1 != upper)
    {
      pmtud_L2_set_probesize(state, lower, upper);
    }
  else
    {
      /* terminate the search now */
      state->pmtud->L2->lower = state->pmtud->L2->out = lower;
      state->pmtud->L2->upper = upper;

      /* if the pmtud is completed, then move on */
      if(pmtud_L2_search_end(task) == 1)
	return 0;
    }

  /* put the trace back into the probe queue */
  gettimeofday_wrap(&now);
  trace_queue(task, &now);
  return 0;
}

static int handleicmp_parallel(scamper_task_t *task,
			       scamper_icmp_resp_t *ir, trace_probe_t *probe)
{
  scamper_trace_t *trace = trace_getdata(task);
  trace_state_t *state = trace_getstate(task);
  scamper_trace_hop_t *hop = NULL;
  trace_hop_state_t *hs;
  struct timeval now;
  dlist_node_t *dn;
  uint8_t stop_reason, stop_data;

  if(MODE_IS_PARALLEL(state->mode) == 0)
    return 0;

  /* create a hop record and insert it into the trace */
  if((hop = trace_icmp_hop(task, probe, ir)) == NULL)
    return -1;
  trace_hopins(&trace->hops[hop->hop_probe_ttl-1], hop);

  /* make sure we don't wrap */
  if(probe->rx != 65535)
    probe->rx++;

  if(probe->ttl > trace->hop_count)
    trace->hop_count = probe->ttl;

  if(probe->ttl > state->max_ttl)
    state->max_ttl = probe->ttl;

  /*
   * find the hop state, which we will do if this response is the
   * first response for the probe.
   */
  for(dn=dlist_head_node(state->window); dn != NULL; dn=dlist_node_next(dn))
    {
      hs = dlist_node_item(dn);
      if(hs->id == probe->id)
	break;
    }

  gettimeofday_wrap(&now);

  /* found a matching node in the window */
  if(dn != NULL)
    {
      /* remove the node from the probe window */
      dlist_node_pop(state->window, dn);

      /*
       * expire the hop state if we do not send all attempts per hop,
       * or if we've already sent all attempts per hop
       */
      if(SCAMPER_TRACE_FLAG_IS_ALLATTEMPTS(trace) &&
	 hs->attempt < trace->attempts)
	{
	  /*
	   * if there's no minimum delay probing the same hop, or that
	   * length of time has elapsed, then probe it as soon as
	   * possible.
	   */
	  if(state->hopwait == NULL ||
	     timeval_cmp(&hs->next_tx, &now) <= 0)
	    {
	      if(slist_tail_push(state->probeq, hs) == NULL)
		{
		  printerror(__func__, "could not push hs");
		  free(hs);
		  return -1;
		}
	    }
	  else
	    {
	      if(heap_insert(state->hopwait, hs) == NULL)
		{
		  printerror(__func__, "could not insert hs");
		  free(hs);
		  return -1;
		}
	    }
	}
      else free(hs);
    }

  if(trace->stop_reason == SCAMPER_TRACE_STOP_NONE)
    {
      trace_stop_reason(trace, hop, state, &stop_reason, &stop_data);
      if(stop_reason != SCAMPER_TRACE_STOP_NONE)
	{
	  /* did we get a stop condition out of all that? */
	  trace_stop(trace, stop_reason, stop_data);
	  goto next_mode;
	}
    }

  if(state->mode == MODE_PARALLEL_FINISH && trace_parallel_isempty(state))
    {
      scamper_task_queue_done(task, 0);
      return 0;
    }

  /* put the trace back into the probe queue */
  trace_queue(task, &now);
  return 0;

 next_mode:
  trace_next_mode(task, &now);
  return 0;
}

static void do_trace_handle_icmp(scamper_task_t *task, scamper_icmp_resp_t *ir)
{
  static int (*const func[])(scamper_task_t *, scamper_icmp_resp_t *,
			     trace_probe_t *) = {
    NULL,                        /* MODE_RTSOCK */
    NULL,                        /* MODE_DLHDR */
    handleicmp_trace,            /* MODE_TRACE */
    handleicmp_lastditch,        /* MODE_LASTDITCH */
    handleicmp_pmtud_default,    /* MODE_PMTUD_DEFAULT */
    handleicmp_pmtud_silent_L2,  /* MODE_PMTUD_SILENT_L2 */
    handleicmp_pmtud_silent_TTL, /* MODE_PMTUD_SILENT_TTL */
    handleicmp_pmtud_badsugg,    /* MODE_PMTUD_BADSUGG */
    handleicmp_dtree_first,      /* MODE_DTREE_FIRST */
    handleicmp_trace,            /* MODE_DTREE_FWD */
    handleicmp_trace,            /* MODE_DTREE_BACK */
    handleicmp_parallel,         /* MODE_PARALLEL */
    handleicmp_parallel,         /* MODE_PARALLEL_FINISH */
  };

  scamper_trace_t *trace = trace_getdata(task);
  trace_state_t   *state = trace_getstate(task);
  uint16_t         id;
  uint8_t          proto;

  if(state == NULL)
    return;

  assert(state->mode <= MODE_MAX);

  /*
   * ignore the message if it is received on an fd that we didn't use to send
   * it.  this is to avoid recording duplicate replies if an unbound socket
   * is in use.
   */
  if(ir->ir_fd != scamper_fd_fd_get(state->icmp))
    {
      return;
    }

  /*
   * if the trace is in a mode that does not handle ICMP responses, then
   * stop now
   */
  if(func[state->mode] == NULL)
    return;

  /* if the ICMP type is not something that we care for, then drop it */
  if(!((SCAMPER_ICMP_RESP_IS_TTL_EXP(ir) ||
	SCAMPER_ICMP_RESP_IS_UNREACH(ir) ||
	SCAMPER_ICMP_RESP_IS_PACKET_TOO_BIG(ir)) &&
       SCAMPER_ICMP_RESP_INNER_IS_SET(ir) &&
       trace->offset == ir->ir_inner_ip_off) &&
     !(SCAMPER_TRACE_TYPE_IS_ICMP(trace) &&
       SCAMPER_ICMP_RESP_IS_ECHO_REPLY(ir)))
    {
      return;
    }

  if(trace->offset != 0)
    {
      if(ir->ir_inner_data == NULL)
	return;

      if((SCAMPER_TRACE_TYPE_IS_UDP(trace) &&
	  ir->ir_inner_ip_proto != IPPROTO_UDP) ||
	 (SCAMPER_TRACE_TYPE_IS_TCP(trace) &&
	  ir->ir_inner_ip_proto != IPPROTO_TCP))
	return;

      if(trace->dst->type == SCAMPER_ADDR_TYPE_IPV4)
	{
	  if(SCAMPER_TRACE_TYPE_IS_ICMP(trace) &&
	     ir->ir_inner_ip_proto != IPPROTO_ICMP)
	    return;

	  if(ir->ir_inner_datalen < 8)
	    return;

	  if(bytes_ntohs(ir->ir_inner_data+0) != trace->sport ||
	     bytes_ntohs(ir->ir_inner_data+2) != trace->dport)
	    return;

	  id = bytes_ntohl(ir->ir_inner_data+4);
	}
      else
	{
	  if(SCAMPER_TRACE_TYPE_IS_ICMP(trace) &&
	     ir->ir_inner_ip_proto != IPPROTO_ICMPV6)
	    return;

	  if((ir->ir_inner_ip_id >> 16) != trace->sport)
	    return;

	  if(ir->ir_inner_datalen < 4)
	    return;

	  id = bytes_ntohl(ir->ir_inner_data);
	}
    }
  else if(SCAMPER_TRACE_TYPE_IS_UDP(trace))
    {
      /*
       * if the ICMP response does not reference a UDP probe sent from our
       * source port to a destination probe we're likely to have probed, then
       * ignore the packet
       */
      if(ir->ir_inner_ip_proto  != IPPROTO_UDP ||
	 ir->ir_inner_udp_sport != trace->sport)
	return;

      if(trace->type == SCAMPER_TRACE_TYPE_UDP)
	{
	  if(ir->ir_inner_udp_dport <  trace->dport ||
	     ir->ir_inner_udp_dport >= trace->dport+state->id_next)
	    return;

	  /* XXX: handle wrap-around */
	  id = ir->ir_inner_udp_dport - trace->dport;
	}
      else if(trace->type == SCAMPER_TRACE_TYPE_UDP_PARIS)
	{
	  if(ir->ir_inner_udp_dport != trace->dport)
	    return;

	  if(ir->ir_af == AF_INET)
	    {
	      if(ntohs(ir->ir_inner_udp_sum) == ir->ir_inner_ip_id &&
		 ir->ir_inner_udp_sum != 0)
		{
		  id = ntohs(ir->ir_inner_udp_sum) - 1;
		}
	      else if(trace_ipid_fudge(state, ir->ir_inner_ip_id, &id) != 0)
		{
		  return;
		}
	    }
	  else if(SCAMPER_TRACE_FLAG_IS_CONSTPAYLOAD(trace) == 0)
	    {
	      if(ir->ir_inner_udp_sum == 0)
		return;
	      id = ntohs(ir->ir_inner_udp_sum) - 1;
	    }
	  else
	    {
	      if(ir->ir_inner_ip_flow == 0)
		return;
	      id = ir->ir_inner_ip_flow - 1;
	    }
	}
      else return;
    }
  else if(SCAMPER_TRACE_TYPE_IS_ICMP(trace))
    {
      if(SCAMPER_ICMP_RESP_IS_ECHO_REPLY(ir) == 0)
	{
	  if(ir->ir_af == AF_INET) proto = IPPROTO_ICMP;
	  else if(ir->ir_af == AF_INET6) proto = IPPROTO_ICMPV6;
	  else return;

	  if((ir->ir_flags & SCAMPER_ICMP_RESP_FLAG_RXERR) != 0 &&
	     (state->flags & TRACE_STATE_FLAG_ICMP_ID) == 0)
	    {
	      trace->sport = ir->ir_inner_icmp_id;
	      state->flags |= TRACE_STATE_FLAG_ICMP_ID;
	    }

	  if(ir->ir_inner_ip_proto != proto          ||
	     ((ir->ir_flags & SCAMPER_ICMP_RESP_FLAG_RXERR) == 0 &&
	      ir->ir_inner_icmp_id != trace->sport) ||
	     ir->ir_inner_icmp_seq >= state->id_next)
	    {
	      return;
	    }

	  id = ir->ir_inner_icmp_seq;
	}
      else
	{
	  if((ir->ir_flags & SCAMPER_ICMP_RESP_FLAG_RXERR) != 0 &&
	     (state->flags & TRACE_STATE_FLAG_ICMP_ID) == 0)
	    {
	      trace->sport = ir->ir_inner_icmp_id;
	      state->flags |= TRACE_STATE_FLAG_ICMP_ID;
	    }

	  if(((ir->ir_flags & SCAMPER_ICMP_RESP_FLAG_RXERR) == 0 &&
	      ir->ir_icmp_id != trace->sport) ||
	     ir->ir_icmp_seq >= state->id_next)
	    {
	      return;
	    }

	  id = ir->ir_icmp_seq;
	}
    }
  else if(SCAMPER_TRACE_TYPE_IS_TCP(trace))
    {
      /*
       * if the ICMP response does not reference a TCP probe sent from our
       * source port to the destination port specified then ignore the
       * ICMP packet
       */
      if(SCAMPER_ICMP_RESP_INNER_IS_SET(ir) == 0 ||
	 ir->ir_inner_ip_proto  != IPPROTO_TCP ||
	 ir->ir_inner_tcp_sport != trace->sport ||
	 ir->ir_inner_tcp_dport != trace->dport)
	{
	  return;
	}

      if(ir->ir_af == AF_INET)
	{
	  /* determine which probe id the ip id corresponds to */
	  if(trace_ipid_fudge(state, ir->ir_inner_ip_id, &id) != 0)
	    return;
	}
      else
	{
	  if(ir->ir_inner_ip_flow == 0)
	    return;
	  id = ir->ir_inner_ip_flow - 1;
	}
    }
  else
    {
      return;
    }

  if(id < state->id_next)
    {
      func[state->mode](task, ir, state->probes[id]);
    }

  return;
}

/*
 * timeout_trace
 *
 * this function is called if the trace timed out on the wait queue, and
 * all allotted attempts have been sent.
 */
static void timeout_trace(scamper_task_t *task)
{
  scamper_trace_t     *trace = trace_getdata(task);
  trace_state_t       *state = trace_getstate(task);
  scamper_trace_hop_t *hop;
  int                  i, deadpath;
  uint8_t              stop_reason, stop_data;
  struct timeval       now;

  /* we tried this hop, so move onto the next */
  trace->hop_count++;
  state->ttl++;

  /* tidy up after any confidence probing */
  if(state->interfaces != NULL)
    {
      free(state->interfaces);
      state->interfaces = NULL;
      state->interfacec = 0;
    }
  assert(state->interfaces == NULL);
  assert(state->interfacec == 0);
  state->n = 2;

  /*
   * if we probed for all attempts on the hop, then check to see if we
   * got any responses on this hop, and if we did, check to see if we
   * should stop probing this target yet
   */
  if(SCAMPER_TRACE_FLAG_IS_ALLATTEMPTS(trace) || trace->confidence != 0)
    {
      for(hop = trace->hops[trace->hop_count-1];hop != NULL; hop=hop->hop_next)
	{
	  /*
	   * first, check to see if there is a reason to stop probing with
	   * this particular hop record
	   */
	  trace_stop_reason(trace, hop, state, &stop_reason, &stop_data);
	  if(stop_reason != SCAMPER_TRACE_STOP_NONE)
	    {
	      trace_stop(trace, stop_reason, stop_data);
	      goto next_mode;
	    }
	}
    }

  if((trace->hoplimit == 0 ? 255 : trace->hoplimit) <= trace->hop_count)
    {
      trace_stop_hoplimit(trace);
      goto next_mode;
    }

  /*
   * if we haven't checked to see if the path is dead yet, check to see
   * if we should do so at this time.  a dead path is defined as a path
   * that has an unresponsive target host, which we stop tracing after
   * the gaplimit is reached.
   */
  if(trace->hop_count - (trace->firsthop - 1) >= trace->gaplimit)
    {
      deadpath = 1;
      for(i=0; i<trace->gaplimit; i++)
	{
	  if(trace->hops[trace->hop_count-1-i] != NULL)
	    {
	      deadpath = 0;
	      break;
	    }
	}

      if(deadpath != 0)
	{
	  if(trace->gapaction == SCAMPER_TRACE_GAPACTION_LASTDITCH)
	    {
	      state->mode = MODE_LASTDITCH;
	      state->ttl = 255;
	    }
	  else
	    {
	      trace_stop_gaplimit(trace);
	      goto next_mode;
	    }
	}
    }

  return;

 next_mode:
  gettimeofday_wrap(&now);
  trace_next_mode(task, &now);
  return;
}

static void timeout_dtree_back(scamper_task_t *task)
{
  scamper_trace_t     *trace = trace_getdata(task);
  trace_state_t       *state = trace_getstate(task);
  scamper_trace_hop_t *hop;
  struct timeval       now;

  /* tidy up after any confidence probing */
  if(state->interfaces != NULL)
    {
      free(state->interfaces);
      state->interfaces = NULL;
      state->interfacec = 0;
    }

  if(state->ttl == 1)
    goto next_mode;

  if(state->lsst != NULL &&
     (SCAMPER_TRACE_FLAG_IS_ALLATTEMPTS(trace) || trace->confidence != 0))
    {
      for(hop = trace->hops[state->ttl-1]; hop != NULL; hop = hop->hop_next)
	{
	  if(dtree_lss_in(state, hop->hop_addr) != 0)
	    goto next_mode;
	}
    }

  state->attempt = 0;
  state->ttl--;
  trace->firsthop--;

  gettimeofday_wrap(&now);
  trace_queue(task, &now);
  return;

 next_mode:
  gettimeofday_wrap(&now);
  trace_next_mode(task, &now);
  return;
}

static void timeout_dtree_first(scamper_task_t *task)
{
  scamper_trace_t *trace = trace_getdata(task);
  trace_state_t *state = trace_getstate(task);

  /*
   * go into forwards probing mode if we've made it all the way back to
   * ttl one
   */
  if(state->ttl == 1)
    {
      state->mode = MODE_DTREE_FWD;
      state->ttl++;
      trace->hop_count++;
      return;
    }

  /* halve ttl and try again */
  state->ttl /= 2;
  trace->firsthop /= 2;
  return;
}

static void timeout_lastditch(scamper_task_t *task)
{
  /* we received no responses to any of the last-ditch probes */
  trace_stop_gaplimit(trace_getdata(task));
  scamper_task_queue_done(task, 0);
  return;
}

static void timeout_pmtud_default(scamper_task_t *task)
{
  trace_state_t *state = trace_getstate(task);
  scamper_trace_pmtud_n_t *note;

  if((note = scamper_trace_pmtud_n_alloc()) == NULL)
    {
      printerror(__func__, "could not alloc note");
      trace_handleerror(task, errno);
      return;
    }
  note->type = SCAMPER_TRACE_PMTUD_N_TYPE_SILENCE;
  state->pmtud->note = note;

  pmtud_L2_init(state);
  state->mode = MODE_PMTUD_SILENT_L2;
  return;
}

static void timeout_pmtud_silent_L2(scamper_task_t *task)
{
  trace_state_t *state = trace_getstate(task);
  int size = state->header_size + state->payload_size;

  assert(state->pmtud->L2 != NULL);

  /*
   * have we scanned the L2 table to the official minimum MTU?
   * if we have, then PMTU fails and we abort.
   */
  if(state->pmtud->L2->idx == 0)
    {
      scamper_task_queue_done(task, 0);
      return;
    }

  /*
   * we did not get a response for this probe size
   * if we can halve the search space again, then do that
   */
  if(state->pmtud->L2->lower + 1 != size)
    {
      pmtud_L2_set_probesize(state, state->pmtud->L2->lower, size);
    }
  else
    {
      state->pmtud->L2->out = state->pmtud->L2->lower;

      /* set the bounds of the TTL search */
      if(pmtud_TTL_init(task) == 1)
	state->mode = MODE_PMTUD_SILENT_TTL;
      else
	scamper_task_queue_done(task, 0);
    }

  return;
}

static void timeout_pmtud_silent_TTL(scamper_task_t *task)
{
  trace_state_t *state = trace_getstate(task);

  assert(state->pmtud->TTL != NULL);

  /*
   * select another TTL to probe with, if possible. if not, then
   * the search halts and we move on
   */
  if(pmtud_TTL_set_probettl(task, state->pmtud->TTL->lower, state->ttl) == 0)
    pmtud_L2_search_end(task);

  return;
}

/*
 * timeout_pmtud_badsugg
 *
 * if we timeout while trying to determine the underlying MTU on a path
 * where a router gives a bad suggestion, chances are that an ICMP blackhole
 * exists later in the path.  try sending a larger packet, if we can.
 */
static void timeout_pmtud_badsugg(scamper_task_t *task)
{
  trace_state_t *state = trace_getstate(task);
  int lower, upper;

  assert(state->pmtud->L2 != NULL);

  lower = state->header_size + state->payload_size;
  upper = state->pmtud->L2->upper;
  state->pmtud->L2->hop = NULL;

  if(lower + 1 != upper)
    {
      pmtud_L2_set_probesize(state, lower, upper);
    }
  else
    {
      /* terminate the search now */
      state->pmtud->L2->lower = state->pmtud->L2->out = lower;
      pmtud_L2_search_end(task);
    }

  return;
}

/*
 * do_trace_handle_timeout
 *
 * the trace has expired while sitting on the wait queue.
 * handle this event appropriately.
 */
static void do_trace_handle_timeout(scamper_task_t *task)
{
  static void (* const func[])(scamper_task_t *) = {
    NULL,                      /* MODE_RTSOCK */
    NULL,                      /* MODE_DLHDR */
    timeout_trace,             /* MODE_TRACE */
    timeout_lastditch,         /* MODE_LASTDITCH */
    timeout_pmtud_default,     /* MODE_PMTUD_DEFAULT */
    timeout_pmtud_silent_L2,   /* MODE_PMTUD_SILENT_L2 */
    timeout_pmtud_silent_TTL,  /* MODE_PMTUD_SILENT_TTL */
    timeout_pmtud_badsugg,     /* MODE_PMTUD_BADSUGG */
    timeout_dtree_first,       /* MODE_DTREE_FIRST */
    timeout_trace,             /* MODE_DTREE_FWD */
    timeout_dtree_back,        /* MODE_DTREE_BACK */
    NULL,                      /* MODE_PARALLEL */
    NULL,                      /* MODE_PARALLEL_FINISH */
  };

  scamper_trace_t *trace = trace_getdata(task);
  trace_state_t   *state = trace_getstate(task);
  trace_probe_t   *probe;
  struct timeval now;

  assert(state->mode <= MODE_MAX);

  /* XXX: not sure that this timeout should be handled here */
  if(state->mode == MODE_RTSOCK || state->mode == MODE_DLHDR)
    {
      trace_handleerror(task, 0);
      return;
    }

  if(MODE_IS_PARALLEL(state->mode))
    {
      gettimeofday_wrap(&now);
      trace_queue(task, &now);
      return;
    }

  probe = state->probes[state->id_next-1];
  if(probe->rx == 0)
    {
      probe->flags |= TRACE_PROBE_FLAG_TIMEOUT;
    }
  else
    {
      assert(trace->wait_probe.tv_sec != 0 || trace->wait_probe.tv_usec != 0);
      return;
    }

  /*
   * if we have sent all allotted attempts for this probe type, then
   * handle this particular probe failing
   */
  if((trace->confidence == 0 && state->attempt == trace->attempts) ||
     (trace->confidence != 0 && state->attempt == k(state)))
    {
      /* we're probably going to send another probe, so reset the attempt # */
      state->attempt = 0;

      /* call the function that handles a timeout in this particular mode */
      func[state->mode](task);
    }

  return;
}

static int handletp_trace(scamper_task_t *task, scamper_dl_rec_t *dl,
			  trace_probe_t *probe)
{
  scamper_trace_t *trace = trace_getdata(task);
  trace_state_t *state = trace_getstate(task);
  scamper_trace_hop_t *hop;
  struct timeval now;
  size_t len;

  /* we should only have to deal with probes sent while in the trace state */
  if(probe->mode != MODE_TRACE)
    return 0;

  /* create a hop record based off the TCP data */
  if((hop = trace_dl_hop(task, probe, dl)) == NULL)
    return -1;
  trace_hopins(&trace->hops[hop->hop_probe_ttl-1], hop);

  /* make sure we don't wrap */
  if(probe->rx != 65535)
    probe->rx++;

  /* if we are sending all allotted probes to the target */
  if(SCAMPER_TRACE_FLAG_IS_ALLATTEMPTS(trace))
    {
      if(probe->attempt != trace->attempts)
	goto probe;
      trace->hop_count++;
    }
  else if(trace->confidence != 0)
    {
      /* record details of the interface */
      if(array_find((void **)state->interfaces, state->interfacec,
		    hop->hop_addr, (array_cmp_t)scamper_addr_cmp) == NULL)
	{
	  len = (state->interfacec + 1) * sizeof(scamper_addr_t *);
	  if(realloc_wrap((void **)&state->interfaces, len) != 0)
	    {
	      printerror(__func__, "could not realloc interfaces");
	      trace_handleerror(task, errno);
	      return -1;
	    }

	  state->interfaces[state->interfacec++] = hop->hop_addr;

	  if(state->interfacec > 1)
	    {
	      array_qsort((void **)state->interfaces, state->interfacec,
			  (array_cmp_t)scamper_addr_cmp);
	      state->n++;
	    }
	}

      /* if there are still probes to send for this hop, send the next one */
      if(state->n <= TRACE_CONFIDENCE_MAX_N && state->attempt < k(state))
	goto probe;
      trace->hop_count++;
    }
  else
    {
      if(probe->rx == 1 && (probe->flags & TRACE_PROBE_FLAG_TIMEOUT) == 0)
	trace->hop_count++;
    }

  trace_stop_completed(trace);
  scamper_task_queue_done(task, 0);

  return 0;

 probe:
  gettimeofday_wrap(&now);
  trace_queue(task, &now);
  return 0;
}

static int handletp_lastditch(scamper_task_t *task, scamper_dl_rec_t *dl,
			      trace_probe_t *probe)
{
  scamper_trace_t *trace = trace_getdata(task);
  scamper_trace_hop_t *hop;

  /* only handle TCP responses in these two states */
  if(probe->mode != MODE_TRACE && probe->mode != MODE_LASTDITCH)
    return 0;

  if(probe->rx != 65535)
    probe->rx++;

  /* create a hop record based off the TCP data */
  if((hop = trace_dl_hop(task, probe, dl)) == NULL)
    return -1;

  if(probe->mode == MODE_LASTDITCH)
    {
      trace_hopins(&trace->lastditch, hop);
      trace_stop_gaplimit(trace);
    }
  else
    {
      trace_hopins(&trace->hops[hop->hop_probe_ttl-1], hop);
      trace_stop_completed(trace);
    }

  scamper_task_queue_done(task, 0);
  return 0;
}

/*
 * dlin_trace
 *
 * handle a datalink record for an inbound packet which was sent
 * for a probe in the trace state.
 *
 * in this case, we use the timestamp to update the hop record.
 */
static void dlin_trace(scamper_trace_t *trace,
		       scamper_dl_rec_t *dl, trace_probe_t *probe)
{
  scamper_trace_hop_t *hop;
  struct timeval new_rtt;

  /* adjust the rtt based on the timestamp included in the datalink record */
  timeval_diff_tv(&new_rtt, &probe->tx_tv, &probe->rx_tv);

  for(hop=trace->hops[probe->ttl-1]; hop != NULL; hop = hop->hop_next)
    {
      if(probe->attempt > hop->hop_probe_id)
	continue;
      else if(probe->attempt == hop->hop_probe_id)
	{
	  /*
	   * only adjust the timestamp for the first response, packet
	   * matching issues for extra responses without further logic
	   */
	  scamper_debug(__func__,
			"hop %ld.%06d dl_rec %ld.%06d diff %d",
			(long)hop->hop_rtt.tv_sec, (int)hop->hop_rtt.tv_usec,
			(long)new_rtt.tv_sec, (int)new_rtt.tv_usec,
			timeval_diff_us(&new_rtt, &hop->hop_rtt));

	  hop->hop_flags &= ~(SCAMPER_TRACE_HOP_FLAG_TS_SOCK_RX);
	  hop->hop_flags |= SCAMPER_TRACE_HOP_FLAG_TS_DL_RX;
	  timeval_cpy(&hop->hop_rtt, &new_rtt);
	}
      break;
    }

  return;
}

static void dlout_apply(scamper_trace_hop_t *hop,
			trace_probe_t *probe, struct timeval *diff)
{
  while(hop != NULL)
    {
      if(probe->attempt == hop->hop_probe_id)
	{
	  hop->hop_flags |= SCAMPER_TRACE_HOP_FLAG_TS_DL_TX;
	  timeval_add_tv(&hop->hop_tx, diff);
	  if(timeval_cmp(&hop->hop_rtt, diff) >= 0)
	    timeval_sub_tv(&hop->hop_rtt, diff);
	}
      else if(probe->attempt < hop->hop_probe_id)
	break;
      hop = hop->hop_next;
    }

  return;
}

/*
 * dlout_trace
 *
 * adjust the RTT recorded for a probe/reply sequence based on an updated
 * transmit timestamp corresponding to when the packet was queued at the
 * network interface.
 */
static void dlout_trace(scamper_trace_t *trace,
			trace_probe_t *probe, struct timeval *diff)
{
  dlout_apply(trace->hops[probe->ttl-1], probe, diff);
  return;
}

/*
 * dlout_lastditch
 *
 */
static void dlout_lastditch(scamper_trace_t *trace,
			    trace_probe_t *probe, struct timeval *diff)
{
  dlout_apply(trace->lastditch, probe, diff);
  return;
}

/*
 * do_trace_handle_dl
 *
 * handle a datalink record that may have something useful for the
 * traceroute, such as a more accurate timestamp.
 */
static void do_trace_handle_dl(scamper_task_t *task, scamper_dl_rec_t *dl)
{
  static void (* const dlout_func[])(scamper_trace_t *, trace_probe_t *,
				     struct timeval *) =
  {
    NULL,            /* MODE_RTSOCK */
    NULL,            /* MODE_DLHDR */
    dlout_trace,     /* MODE_TRACE */
    dlout_lastditch, /* MODE_LASTDITCH */
    NULL,            /* MODE_PMTUD_DEFAULT */
    NULL,            /* MODE_PMTUD_SILENT_L2 */
    NULL,            /* MODE_PMTUD_SILENT_TTL */
    NULL,            /* MODE_PMTUD_BADSUGG */
    NULL,            /* MODE_DTREE_FIRST */
    NULL,            /* MODE_DTREE_FWD */
    NULL,            /* MODE_DTREE_BACK */
  };

  static void (* const dlin_func[])(scamper_trace_t *, scamper_dl_rec_t *,
				    trace_probe_t *) =
  {
    NULL,            /* MODE_RTSOCK */
    NULL,            /* MODE_DLHDR */
    dlin_trace,      /* MODE_TRACE */
    NULL,            /* MODE_LASTDITCH */
    NULL,            /* MODE_PMTUD_DEFAULT */
    NULL,            /* MODE_PMTUD_SILENT_L2 */
    NULL,            /* MODE_PMTUD_SILENT_TTL */
    NULL,            /* MODE_PMTUD_BADSUGG */
    NULL,            /* MODE_DTREE_FIRST */
    NULL,            /* MODE_DTREE_FWD */
    NULL,            /* MODE_DTREE_BACK */
  };

  static int (* const handletp_func[])(scamper_task_t *,
				       scamper_dl_rec_t *, trace_probe_t *) =
  {
    NULL,                /* MODE_RTSOCK */
    NULL,                /* MODE_DLHDR */
    handletp_trace,      /* MODE_TRACE */
    handletp_lastditch,  /* MODE_LASTDITCH */
    NULL,                /* MODE_PMTUD_DEFAULT */
    NULL,                /* MODE_PMTUD_SILENT_L2 */
    NULL,                /* MODE_PMTUD_SILENT_TTL */
    NULL,                /* MODE_PMTUD_BADSUGG */
    NULL,                /* MODE_DTREE_FIRST */
    NULL,                /* MODE_DTREE_FWD */
    NULL,                /* MODE_DTREE_BACK */
  };
  static const int DIR_INBOUND  = 0;
  static const int DIR_OUTBOUND = 1;

  scamper_trace_t *trace = trace_getdata(task);
  trace_state_t   *state = trace_getstate(task);
  trace_probe_t   *probe;
  uint16_t         probe_id;
  int              direction;
  struct timeval   diff;

  if(state == NULL)
    return;

  assert(dl->dl_af == AF_INET || dl->dl_af == AF_INET6);

  /* if this record has no timestamp, go no further */
  if((dl->dl_flags & SCAMPER_DL_REC_FLAG_TIMESTAMP) == 0)
    return;

  if(SCAMPER_DL_IS_IP(dl) == 0)
    return;

  /*
   * try and determine the direction of the packet and the associated probe
   * for this datalink record
   */
  if(trace->type == SCAMPER_TRACE_TYPE_UDP ||
     trace->type == SCAMPER_TRACE_TYPE_UDP_PARIS)
    {
      if(dl->dl_ip_proto == IPPROTO_UDP)
	{
	  /*
	   * for probe/response matching, the logic is as follows.
	   * for classic UDP traceroute where the destination port changes
	   * with each probe, we can use the port as a probe identifier.
	   * for UDP-paris traceroute, the logic is more complicated.
	   * for outbound UDP packets, we can use the UDP checksum value
	   * as long as the const-payload option is not used, or the
	   * IPv4-ID or IPv6-flow-id.
	   * for inbound UDP packets, we have to assume that the response
	   * is for the last sent probe.
	   */
	  if(dl->dl_udp_sport == trace->sport &&
	     scamper_addr_raw_cmp(trace->dst, dl->dl_ip_dst) == 0 &&
	     scamper_addr_raw_cmp(trace->src, dl->dl_ip_src) == 0)
	    {
	      direction = DIR_OUTBOUND;
	      if(trace->type == SCAMPER_TRACE_TYPE_UDP)
		probe_id = dl->dl_udp_dport - trace->dport;
	      else if(SCAMPER_TRACE_FLAG_IS_CONSTPAYLOAD(trace) == 0)
		probe_id = ntohs(dl->dl_udp_sum) - 1;
	      else if(dl->dl_af == AF_INET)
		probe_id = dl->dl_ip_id - 1;
	      else if(dl->dl_af == AF_INET6)
		probe_id = dl->dl_ip_flow - 1;
	      else
		return;
	    }
	  else if(dl->dl_udp_dport == trace->sport &&
		  scamper_addr_raw_cmp(trace->dst, dl->dl_ip_src) == 0 &&
		  scamper_addr_raw_cmp(trace->src, dl->dl_ip_dst) == 0)
	    {
	      direction = DIR_INBOUND;
	      if(trace->type == SCAMPER_TRACE_TYPE_UDP)
		probe_id = dl->dl_udp_sport - trace->dport;
	      else
		probe_id = state->id_next - 1;
	    }
	  else return;
	}
      else if(SCAMPER_DL_IS_ICMP(dl))
	{
	  if(SCAMPER_DL_IS_ICMP_TTL_EXP(dl) == 0 &&
	     SCAMPER_DL_IS_ICMP_UNREACH(dl) == 0 &&
	     SCAMPER_DL_IS_ICMP_PACKET_TOO_BIG(dl) == 0)
	    {
	      return;
	    }
	  if(dl->dl_icmp_ip_proto != IPPROTO_UDP)
	    return;
	  if(dl->dl_icmp_udp_sport != trace->sport)
	    return;

	  direction = DIR_INBOUND;

	  if(trace->type == SCAMPER_TRACE_TYPE_UDP)
	    {
	      probe_id = dl->dl_icmp_udp_dport - trace->dport;
	    }
	  else
	    {
	      if(dl->dl_icmp_udp_dport != trace->dport)
		return;

	      if(dl->dl_af == AF_INET)
		{
		  if(ntohs(dl->dl_icmp_udp_sum) == dl->dl_icmp_ip_id &&
		     dl->dl_icmp_udp_sum != 0)
		    {
		      probe_id = ntohs(dl->dl_icmp_udp_sum) - 1;
		    }
		  else if(trace_ipid_fudge(state,dl->dl_icmp_ip_id,
					   &probe_id) != 0)
		    {
		      return;
		    }
		}
	      else if(SCAMPER_TRACE_FLAG_IS_CONSTPAYLOAD(trace) == 0)
		{
		  if(dl->dl_icmp_udp_sum == 0)
		    return;
		  probe_id = ntohs(dl->dl_icmp_udp_sum) - 1;
		}
	      else
		{
		  probe_id = dl->dl_ip_flow - 1;
		}
	    }
	}
      else return;
    }
  else if(trace->type == SCAMPER_TRACE_TYPE_ICMP_ECHO ||
	  trace->type == SCAMPER_TRACE_TYPE_ICMP_ECHO_PARIS)
    {
      if(SCAMPER_DL_IS_ICMP(dl) == 0)
	return;

      if(SCAMPER_DL_IS_ICMP_ECHO_REQUEST(dl))
	{
	  if(dl->dl_icmp_id != trace->sport)
	    return;
	  probe_id = dl->dl_icmp_seq;
	  direction = DIR_OUTBOUND;
	}
      else if(SCAMPER_DL_IS_ICMP_ECHO_REPLY(dl))
	{
	  if(dl->dl_icmp_id != trace->sport)
	    return;
	  probe_id = dl->dl_icmp_seq;
	  direction = DIR_INBOUND;
	}
      else if((SCAMPER_DL_IS_ICMP_TTL_EXP(dl) ||
	       SCAMPER_DL_IS_ICMP_UNREACH(dl) ||
	       SCAMPER_DL_IS_ICMP_PACKET_TOO_BIG(dl)) &&
	      SCAMPER_DL_IS_ICMP_Q_ICMP_ECHO_REQ(dl))
	{
	  if(dl->dl_icmp_icmp_id != trace->sport)
	    return;
	  probe_id = dl->dl_icmp_icmp_seq;
	  direction = DIR_INBOUND;
	}
      else return;
    }
  else if(SCAMPER_TRACE_TYPE_IS_TCP(trace))
    {
      if(dl->dl_ip_proto == IPPROTO_TCP)
	{
	  /*
	   * if the sport and dport match what we probe with, then the
	   * probe is probably an outgoing one.  also check flags field
	   * is consistent with the probe method
	   */
	  if(dl->dl_tcp_sport == trace->sport &&
	     dl->dl_tcp_dport == trace->dport &&
	     scamper_addr_raw_cmp(trace->dst, dl->dl_ip_dst) == 0 &&
	     scamper_addr_raw_cmp(trace->src, dl->dl_ip_src) == 0 &&
	     ((trace->type == SCAMPER_TRACE_TYPE_TCP &&
	       dl->dl_tcp_flags == TH_SYN) ||
	      (trace->type == SCAMPER_TRACE_TYPE_TCP_ACK &&
	       dl->dl_tcp_flags == TH_ACK)))
	    {
	      direction = DIR_OUTBOUND;
	      if(dl->dl_af == AF_INET)
		probe_id = dl->dl_ip_id - 1;
	      else
		probe_id = dl->dl_ip_flow - 1;
	    }
	  else if(dl->dl_tcp_sport == trace->dport &&
		  dl->dl_tcp_dport == trace->sport &&
		  scamper_addr_raw_cmp(trace->dst, dl->dl_ip_src) == 0 &&
		  scamper_addr_raw_cmp(trace->src, dl->dl_ip_dst) == 0)
	    {
	      /*
	       * this is an inbound packet.
	       * there is no easy way to determine which probe the reply is
	       * for, so assume it was for the last one
	       */
	      direction = DIR_INBOUND;
	      probe_id = state->id_next - 1;
	    }
	  else return;
	}
      else if(SCAMPER_DL_IS_ICMP(dl))
	{
	  if(SCAMPER_DL_IS_ICMP_TTL_EXP(dl) == 0 &&
	     SCAMPER_DL_IS_ICMP_UNREACH(dl) == 0 &&
	     SCAMPER_DL_IS_ICMP_PACKET_TOO_BIG(dl) == 0)
	    {
	      return;
	    }
	  if(dl->dl_icmp_ip_proto  != IPPROTO_TCP  ||
	     dl->dl_icmp_tcp_sport != trace->sport ||
	     dl->dl_icmp_tcp_dport != trace->dport)
	    {
	      return;
	    }

	  /* determine which probe the ICMP response corresponds to */
	  if(dl->dl_af == AF_INET)
	    {
	      if(trace_ipid_fudge(state, dl->dl_icmp_ip_id, &probe_id) != 0)
		return;
	    }
	  else
	    {
	      if(dl->dl_icmp_ip_flow == 0)
		return;
	      probe_id = dl->dl_icmp_ip_flow - 1;
	    }

	  /* this is an inbound packet */
	  direction = DIR_INBOUND;
	}
      else return;
    }
  else return;

  /* find the probe that corresponds to this datalink record */
  if(probe_id >= state->id_next)
    return;
  probe = state->probes[probe_id];

  /* make sure the probe structure makes sense */
  assert(probe->mode <= MODE_MAX);

  /* if this is an inbound packet with a timestamp attached */
  if(direction == DIR_INBOUND)
    {
      /* inbound TCP packets result in a hop record being created */
      if(dl->dl_ip_proto == IPPROTO_TCP || dl->dl_ip_proto == IPPROTO_UDP)
	{
	  /*
	   * record the receive timestamp with the probe structure if it hasn't
	   * been previously recorded
	   */
	  if((probe->flags & TRACE_PROBE_FLAG_DL_RX) != 0)
	    {
	      timeval_cpy(&probe->rx_tv, &dl->dl_tv);
	      probe->flags |= TRACE_PROBE_FLAG_DL_RX;
	    }

	  if(handletp_func[probe->mode] != NULL)
	    {
	      if(dl->dl_ip_proto == IPPROTO_TCP)
		scamper_dl_rec_tcp_print(dl);
	      else
		scamper_dl_rec_udp_print(dl);
	      handletp_func[probe->mode](task, dl, probe);
	    }
	}
      /* other datalink records result in timestamps being adjusted */
      else if((probe->flags & TRACE_PROBE_FLAG_DL_RX) == 0)
	{
	  /* update the receive timestamp stored with the probe */
	  probe->flags |= TRACE_PROBE_FLAG_DL_RX;
	  timeval_cpy(&probe->rx_tv, &dl->dl_tv);

	  /* if at least one hop record is present then adjust */
	  if(probe->rx > 0 && dlin_func[probe->mode] != NULL)
	    dlin_func[probe->mode](trace, dl, probe);
	}
    }
  else
    {
      scamper_debug(__func__, "probe %ld.%06d dl %ld.%06d diff %d",
		    (long)probe->tx_tv.tv_sec, (int)probe->tx_tv.tv_usec,
		    (long)dl->dl_tv.tv_sec, (int)dl->dl_tv.tv_usec,
		    timeval_diff_us(&dl->dl_tv, &probe->tx_tv));

      /* if at least one hop record is present then adjust */
      if(probe->rx > 0 && dlout_func[probe->mode] != NULL &&
	 timeval_cmp(&probe->tx_tv, &dl->dl_tv) < 0)
	{
	  timeval_diff_tv(&diff, &probe->tx_tv, &dl->dl_tv);
	  dlout_func[probe->mode](trace, probe, &diff);
	}

      /* update the TX timestamp of the probe */
      probe->flags |= TRACE_PROBE_FLAG_DL_TX;
      timeval_cpy(&probe->tx_tv, &dl->dl_tv);
    }

  return;
}

/*
 * trace_handle_dlhdr:
 *
 * this callback function takes an incoming datalink header and deals with
 * it.
 */
static void trace_handle_dlhdr(scamper_dlhdr_t *dlhdr)
{
  scamper_task_t *task = dlhdr->param;
  scamper_trace_t *trace = trace_getdata(task);
  trace_state_t *state = trace_getstate(task);

  if(dlhdr->error != 0)
    {
      scamper_task_queue_done(task, 0);
      return;
    }

  state->attempt = 0;
  state->mode = trace_first_mode(trace);

  scamper_task_queue_probe(task);
  return;
}

static void trace_handle_rt(scamper_route_t *rt)
{
  scamper_task_t *task = rt->param;
  scamper_trace_t *trace = trace_getdata(task);
  trace_state_t *state = trace_getstate(task);
  struct timeval tv;
  scamper_dl_t *dl;

  if(state->mode != MODE_RTSOCK || state->route != rt)
    goto done;

#ifndef _WIN32 /* windows does not have a routing socket */
  if(state->rtsock != NULL)
    {
      scamper_fd_free(state->rtsock);
      state->rtsock = NULL;
    }
#endif

  if(rt->error != 0 || rt->ifindex < 0)
    {
      printerror(__func__, "could not get ifindex");
      trace_handleerror(task, errno);
      goto done;
    }

  /*
   * if scamper is supposed to get tx timestamps from the datalink, or
   * scamper needs the datalink to transmit packets, then try and get a
   * datalink on the ifindex specified.
   */
  if((state->dl = scamper_fd_dl(rt->ifindex)) == NULL)
    {
      scamper_debug(__func__, "could not get dl for %d", rt->ifindex);
      trace_handleerror(task, errno);
      goto done;
    }
  dl = scamper_fd_dl_get(state->dl);

  /*
   * when doing tcp traceroute to an IPv4 destination, it isn't the end
   * of the world if we can't probe using a datalink socket, as we can
   * fall back to a raw socket.
   */
  if(SCAMPER_TRACE_TYPE_IS_TCP(trace) && state->raw == NULL &&
     trace->rtr == NULL &&
     scamper_dl_tx_type(dl) == SCAMPER_DL_TX_UNSUPPORTED &&
     SCAMPER_ADDR_TYPE_IS_IPV4(trace->dst))
    {
      state->raw = scamper_fd_ip4();
    }

  /*
   * if we're doing path MTU discovery, or doing tcp traceroute, or
   * doing udp paris traceroute, or relaying probes via a specific
   * router, or sending fragments, determine the underlying framing to
   * use with each probe packet that will be sent on the datalink.
   */
  if(SCAMPER_TRACE_FLAG_IS_PMTUD(trace) ||
     (SCAMPER_TRACE_TYPE_IS_TCP(trace) && state->raw == NULL) ||
     trace->offset != 0 || trace->rtr != NULL ||
     SCAMPER_TRACE_FLAG_IS_DL(trace) ||
     (SCAMPER_TRACE_TYPE_IS_UDP_PARIS(trace) && scamper_osinfo_is_sunos()))
    {
      state->mode = MODE_DLHDR;
      if((state->dlhdr = scamper_dlhdr_alloc()) == NULL)
	{
	  trace_handleerror(task, errno);
	  goto done;
	}
      if(trace->rtr == NULL)
	state->dlhdr->dst = scamper_addr_use(trace->dst);
      else
	state->dlhdr->dst = scamper_addr_use(trace->rtr);
      state->dlhdr->gw = rt->gw != NULL ? scamper_addr_use(rt->gw) : NULL;
      state->dlhdr->ifindex = rt->ifindex;
      state->dlhdr->txtype = scamper_dl_tx_type(dl);
      state->dlhdr->param = task;
      state->dlhdr->cb = trace_handle_dlhdr;
      if(scamper_dlhdr_get(state->dlhdr) != 0)
	{
	  trace_handleerror(task, errno);
	  goto done;
	}
    }

  /* if we're using a raw socket to do tcp traceroute, then start probing */
  if(SCAMPER_TRACE_TYPE_IS_TCP(trace) && state->raw != NULL)
    {
      state->attempt = 0;
      state->mode = trace_first_mode(trace);
      scamper_task_queue_probe(task);
      return;
    }

  if(state->mode == MODE_DLHDR && scamper_task_queue_isdone(task) == 0)
    {
      gettimeofday_wrap(&tv);
      timeval_add_tv(&tv, &trace->wait_timeout);
      scamper_task_queue_wait_tv(task, &tv);
    }

  assert(state->mode != MODE_RTSOCK);

 done:
  scamper_route_free(rt);
  if(state->route == rt)
    state->route = NULL;
  return;
}

static void do_trace_write(scamper_file_t *sf, scamper_task_t *task)
{
  scamper_trace_t *trace = trace_getdata(task);
  scamper_trace_hop_t *hop;
  trace_state_t *state;
  uint16_t i;
  uint8_t stop_reason, stop_data;

  if(trace->squeries > 1)
    {
      state = trace_getstate(task);
      state->loopc = 0;
      for(i=trace->firsthop-1; i < trace->hop_count; i++)
	{
	  for(hop=trace->hops[i]; hop != NULL; hop=hop->hop_next)
	    {
	      trace_stop_reason(trace, hop, state, &stop_reason, &stop_data);
	      if(stop_reason != SCAMPER_TRACE_STOP_NONE)
		{
		  if(trace->hop_count - i > 1 && i < 255)
		    {
		      trace->stop_reason = stop_reason;
		      trace->stop_data = stop_data;
		      trace->stop_hop = (uint8_t)(i+1);
		    }
		  goto write;
		}
	    }
	}
    }

 write:
  scamper_file_write_trace(sf, trace, task);
  return;
}

static void trace_pmtud_state_free(trace_pmtud_state_t *state)
{
  if(state->L2 != NULL)  free(state->L2);
  if(state->TTL != NULL) free(state->TTL);
  if(state->note != NULL) scamper_trace_pmtud_n_free(state->note);
  free(state);
  return;
}

static void trace_state_free(trace_state_t *state)
{
  trace_probe_t *probe;
  int i;

  /* free the probe records scamper kept */
  if(state->probes != NULL)
    {
      for(i=0; i<state->id_next; i++)
	{
	  probe = state->probes[i];
	  free(probe);
	}
      free(state->probes);
    }

#ifndef _WIN32 /* windows does not have a routing socket */
  if(state->rtsock != NULL)     scamper_fd_free(state->rtsock);
#endif

  if(state->dl != NULL)         scamper_fd_free(state->dl);
  if(state->icmp != NULL)       scamper_fd_free(state->icmp);
  if(state->probe != NULL)      scamper_fd_free(state->probe);
  if(state->raw != NULL)        scamper_fd_free(state->raw);
  if(state->route != NULL)      scamper_route_free(state->route);
  if(state->dlhdr != NULL)      scamper_dlhdr_free(state->dlhdr);
  if(state->interfaces != NULL) free(state->interfaces);
  if(state->lss != NULL)        free(state->lss);
  if(state->pmtud != NULL)      trace_pmtud_state_free(state->pmtud);
  if(state->window != NULL)     dlist_free_cb(state->window, free);
  if(state->probeq != NULL)     slist_free_cb(state->probeq, free);
  if(state->hopwait != NULL)    heap_free(state->hopwait, free);
#ifndef DISABLE_SCAMPER_HOST
  if(state->ths != NULL)
    splaytree_free(state->ths, (splaytree_free_t)trace_host_free);
#endif

  free(state);
  return;
}

/*
 * trace_probe_headerlen
 *
 * return the length of headers sent on probe packets with this trace
 */
static uint16_t trace_probe_headerlen(const scamper_trace_t *trace)
{
  uint16_t len;

  if(SCAMPER_ADDR_TYPE_IS_IPV4(trace->dst))
    len = 20;
  else if(SCAMPER_ADDR_TYPE_IS_IPV6(trace->dst))
    len = 40;
  else
    return 0;

  if(trace->offset > 0)
    return len;

  if(SCAMPER_TRACE_TYPE_IS_UDP(trace))
    len += 8;
  else if(SCAMPER_TRACE_TYPE_IS_ICMP(trace))
    len += (1 + 1 + 2 + 2 + 2);
  else if(SCAMPER_TRACE_TYPE_IS_TCP(trace))
    len += 20;
  else
    return 0;

  return len;
}

static int trace_state_alloc(scamper_task_t *task)
{
  scamper_trace_t *trace = trace_getdata(task);
  trace_state_t *state = trace_getstate(task);
  int id_max;

  assert(trace != NULL);
  state->n = 2;
  if(trace->confidence == 99)
    state->confidence = 1;

  if(trace->squeries > 1)
    {
      if((state->window = dlist_alloc()) == NULL)
	{
	  printerror(__func__, "could not alloc window");
	  goto err;
	}
      if((state->probeq = slist_alloc()) == NULL)
	{
	  printerror(__func__, "could not alloc probeq");
	  goto err;
	}
      if(timeval_iszero(&trace->wait_probe_hop) == 0 &&
	 (state->hopwait = heap_alloc((heap_cmp_t)trace_hop_state_cmp)) == NULL)
	{
	  printerror(__func__, "could not alloc waithop");
	  goto err;
	}
    }

  /* allocate memory to record hops */
  state->alloc_hops = TRACE_ALLOC_HOPS;
  if(trace->firsthop >= state->alloc_hops)
    {
      if(state->alloc_hops + (uint16_t)trace->firsthop > 256)
	state->alloc_hops = 256;
      else
	state->alloc_hops += trace->firsthop;
    }

  if(trace->dtree != NULL && trace->dtree->lss != NULL)
    {
      if((state->lsst = trace_lss_get(trace->dtree->lss)) == NULL)
	goto err;
    }

  if(scamper_trace_hops_alloc(trace, state->alloc_hops) == -1)
    {
      printerror(__func__, "could not malloc hops");
      goto err;
    }

  /* allocate enough ids to probe each hop with max number of attempts */
  id_max = (state->alloc_hops - trace->firsthop + 2) * trace->attempts;

  /* allocate enough space to store state for each probe */
  if((state->probes = malloc_zero(sizeof(trace_probe_t *) * id_max)) == NULL)
    {
      printerror(__func__, "could not malloc probes");
      goto err;
    }

  if((state->header_size = trace_probe_headerlen(trace)) == 0)
    {
      printerror_msg(__func__, "unknown probe headerlen");
      goto err;
    }
  assert(trace->probe_size >= state->header_size);

  state->dl           = NULL;
  state->dlhdr        = NULL;
  state->ttl          = trace->firsthop;
  state->payload_size = trace->probe_size - state->header_size;
  state->id_max       = id_max;

  /* if scamper has to get the ifindex, then start in the rtsock mode */
  if(SCAMPER_TRACE_FLAG_IS_PMTUD(trace) || SCAMPER_TRACE_FLAG_IS_DL(trace) ||
     SCAMPER_TRACE_TYPE_IS_TCP(trace) || trace->offset != 0 ||
     trace->rtr != NULL ||
     (SCAMPER_TRACE_TYPE_IS_UDP_PARIS(trace) && scamper_osinfo_is_sunos()))
    {
      state->mode = MODE_RTSOCK;
#ifndef _WIN32 /* windows does not have a routing socket */
      if((state->rtsock = scamper_fd_rtsock()) == NULL)
	goto err;
#endif
    }
  else
    {
      state->mode = trace_first_mode(trace);
    }

  if(scamper_option_icmp_rxerr() != 0)
    {
      trace->flags |= SCAMPER_TRACE_FLAG_RXERR;
      if((SCAMPER_TRACE_TYPE_IS_ICMP(trace) &&
	  SCAMPER_ADDR_TYPE_IS_IPV4(trace->dst)) ||
	 (SCAMPER_TRACE_TYPE_IS_UDP(trace) &&
	  SCAMPER_ADDR_TYPE_IS_IPV6(trace->dst)))
	{
	  state->icmp = scamper_fd_use(state->probe);
	}
      if(state->icmp == NULL)
	goto err;
    }
  else
    {
      if(SCAMPER_ADDR_TYPE_IS_IPV4(trace->dst))
	state->icmp = scamper_fd_icmp4(trace->src->addr);
      else if(SCAMPER_ADDR_TYPE_IS_IPV6(trace->dst))
	state->icmp = scamper_fd_icmp6(trace->src->addr);
      if(state->icmp == NULL)
	goto err;

      if(SCAMPER_TRACE_TYPE_IS_UDP(trace) &&
	 SCAMPER_ADDR_TYPE_IS_IPV4(trace->dst) &&
	 (state->raw = scamper_fd_udp4raw(trace->src->addr)) == NULL)
	goto err;
      else if(SCAMPER_TRACE_TYPE_IS_TCP(trace) &&
	 SCAMPER_ADDR_TYPE_IS_IPV4(trace->dst) &&
	 (trace->flags & SCAMPER_TRACE_FLAG_RAW) != 0 &&
	 (state->raw = scamper_fd_ip4()) == NULL)
	goto err;
    }

  return 0;

 err:
  if(state != NULL) trace_state_free(state);
  return -1;
}

static void do_trace_halt(scamper_task_t *task)
{
  scamper_trace_t *trace = trace_getdata(task);
  trace->stop_reason = SCAMPER_TRACE_STOP_HALTED;
  scamper_task_queue_done(task, 0);
  return;
}

static void do_trace_free(scamper_task_t *task)
{
  scamper_trace_t *trace = trace_getdata(task);
  trace_state_t *state = trace_getstate(task);

  if(state != NULL)
    trace_state_free(state);
  if(trace != NULL)
    scamper_trace_free(trace);

  return;
}

/*
 * do_trace_probe
 *
 * time to probe, so send the packet.
 */
static void do_trace_probe(scamper_task_t *task)
{
  scamper_probe_ipopt_t opt;
  trace_hop_state_t *hs = NULL;
  scamper_trace_t *trace = trace_getdata(task);
  trace_state_t   *state = trace_getstate(task);
  trace_probe_t   *tp = NULL;
  scamper_probe_t  probe;
  struct timeval   tv;
  uint16_t         u16, i;
  size_t           size;

  assert(trace != NULL);
  assert(trace->dst != NULL);
  assert(trace->dst->type == SCAMPER_ADDR_TYPE_IPV4 ||
	 trace->dst->type == SCAMPER_ADDR_TYPE_IPV6);

  if(state->icmp != NULL)
    {
      assert(MODE_IS_PARALLEL(state->mode) ||
	     state->attempt < trace->attempts || trace->confidence != 0);
      assert(state->id_next <= state->id_max);
      assert(state->alloc_hops > 0);
      assert(state->alloc_hops <= 256);
      assert(state->ttl != 0);
    }
  else
    {
      /* timestamp when the trace began */
      gettimeofday_wrap(&trace->start);

      /* allocate state and store it with the task */
      if(trace_state_alloc(task) != 0)
	goto err;
      state = trace_getstate(task);
    }

  if(state->mode == MODE_RTSOCK)
    {
      if(trace->rtr == NULL)
	state->route = scamper_route_alloc(trace->dst, task, trace_handle_rt);
      else
	state->route = scamper_route_alloc(trace->rtr, task, trace_handle_rt);
      if(state->route == NULL)
	goto err;

#ifndef _WIN32 /* windows does not have a routing socket */
      if(scamper_rtsock_getroute(state->rtsock, state->route) != 0)
	goto err;
      state->attempt++;
#else
      if(scamper_rtsock_getroute(state->route) != 0)
	goto err;
#endif

      if(scamper_task_queue_isdone(task))
	return;

      if(state->mode == MODE_RTSOCK || state->mode == MODE_DLHDR)
	{
	  gettimeofday_wrap(&tv);
	  timeval_add_tv(&tv, &trace->wait_timeout);
	  scamper_task_queue_wait_tv(task, &tv);
	  return;
	}
    }

  /* allocate some more space to store probes, if necessary */
  if(state->id_next == state->id_max)
    {
      u16  = state->id_max + TRACE_ALLOC_HOPS;
      size = sizeof(trace_probe_t *) * u16;
      if(realloc_wrap((void **)&state->probes, size) != 0)
	{
	  printerror(__func__, "could not realloc");
	  goto err;
	}
      state->id_max = u16;
    }

  /* allocate a larger global pktbuf if needed */
  if(pktbuf_len < state->payload_size)
    {
      if(realloc_wrap((void **)&pktbuf, state->payload_size) != 0)
	{
	  printerror(__func__, "could not realloc");
	  goto err;
	}
      pktbuf_len = state->payload_size;
    }

  memset(&probe, 0, sizeof(probe));
  probe.pr_fd        = scamper_fd_fd_get(state->probe);
  probe.pr_ip_src    = trace->src;
  probe.pr_ip_dst    = trace->dst;
  probe.pr_ip_tos    = trace->tos;
  if(state->payload_size > 0)
    {
      probe.pr_len   = state->payload_size;
      probe.pr_data  = pktbuf;
    }

  if(MODE_IS_PARALLEL(state->mode))
    {
      if((hs = slist_head_pop(state->probeq)) != NULL)
	{
	  /* re-probe an existing hop */
	  assert(hs->attempt < trace->attempts);
	  if(dlist_tail_push(state->window, hs) == NULL)
	    {
	      free(hs);
	      printerror(__func__, "could not push trace_hop_state_t");
	      goto err;
	    }
	}
      else
	{
	  /* probe a new hop */
	  assert(state->mode == MODE_PARALLEL);
	  if((hs = malloc_zero(sizeof(trace_hop_state_t))) == NULL ||
	     dlist_tail_push(state->window, hs) == NULL)
	    {
	      if(hs != NULL) free(hs);
	      printerror(__func__, "could not push trace_hop_state_t");
	      goto err;
	    }
	  hs->ttl = state->ttl;
	  state->ttl++;
	}

      probe.pr_ip_ttl = hs->ttl;
    }
  else
    {
      probe.pr_ip_ttl = state->ttl;
    }

  /* allocate some more space in the trace to store replies, if necessary */
  if(probe.pr_ip_ttl >= state->alloc_hops &&
     (state->mode == MODE_TRACE ||
      MODE_IS_DTREE(state->mode) || MODE_IS_PARALLEL(state->mode)))
    {
      /*
       * figure out exactly how many hops should be allocated in the
       * trace structure
       */
      u16 = ((probe.pr_ip_ttl / TRACE_ALLOC_HOPS) + 1) * TRACE_ALLOC_HOPS;
      if(u16 > 256)
	u16 = 256;
      assert(u16 > probe.pr_ip_ttl);

      /* allocate the new hops */
      if(scamper_trace_hops_alloc(trace, u16) != 0)
	{
	  printerror(__func__, "could not realloc hops");
	  goto err;
	}

      /* initialise the new hops to have null pointers */
      for(i=state->alloc_hops; i<u16; i++)
	trace->hops[i] = NULL;
      state->alloc_hops = u16;
    }

  if(SCAMPER_TRACE_TYPE_IS_UDP(trace))
    probe.pr_ip_proto = IPPROTO_UDP;
  else if(SCAMPER_TRACE_TYPE_IS_TCP(trace))
    probe.pr_ip_proto = IPPROTO_TCP;
  else if(SCAMPER_TRACE_TYPE_IS_ICMP(trace))
    if(trace->dst->type == SCAMPER_ADDR_TYPE_IPV4)
      probe.pr_ip_proto = IPPROTO_ICMP;
    else
      probe.pr_ip_proto = IPPROTO_ICMPV6;
  else
    goto err;

  if(trace->flags & SCAMPER_TRACE_FLAG_RXERR)
    probe.pr_flags |= SCAMPER_PROBE_FLAG_RXERR;

  /*
   * while the paris traceroute paper says that the payload of the
   * packet is set so that the checksum field can be used to
   * identify a returned probe, the paris traceroute code uses the
   * IP ID field.
   * this is presumably because FreeBSD systems seem to reset the
   * UDP checksum quoted in ICMP destination unreachable messages.
   * scamper's paris traceroute implementation used both IP ID and
   * UDP checksum.
   */
  probe.pr_ip_id = state->id_next + 1;

  if(trace->dst->type == SCAMPER_ADDR_TYPE_IPV4)
    probe.pr_ip_off  = IP_DF;

  if(state->dl != NULL &&
     (MODE_IS_PMTUD(state->mode) ||
      trace->offset != 0 ||
      trace->rtr != NULL ||
      (SCAMPER_TRACE_TYPE_IS_UDP_PARIS(trace) && scamper_osinfo_is_sunos()) ||
      (SCAMPER_TRACE_TYPE_IS_UDP_PARIS(trace) &&
       SCAMPER_TRACE_FLAG_IS_CONSTPAYLOAD(trace) &&
       SCAMPER_ADDR_TYPE_IS_IPV6(trace->dst)) ||
      (SCAMPER_TRACE_TYPE_IS_TCP(trace) && state->raw == NULL)))
    {
      probe.pr_dl     = scamper_fd_dl_get(state->dl);
      probe.pr_dlhdr  = state->dlhdr;
    }

  if(trace->payload_len == 0 || MODE_IS_PMTUD(state->mode))
    {
      if(probe.pr_len > 0)
	memset(probe.pr_data, 0, probe.pr_len);
    }
  else
    {
      memcpy(probe.pr_data, trace->payload, trace->payload_len);
    }

  if(trace->offset != 0)
    {
      assert(SCAMPER_ADDR_TYPE_IS_IPV6(trace->dst));
      probe.pr_ip_off = trace->offset;
      probe.pr_ipopts = &opt;
      probe.pr_ipoptc = 1;

      opt.type = SCAMPER_PROBE_IPOPTS_V6FRAG;
      opt.opt_v6frag_off = trace->offset << 3;
      opt.opt_v6frag_id  = (trace->sport << 16) | trace->probec;

      /* use the first 4 bytes of the payload for packet matching */
      bytes_htonl(probe.pr_data, trace->probec);
    }
  else if(SCAMPER_TRACE_TYPE_IS_UDP(trace))
    {
      probe.pr_udp_sport = trace->sport;
      probe.pr_udp_dport = trace->dport;

      /*
       * traditional traceroute identifies probes by varying the UDP
       * destination port number.  UDP-based paris traceroute identifies
       * probes by varying the UDP checksum -- accomplished by manipulating
       * the payload of the packet to get sequential values for the checksum
       */
      if(trace->type == SCAMPER_TRACE_TYPE_UDP)
	{
	  probe.pr_udp_dport += state->id_next;
	}
      else if(SCAMPER_TRACE_FLAG_IS_CONSTPAYLOAD(trace) == 0)
	{
	  /*
	   * hack the checksum to be our id field by setting the checksum
	   * id we want into the packet's body, then calculate the checksum
	   * across the packet, and then set the packet's body to be the
	   * value returned for the checksum.  this effectively swaps two
	   * 16 bit quantities in the packet
	   */
	  bytes_htons(probe.pr_data, state->id_next + 1);
	  if(trace->dst->type == SCAMPER_ADDR_TYPE_IPV4)
	    u16 = scamper_udp4_cksum(&probe);
	  else
	    u16 = scamper_udp6_cksum(&probe);
	  memcpy(probe.pr_data, &u16, 2);
	}
      else if(trace->dst->type == SCAMPER_ADDR_TYPE_IPV6)
	probe.pr_ip_flow = state->id_next + 1;

      if(state->raw != NULL)
	probe.pr_fd = scamper_fd_fd_get(state->raw);
    }
  else if(SCAMPER_TRACE_TYPE_IS_ICMP(trace))
    {
      SCAMPER_PROBE_ICMP_ECHO(&probe, trace->sport, state->id_next);

      /*
       * ICMP-based paris traceroute tries to ensure the same path is taken
       * through a load balancer by sending all probes with a constant value
       * for the checksum.  manipulate the payload so this happens.
       */
      if(trace->type == SCAMPER_TRACE_TYPE_ICMP_ECHO_PARIS)
	{
	  probe.pr_icmp_sum = htons(trace->dport);
	  u16 = htons(trace->dport);
	  memcpy(probe.pr_data, &u16, 2);
	  if(trace->dst->type == SCAMPER_ADDR_TYPE_IPV4)
	    u16 = scamper_icmp4_cksum(&probe);
	  else
	    u16 = scamper_icmp6_cksum(&probe);
	  memcpy(probe.pr_data, &u16, 2);
	}
    }
  else
    {
      assert(SCAMPER_TRACE_TYPE_IS_TCP(trace));

      if(state->raw != NULL)
	probe.pr_fd = scamper_fd_fd_get(state->raw);
      else
	probe.pr_fd = -1;

      probe.pr_tcp_sport = trace->sport;
      probe.pr_tcp_dport = trace->dport;
      probe.pr_tcp_seq   = 0;
      probe.pr_tcp_ack   = 0;
      probe.pr_tcp_win   = 0;

      if(trace->type == SCAMPER_TRACE_TYPE_TCP)
	probe.pr_tcp_flags = TH_SYN;
      else
	probe.pr_tcp_flags = TH_ACK;

      if(trace->dst->type == SCAMPER_ADDR_TYPE_IPV6)
	probe.pr_ip_flow = state->id_next + 1;
    }

  /*
   * allocate a trace probe state record before we try and send the probe
   * as there is no point sending something into the wild that we can't
   * record
   */
  if((tp = malloc_zero(sizeof(trace_probe_t))) == NULL)
    {
      printerror(__func__, "could not malloc trace_probe_t");
      goto err;
    }

  /* send the probe */
  if(scamper_probe(&probe) == -1)
    {
      errno = probe.pr_errno;
      goto err;
    }

  /* another probe sent */
  trace->probec++;

  timeval_cpy(&tp->tx_tv, &probe.pr_tx);
  tp->ttl   = probe.pr_ip_ttl;
  tp->size  = probe.pr_len + state->header_size;
  tp->mode  = state->mode;
  tp->id    = state->id_next;

  if(MODE_IS_PARALLEL(state->mode))
    {
      assert(hs != NULL);
      timeval_cpy(&hs->last_tx, &probe.pr_tx);
      timeval_add_tv3(&hs->next_tx, &hs->last_tx, &trace->wait_probe_hop);
      timeval_add_tv3(&hs->timeout, &hs->last_tx, &trace->wait_timeout);
      hs->attempt++;
      hs->id = state->id_next;
      tp->attempt = hs->attempt;
      assert(trace->hop_count + trace->squeries + 1 >= state->ttl);
    }
  else
    {
      state->attempt++;
      tp->attempt = state->attempt;
    }

  state->probes[state->id_next] = tp;
  state->id_next++;

  timeval_cpy(&state->last_tx, &probe.pr_tx);

  trace_queue(task, &probe.pr_tx);
  return;

 err:
  if(tp != NULL) free(tp);
  trace_handleerror(task, errno);
  return;
}

void scamper_do_trace_free(void *data)
{
  scamper_trace_free((scamper_trace_t *)data);
  return;
}

int scamper_do_trace_dtree_lss_clear(char *name)
{
  trace_lss_t *lss, findme;
  findme.name = name;
  if((lss = splaytree_find(lsses, &findme)) == NULL)
    return -1;
  splaytree_empty(lss->tree, (splaytree_free_t)scamper_addr_free);
  return 0;
}

/*
 * scamper_do_trace_alloctask
 *
 */
scamper_task_t *scamper_do_trace_alloctask(void *data,
					   scamper_list_t *list,
					   scamper_cycle_t *cycle,
					   char *errbuf, size_t errlen)
{
  scamper_trace_t *trace = (scamper_trace_t *)data;
  trace_state_t *state = NULL;
  scamper_task_t *task = NULL;
  scamper_task_sig_t *sig = NULL;
  int i;

  /* allocate a task structure and store the trace with it */
  if((task = scamper_task_alloc(trace, &trace_funcs)) == NULL ||
     (state = malloc_zero(sizeof(trace_state_t))) == NULL)
    {
      snprintf(errbuf, errlen, "%s: could not malloc state", __func__);
      goto err;
    }

  /* declare the signature of the task's probes */
  if((sig = scamper_task_sig_alloc(SCAMPER_TASK_SIG_TYPE_TX_IP)) == NULL)
    {
      snprintf(errbuf, errlen, "%s: could not alloc task signature", __func__);
      goto err;
    }
  sig->sig_tx_ip_dst = scamper_addr_use(trace->dst);
  if(trace->src == NULL &&
     (trace->src = scamper_getsrc(trace->dst, 0, errbuf, errlen)) == NULL)
    goto err;
  sig->sig_tx_ip_src = scamper_addr_use(trace->src);

  /*
   * get the probe socket so that we can get a task signature.  leave
   * the rest for later
   */
  if(scamper_option_icmp_rxerr() != 0)
    {
      if(SCAMPER_TRACE_TYPE_IS_ICMP(trace) &&
	 SCAMPER_ADDR_TYPE_IS_IPV4(trace->dst))
	state->probe = scamper_fd_icmp4err(trace->src->addr);
      else if(SCAMPER_TRACE_TYPE_IS_UDP(trace) &&
	      SCAMPER_ADDR_TYPE_IS_IPV6(trace->dst))
	state->probe = scamper_fd_udp6err_dst(trace->src->addr, trace->sport,
					      NULL, 0,
					      trace->dst->addr, trace->dport);
    }
  else
    {
      if(SCAMPER_TRACE_TYPE_IS_TCP(trace))
	{
	  if(trace->dst->type == SCAMPER_ADDR_TYPE_IPV4)
	    state->probe = scamper_fd_tcp4_dst(NULL, trace->sport, NULL, 0,
					       trace->dst->addr, trace->dport);
	  else
	    state->probe = scamper_fd_tcp6_dst(NULL, trace->sport, NULL, 0,
					       trace->dst->addr, trace->dport);
	}
      else if(SCAMPER_TRACE_TYPE_IS_ICMP(trace))
	{
	  if(trace->dst->type == SCAMPER_ADDR_TYPE_IPV4)
	    state->probe = scamper_fd_icmp4(trace->src->addr);
	  else
	    state->probe = scamper_fd_icmp6(trace->src->addr);
	}
      else if(SCAMPER_TRACE_TYPE_IS_UDP(trace))
	{
	  if(trace->dst->type == SCAMPER_ADDR_TYPE_IPV4)
	    state->probe = scamper_fd_udp4dg_dst(trace->src->addr,
						 trace->sport,
						 NULL, 0,
						 trace->dst->addr,
						 trace->dport);
	  else
	    state->probe = scamper_fd_udp6_dst(trace->src->addr, trace->sport,
					       NULL, 0,
					       trace->dst->addr, trace->dport);
	}
    }

  if(state->probe == NULL)
    {
      snprintf(errbuf, errlen, "%s: could not open probe socket", __func__);
      goto err;
    }

  if(trace->sport == 0)
    {
      if(SCAMPER_TRACE_TYPE_IS_UDP(trace) ||
	 SCAMPER_TRACE_TYPE_IS_TCP(trace))
	{
	  if(scamper_fd_sport(state->probe, &trace->sport) != 0)
	    {
	      snprintf(errbuf, errlen, "%s: could not get sport", __func__);
	      goto err;
	    }
	}
      else if(SCAMPER_TRACE_TYPE_IS_ICMP(trace))
	{
	  /* try the default ID value to start with */
	  trace->sport = scamper_pid_u16() | 0x8000;
	  SCAMPER_TASK_SIG_ICMP_ECHO(sig, trace->sport);
	  if(scamper_task_find(sig) != NULL)
	    {
	      /*
	       * then try 5 random 16-bit numbers for the ICMP ID
	       * field.  if they all have current tasks, then this
	       * ping will block on the task with the last random
	       * 16-bit ID value.
	       */
	      for(i=0; i<5; i++)
		{
		  random_u16(&trace->sport);
		  SCAMPER_TASK_SIG_ICMP_ECHO(sig, trace->sport);
		  if(scamper_task_find(sig) == NULL)
		    break;
		}
	    }
	}
    }

  switch(trace->type)
    {
    case SCAMPER_TRACE_TYPE_ICMP_ECHO:
    case SCAMPER_TRACE_TYPE_ICMP_ECHO_PARIS:
      SCAMPER_TASK_SIG_ICMP_ECHO(sig, trace->sport);
      break;

    case SCAMPER_TRACE_TYPE_UDP:
      SCAMPER_TASK_SIG_UDP_DPORT(sig, trace->sport, 0, 65535);
      break;

    case SCAMPER_TRACE_TYPE_UDP_PARIS:
      SCAMPER_TASK_SIG_UDP(sig, trace->sport, trace->dport);
      break;

    case SCAMPER_TRACE_TYPE_TCP:
    case SCAMPER_TRACE_TYPE_TCP_ACK:
      SCAMPER_TASK_SIG_TCP(sig, trace->sport, trace->dport);
      break;

    default:
      snprintf(errbuf, errlen, "%s: unhandled type %d", __func__, trace->type);
      goto err;
    }

  if(scamper_task_sig_add(task, sig) != 0)
    {
      snprintf(errbuf, errlen, "%s: could not add signature to task", __func__);
      goto err;
    }
  sig = NULL;

  scamper_task_setstate(task, state);

  /* associate the list and cycle with the trace */
  trace->list = scamper_list_use(list);
  trace->cycle = scamper_cycle_use(cycle);

  return task;

 err:
  if(sig != NULL) scamper_task_sig_free(sig);
  if(state != NULL) trace_state_free(state);
  if(task != NULL)
    {
      scamper_task_setdatanull(task);
      scamper_task_free(task);
    }
  return NULL;
}

uint32_t scamper_do_trace_userid(void *data)
{
  return ((scamper_trace_t *)data)->userid;
}

void scamper_do_trace_cleanup(void)
{
  if(pktbuf != NULL)
    {
      free(pktbuf);
      pktbuf = NULL;
    }

  if(lsses != NULL)
    {
      splaytree_free(lsses, (splaytree_free_t)trace_lss_free);
      lsses = NULL;
    }

  return;
}

int scamper_do_trace_init(void)
{
  trace_funcs.probe          = do_trace_probe;
  trace_funcs.handle_icmp    = do_trace_handle_icmp;
  trace_funcs.handle_dl      = do_trace_handle_dl;
  trace_funcs.handle_timeout = do_trace_handle_timeout;
  trace_funcs.write          = do_trace_write;
  trace_funcs.task_free      = do_trace_free;
  trace_funcs.halt           = do_trace_halt;

  return 0;
}<|MERGE_RESOLUTION|>--- conflicted
+++ resolved
@@ -1,11 +1,7 @@
 /*
  * scamper_do_trace.c
  *
-<<<<<<< HEAD
- * $Id: scamper_trace_do.c,v 1.369 2024/03/04 23:40:02 mjl Exp $
-=======
  * $Id: scamper_trace_do.c,v 1.374 2024/07/02 01:11:17 mjl Exp $
->>>>>>> e730d639
  *
  * Copyright (C) 2003-2006 Matthew Luckie
  * Copyright (C) 2006-2011 The University of Waikato
@@ -610,48 +606,7 @@
     {
       trace_stop_hoplimit(trace);
       return trace_queue_done(task);
-<<<<<<< HEAD
-=======
-    }
-
-  /*
-   * if we haven't checked to see if the path is dead yet, check to see
-   * if we should do so at this time.  a dead path is defined as a path
-   * that has an unresponsive target host, which we stop tracing after
-   * the gaplimit is reached.
-   */
-  if(trace->hop_count - (trace->firsthop - 1) >= trace->gaplimit &&
-     trace_parallel_isempty(state))
-    {
-      /* see if there are any responses for the possible gaplimit hops */
-      for(i=0; i<trace->gaplimit; i++)
-	if(trace->hops[trace->hop_count-1-i] != NULL)
-	  break;
-
-      /* gaplimit reached */
-      if(i == trace->gaplimit)
-	{
-	  trace_stop_gaplimit(trace);
-	  return trace_queue_done(task);
-	}
->>>>>>> e730d639
-    }
-
-  /* set timeout based on when to re-probe an outstanding hop */
-  assert(nextc > 0 && nextc <= 2);
-  if(nextc == 2 && timeval_cmp(next[1], next[0]) < 0)
-    next[0] = next[1];
-  if(timeval_cmp(next[0], now) <= 0)
-    return trace_queue_probe(task, now);
-  return scamper_task_queue_wait_tv(task, next[0]);
-}
-
-static int trace_queue_serial(scamper_task_t *task, const struct timeval *now)
-{
-  scamper_trace_t *trace = trace_getdata(task);
-  trace_state_t *state = trace_getstate(task);
-  trace_probe_t *probe;
-  struct timeval next_tx;
+    }
 
   /*
    * if we haven't checked to see if the path is dead yet, check to see
