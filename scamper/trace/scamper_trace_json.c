--- conflicted
+++ resolved
@@ -10,11 +10,7 @@
  *
  * Authors: Brian Hammond, Matthew Luckie
  *
-<<<<<<< HEAD
- * $Id: scamper_trace_json.c,v 1.45 2025/05/05 00:01:21 mjl Exp $
-=======
  * $Id: scamper_trace_json.c,v 1.50 2025/05/29 07:57:39 mjl Exp $
->>>>>>> 70510422
  *
  * This program is free software; you can redistribute it and/or modify
  * it under the terms of the GNU General Public License as published by
@@ -318,11 +314,7 @@
   if((hop = note->reply) == NULL)
     return 0;
 
-<<<<<<< HEAD
-  if(trace->stop_hop == 0)
-=======
   if(trace->stop_hop == 0 || trace->stop_hop > trace->hop_count)
->>>>>>> 70510422
     hop_count = trace->hop_count;
   else
     hop_count = trace->stop_hop;
@@ -342,12 +334,9 @@
   /* kludge to figure out which hop to put the PTB on */
   i = note->probe->ttl - hop->reply_icmp_q_ttl;
 
-<<<<<<< HEAD
-=======
   if(i >= hop_count)
     return 0;
 
->>>>>>> 70510422
   /*
    * shift the predicted hop back one if the alignment is
    * analytically unlikely.
@@ -513,11 +502,7 @@
     goto cleanup;
   off = 0;
   string_concat(str, len, &off, hdr);
-<<<<<<< HEAD
-  if(notec > 0)
-=======
   if(notec > 0 && notes != NULL)
->>>>>>> 70510422
     {
       string_concat(str, len, &off, ", \"notes\":[");
       for(n=0; n<notec; n++)
@@ -529,11 +514,7 @@
       string_concatc(str, len, &off, ']');
     }
 
-<<<<<<< HEAD
-  if(hops_hopc > 0)
-=======
   if(hops_hopc > 0 && hops != NULL)
->>>>>>> 70510422
     {
       string_concat(str, len, &off, ", \"hops\":[");
       for(h=0; h<hops_hopc; h++)
@@ -544,11 +525,7 @@
       string_concatc(str, len, &off, ']');
     }
 
-<<<<<<< HEAD
-  if(no_hopc > 0)
-=======
   if(no_hopc > 0 && no_hops != NULL)
->>>>>>> 70510422
     {
       string_concat(str, len, &off, ", \"no_hops\":[");
       for(h=0; h<no_hopc; h++)
@@ -753,7 +730,6 @@
     {
       string_concat(str, len, &off, ", \"extra_hops\":[");
       for(h=0; h<extra_hopc; h++)
-<<<<<<< HEAD
 	{
 	  if(h > 0) string_concatc(str, len, &off, ',');
 	  string_concat(str, len, &off, hops[hops_hopc + h]);
@@ -768,29 +744,10 @@
 	{
 	  if(h > 0) string_concatc(str, len, &off, ',');
 	  string_concat(str, len, &off, no_hops[h]);
-=======
-	{
-	  if(h > 0) string_concatc(str, len, &off, ',');
-	  string_concat(str, len, &off, hops[hops_hopc + h]);
->>>>>>> 70510422
 	}
       string_concatc(str, len, &off, ']');
     }
 
-<<<<<<< HEAD
-=======
-  if(no_hopc > 0)
-    {
-      string_concat(str, len, &off, ", \"no_hops\":[");
-      for(h=0; h<no_hopc; h++)
-	{
-	  if(h > 0) string_concatc(str, len, &off, ',');
-	  string_concat(str, len, &off, no_hops[h]);
-	}
-      string_concatc(str, len, &off, ']');
-    }
-
->>>>>>> 70510422
   if(extra_no_hopc > 0)
     {
       string_concat(str, len, &off, ", \"extra_no_hops\":[");
