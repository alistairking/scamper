/*
 * scamper_do_ping.c
 *
<<<<<<< HEAD
 * $Id: scamper_ping_do.c,v 1.209 2025/05/05 03:34:24 mjl Exp $
=======
 * $Id: scamper_ping_do.c,v 1.210 2025/05/29 07:44:16 mjl Exp $
>>>>>>> 70510422
 *
 * Copyright (C) 2005-2006 Matthew Luckie
 * Copyright (C) 2006-2011 The University of Waikato
 * Copyright (C) 2012-2015 The Regents of the University of California
 * Copyright (C) 2016-2023 Matthew Luckie
 * Author: Matthew Luckie
 *
 * This program is free software; you can redistribute it and/or modify
 * it under the terms of the GNU General Public License as published by
 * the Free Software Foundation, version 2.
 *
 * This program is distributed in the hope that it will be useful,
 * but WITHOUT ANY WARRANTY; without even the implied warranty of
 * MERCHANTABILITY or FITNESS FOR A PARTICULAR PURPOSE.  See the
 * GNU General Public License for more details.
 *
 * You should have received a copy of the GNU General Public License
 * along with this program; if not, write to the Free Software
 * Foundation, Inc., 59 Temple Place, Suite 330, Boston, MA  02111-1307  USA
 *
 */

#ifdef HAVE_CONFIG_H
#include "config.h"
#endif
#include "internal.h"

#include "scamper.h"
#include "scamper_config.h"
#include "scamper_debug.h"
#include "scamper_addr.h"
#include "scamper_addr_int.h"
#include "scamper_ifname.h"
#include "scamper_ifname_int.h"
#include "scamper_list.h"
#include "scamper_ping.h"
#include "scamper_ping_int.h"
#include "scamper_getsrc.h"
#include "scamper_icmp_resp.h"
#include "scamper_dl.h"
#include "scamper_dlhdr.h"
#include "scamper_fds.h"
#include "scamper_rtsock.h"
#include "scamper_task.h"
#include "scamper_probe.h"
#include "scamper_queue.h"
#include "scamper_file.h"
#include "scamper_ping_do.h"
#include "scamper_icmp4.h"
#include "scamper_icmp6.h"
#include "scamper_osinfo.h"
#include "utils.h"

/* the callback functions registered with the ping task */
static scamper_task_funcs_t ping_funcs;

/* running scamper configuration */
extern scamper_config_t *config;

typedef struct ping_state
{
  scamper_addr_t    *last_addr;
  uint16_t           replies;
  uint16_t           seq;
  uint8_t           *payload;
  uint16_t           payload_len;
  uint16_t           pending;

  /* ip pre-specified timestamp options */
  struct in_addr     tsps_ips[4];
  uint8_t            tsps_ipc;

  /* for too-big-trick */
  uint8_t            ptb;
  uint8_t           *quote;
  uint16_t           quote_len;

  /* probe ports */
  uint16_t          *sports;
  scamper_fd_t     **fds; /* this is only set for TCP/UDP */
  size_t             fdc;

  uint8_t            mode;
#ifndef _WIN32 /* windows does not have a routing socket */
  scamper_fd_t      *rtsock;        /* fd to query route socket with */
#endif
  scamper_fd_t      *icmp;          /* fd to listen to icmp packets with */
  scamper_fd_t      *dl;            /* struct to use with datalink access */
  scamper_fd_t      *raw;           /* raw socket to use with udp/tcp probes */
  scamper_dlhdr_t   *dlhdr;         /* header to use with datalink */
  scamper_route_t   *route;         /* looking up a route */

} ping_state_t;

static const uint8_t MODE_PING   = 0;
static const uint8_t MODE_RTSOCK = 1;
static const uint8_t MODE_DLHDR  = 2;

static scamper_ping_t *ping_getdata(const scamper_task_t *task)
{
  return scamper_task_getdata(task);
}

static ping_state_t *ping_getstate(const scamper_task_t *task)
{
  return scamper_task_getstate(task);
}

static void ping_stop(scamper_task_t *task, uint8_t reason, uint8_t data)
{
  scamper_ping_t *ping = ping_getdata(task);
  ping->stop_reason = reason;
  ping->stop_data   = data;
  scamper_task_queue_done(task, 0);
  return;
}

static void ping_handleerror(scamper_task_t *task, int error)
{
  ping_stop(task, SCAMPER_PING_STOP_ERROR, error);
  return;
}

/*
 * ping_dltx:
 *
 * if we're relaying probes via a specific router, or sending
 * packet-too-big messages, or running on sunos which overwrites IPIDs
 * in raw sockets, or attempting to spoof the source address, then
 * we'll need to use the datalink interface to transmit.
 */
static int ping_dltx(scamper_ping_t *ping)
{
  if(ping->rtr != NULL || ping->pmtu != 0 ||
     (SCAMPER_ADDR_TYPE_IS_IPV4(ping->dst) && scamper_osinfo_is_sunos()) ||
     SCAMPER_PING_FLAG_IS_DLTX(ping) ||
     SCAMPER_PING_FLAG_IS_SPOOF(ping))
    return 1;
  return 0;
}

static scamper_addr_t *ping_addr(scamper_ping_t *ping,
				 ping_state_t *state, void *addr)
{
  if(scamper_addr_raw_cmp(ping->dst, addr) == 0)
    return scamper_addr_use(ping->dst);
  if(state->last_addr != NULL)
    {
      if(scamper_addr_raw_cmp(state->last_addr, addr) == 0)
	return scamper_addr_use(state->last_addr);
      scamper_addr_free(state->last_addr);
    }
  if((state->last_addr = scamper_addr_alloc(ping->dst->type, addr)) == NULL)
    {
      printerror(__func__, "could not get reply addr");
      return NULL;
    }
  return scamper_addr_use(state->last_addr);
}

static uint16_t match_ipid(scamper_task_t *task, uint16_t ipid)
{
  scamper_ping_t *ping  = ping_getdata(task);
  ping_state_t   *state = ping_getstate(task);
  uint16_t        seq;

  assert(state->seq > 0);

  for(seq = state->seq-1; ping->probes[seq]->ipid != ipid; seq--)
    {
      if(seq == 0 || ping->ping_sent - 5 == seq)
	{
	  seq = state->seq - 1;
	  break;
	}
    }

  return seq;
}

static void do_ping_handle_dl(scamper_task_t *task, scamper_dl_rec_t *dl)
{
  static const int DIR_INBOUND  = 0;
  static const int DIR_OUTBOUND = 1;
  scamper_ping_t       *ping  = ping_getdata(task);
  ping_state_t         *state = ping_getstate(task);
  scamper_ping_probe_t *probe = NULL;
  scamper_ping_reply_t *reply = NULL;
  uint16_t              u16, sport;
  int                   seq;
  int                   direction;
  struct timeval        diff;
  int                   usec;

  if(state == NULL || state->seq == 0)
    return;

  /*
   * do not consider datalink packets if we never opened a datalink
   * interface
   */
  if(state->dl == NULL)
    return;

  if(dl->dl_ip_off != 0)
    return;

  if(SCAMPER_DL_IS_ICMP(dl))
    {
      if(SCAMPER_DL_IS_ICMP_ECHO_REPLY(dl) ||
	 SCAMPER_DL_IS_ICMP_TIME_REPLY(dl))
	{
	  if((SCAMPER_PING_METHOD_IS_ICMP_ECHO(ping) &&
	      SCAMPER_DL_IS_ICMP_ECHO_REPLY(dl) == 0) ||
	     (SCAMPER_PING_METHOD_IS_ICMP_TIME(ping) &&
	      SCAMPER_DL_IS_ICMP_TIME_REPLY(dl) == 0) ||
	     scamper_addr_raw_cmp(ping->src, dl->dl_ip_dst) != 0 ||
	     scamper_addr_raw_cmp(ping->dst, dl->dl_ip_src) != 0 ||
	     dl->dl_icmp_id != ping->sport)
	    return;

	  direction = DIR_INBOUND;
	  seq = dl->dl_icmp_seq;
	  if(seq < ping->dport)
	    seq = seq + 0x10000;
	  seq = seq - ping->dport;

	  /*
	   * keep a quote of an ICMP echo reply if we're trying to get it to
	   * send a fragmented response.
	   */
	  if(ping->pmtu != 0 && ping->pmtu < dl->dl_ip_size &&
	     state->quote == NULL)
	    {
	      if(dl->dl_af == AF_INET)
		u16 = dl->dl_ip_hl + 8;
	      else if(dl->dl_ip_size >= 1280-40-8)
		u16 = 1280 - 40 - 8;
	      else
		u16 = dl->dl_ip_size;

	      if((state->quote = memdup(dl->dl_net_raw, u16)) != NULL)
		{
		  state->quote_len = u16;
		  state->ptb = 1;
		  scamper_task_queue_probe(task);
		}
	    }
	}
      else if(SCAMPER_DL_IS_ICMP_ECHO_REQUEST(dl))
	{
	  if(SCAMPER_PING_METHOD_IS_ICMP_ECHO(ping) == 0 ||
	     dl->dl_icmp_id != ping->sport ||
	     scamper_addr_raw_cmp(ping->src, dl->dl_ip_src) != 0 ||
	     scamper_addr_raw_cmp(ping->dst, dl->dl_ip_dst) != 0)
	    return;

	  direction = DIR_OUTBOUND;
	  seq = dl->dl_icmp_seq;
	  if(seq < ping->dport)
	    seq = seq + 0x10000;
	  seq = seq - ping->dport;
	}
      else if(SCAMPER_DL_IS_ICMP_UNREACH(dl) ||
	      SCAMPER_DL_IS_ICMP_TTL_EXP(dl) ||
	      SCAMPER_DL_IS_ICMP_PACKET_TOO_BIG(dl) ||
	      SCAMPER_DL_IS_ICMP_PARAMPROB(dl))
	{
	  if(scamper_addr_raw_cmp(ping->dst, dl->dl_icmp_ip_dst) != 0)
	    return;

	  direction = DIR_INBOUND;
	  if(SCAMPER_PING_METHOD_IS_ICMP(ping))
	    {
	      if((SCAMPER_PING_METHOD_IS_ICMP_ECHO(ping) &&
		  SCAMPER_DL_IS_ICMP_Q_ICMP_ECHO_REQ(dl) == 0) ||
		 (SCAMPER_PING_METHOD_IS_ICMP_TIME(ping) &&
		  SCAMPER_DL_IS_ICMP_Q_ICMP_TIME_REQ(dl) == 0) ||
		 dl->dl_icmp_icmp_id != ping->sport)
		return;
	      seq = dl->dl_icmp_icmp_seq;
	      if(seq < ping->dport)
		seq = seq + 0x10000;
	      seq = seq - ping->dport;
	    }
	  else if(SCAMPER_PING_METHOD_IS_TCP(ping))
	    {
	      if(SCAMPER_DL_IS_ICMP_Q_TCP(dl) == 0 ||
		 dl->dl_icmp_tcp_dport != ping->dport)
		return;
	      if(SCAMPER_PING_METHOD_IS_VARY_SPORT(ping) == 0)
		{
		  if(dl->dl_icmp_tcp_sport != ping->sport)
		    return;
		  if(ping->dst->type == SCAMPER_ADDR_TYPE_IPV4)
		    seq = match_ipid(task, dl->dl_icmp_ip_id);
		  else
		    seq = state->seq - 1;
		}
	      else
		{
		  for(u16=0; u16<state->seq; u16++)
		    if(state->sports[u16] == dl->dl_icmp_tcp_sport)
		      break;
		  if(u16 == state->seq)
		    return;
		  seq = u16;
		}
	    }
	  else if(SCAMPER_PING_METHOD_IS_UDP(ping))
	    {
	      if(SCAMPER_DL_IS_ICMP_Q_UDP(dl) == 0)
		return;
	      if(ping->method == SCAMPER_PING_METHOD_UDP)
		{
		  if(dl->dl_icmp_udp_sport != ping->sport ||
		     dl->dl_icmp_udp_dport != ping->dport)
		    return;
		  if(ping->dst->type == SCAMPER_ADDR_TYPE_IPV4)
		    seq = match_ipid(task, dl->dl_icmp_ip_id);
		  else
		    seq = state->seq - 1;
		}
	      else if(ping->method == SCAMPER_PING_METHOD_UDP_DPORT)
		{
		  if(dl->dl_icmp_udp_sport != ping->sport ||
		     dl->dl_icmp_udp_dport > ping->dport + state->seq ||
		     dl->dl_icmp_udp_dport < ping->dport)
		    return;
		  seq = dl->dl_icmp_udp_dport - ping->dport;
		}
	      else if(ping->method == SCAMPER_PING_METHOD_UDP_SPORT)
		{
		  if(dl->dl_icmp_udp_dport != ping->dport)
		    return;
		  for(u16=0; u16<state->seq; u16++)
		    if(state->sports[u16] == dl->dl_icmp_udp_sport)
		      break;
		  if(u16 == state->seq)
		    return;
		  seq = u16;
		}
	      else return;
	    }
	  else return;
	}
      else return;

      if(direction == DIR_INBOUND && SCAMPER_PING_FLAG_IS_SOCKRX(ping))
	return;
    }
  else if(SCAMPER_DL_IS_TCP(dl))
    {
      if(SCAMPER_PING_METHOD_IS_TCP(ping) == 0)
	return;

      /*
       * TCP ping methods do not currently vary the destination port.
       * therefore, any packet with a destination port matching the
       * destination port we probed is inferred to be an outbound
       * packet.  also check flags field is consistent with the probe
       * method
       */
      if(dl->dl_tcp_dport == ping->dport &&
	 scamper_addr_raw_cmp(ping->src, dl->dl_ip_src) == 0 &&
	 scamper_addr_raw_cmp(ping->dst, dl->dl_ip_dst) == 0 &&
	 ((ping->method == SCAMPER_PING_METHOD_TCP_ACK &&
	   dl->dl_tcp_flags == TH_ACK) ||
	  (ping->method == SCAMPER_PING_METHOD_TCP_ACK_SPORT &&
	   dl->dl_tcp_flags == TH_ACK) ||
	  (ping->method == SCAMPER_PING_METHOD_TCP_SYN &&
	   dl->dl_tcp_flags == TH_SYN) ||
	  (ping->method == SCAMPER_PING_METHOD_TCP_SYNACK &&
	   dl->dl_tcp_flags == (TH_SYN | TH_ACK)) ||
	  (ping->method == SCAMPER_PING_METHOD_TCP_RST &&
	   dl->dl_tcp_flags == TH_RST) ||
	  (ping->method == SCAMPER_PING_METHOD_TCP_SYN_SPORT &&
	   dl->dl_tcp_flags == TH_SYN)))
	{
	  if(SCAMPER_PING_METHOD_IS_VARY_SPORT(ping) == 0)
	    {
	      /* we send a series of probes using the same src port */
	      if(dl->dl_tcp_sport != ping->sport)
		return;

	      /*
	       * for TCP targets that might echo the IPID, use that to match
	       * probes. note that there exists the possibility that replies
	       * might be associated with the wrong probe by random chance.
	       */
	      if(ping->dst->type == SCAMPER_ADDR_TYPE_IPV4)
		seq = match_ipid(task, dl->dl_ip_id);
	      else
		seq = state->seq - 1;
	    }
	  else
	    {
	      for(u16=0; u16<state->seq; u16++)
		if(state->sports[u16] == dl->dl_tcp_sport)
		  break;
	      if(u16 == state->seq)
		return;
	      seq = u16;
	    }

	  direction = DIR_OUTBOUND;
	}
      else if(dl->dl_tcp_sport == ping->dport &&
	      scamper_addr_raw_cmp(ping->src, dl->dl_ip_dst) == 0 &&
	      scamper_addr_raw_cmp(ping->dst, dl->dl_ip_src) == 0)
	{
	  if(SCAMPER_PING_METHOD_IS_VARY_SPORT(ping) == 0)
	    {
	      /* we send a series of probes using the same src port */
	      if(dl->dl_tcp_dport != ping->sport)
		return;

	      /*
	       * for TCP targets that might echo the IPID, use that to match
	       * probes. note that there exists the possibility that replies
	       * might be associated with the wrong probe by random chance.
	       */
	      if(ping->dst->type == SCAMPER_ADDR_TYPE_IPV4)
		seq = match_ipid(task, dl->dl_ip_id);
	      else
		seq = state->seq - 1;
	    }
	  else
	    {
	      for(u16=0; u16<state->seq; u16++)
		if(state->sports[u16] == dl->dl_tcp_dport)
		  break;
	      if(u16 == state->seq)
		return;
	      seq = u16;
	    }

	  direction = DIR_INBOUND;
	}
      else return;
    }
  else if(SCAMPER_DL_IS_UDP(dl))
    {
      if(ping->method == SCAMPER_PING_METHOD_UDP)
	{
	  /* make sure the src/dst ports exactly match */
	  if(ping->sport == dl->dl_udp_dport &&
	     ping->dport == dl->dl_udp_sport &&
	     scamper_addr_raw_cmp(ping->src, dl->dl_ip_dst) == 0 &&
	     scamper_addr_raw_cmp(ping->dst, dl->dl_ip_src) == 0)
	    {
	      direction = DIR_INBOUND;
	      seq = state->seq - 1;
	    }
	  else if(ping->sport == dl->dl_udp_sport &&
		  ping->dport == dl->dl_udp_dport &&
		  scamper_addr_raw_cmp(ping->src, dl->dl_ip_src) == 0 &&
		  scamper_addr_raw_cmp(ping->dst, dl->dl_ip_dst) == 0)
	    {
	      direction = DIR_OUTBOUND;
	      seq = state->seq - 1;
	    }
	  else return;
	}
      else if(ping->method == SCAMPER_PING_METHOD_UDP_DPORT)
	{
	  if(ping->sport == dl->dl_udp_dport &&
	     ping->dport <= dl->dl_udp_sport &&
	     scamper_addr_raw_cmp(ping->src, dl->dl_ip_dst) == 0 &&
	     scamper_addr_raw_cmp(ping->dst, dl->dl_ip_src) == 0)
	    {
	      direction = DIR_INBOUND;
	      seq = dl->dl_udp_sport - ping->dport;
	    }
	  else if(ping->sport == dl->dl_udp_sport &&
		  ping->dport <= dl->dl_udp_dport &&
		  scamper_addr_raw_cmp(ping->src, dl->dl_ip_src) == 0 &&
		  scamper_addr_raw_cmp(ping->dst, dl->dl_ip_dst) == 0)
	    {
	      direction = DIR_OUTBOUND;
	      seq = dl->dl_udp_dport - ping->dport;
	    }
	  else return;
	}
      else if(ping->method == SCAMPER_PING_METHOD_UDP_SPORT)
	{
	  if(ping->dport == dl->dl_udp_sport &&
	     scamper_addr_raw_cmp(ping->src, dl->dl_ip_dst) == 0 &&
	     scamper_addr_raw_cmp(ping->dst, dl->dl_ip_src) == 0)
	    {
	      direction = DIR_INBOUND;
	      sport = dl->dl_udp_dport;
	    }
	  else if(ping->dport == dl->dl_udp_dport &&
		  scamper_addr_raw_cmp(ping->src, dl->dl_ip_src) == 0 &&
		  scamper_addr_raw_cmp(ping->dst, dl->dl_ip_dst) == 0)
	    {
	      direction = DIR_OUTBOUND;
	      sport = dl->dl_udp_sport;
	    }
	  else return;
	  for(u16=0; u16<state->seq; u16++)
	    if(state->sports[u16] == sport)
	      break;
	  if(u16 == state->seq)
	    return;
	  seq = u16;
	}
      else return;
    }
  else return;

  if(seq >= state->seq)
    return;

  /* this is probably the probe which goes with the reply */
  probe = ping->probes[seq];
  assert(probe != NULL);

  /* timestamp from the datalink cannot be before when the probe was sent */
  if(timeval_cmp(&dl->dl_tv, &probe->tx) < 0)
    return;

  if(direction == DIR_INBOUND)
    {
#if 0
      /*
       * if we expect to see the packet outbound on the datalink
       * socket (because we did not transmit it on the datalink) and
       * we have not yet seen it, then don't match this packet.
       */
      if(probe->dlts == 0 && probe->dltx == 0)
	return;
#endif

      /* allocate a reply structure for the response */
      if((reply = scamper_ping_reply_alloc()) == NULL)
	{
	  printerror(__func__, "could not alloc ping reply");
	  goto err;
	}

      /* record where the response came from */
      if((reply->addr = ping_addr(ping, state, dl->dl_ip_src)) == NULL)
	goto err;

      /* put together details of the reply */
      timeval_diff_tv(&reply->rtt, &probe->tx, &dl->dl_tv);
      probe->flags      &= (~SCAMPER_PING_REPLY_FLAG_PENDING);
      reply->flags       = probe->flags;
      reply->size        = dl->dl_ip_size;
      reply->proto       = dl->dl_ip_proto;
      reply->ttl         = dl->dl_ip_ttl;
      reply->flags      |= SCAMPER_PING_REPLY_FLAG_REPLY_TTL;
      reply->flags      |= SCAMPER_PING_REPLY_FLAG_DLRX;

      if(SCAMPER_DL_IS_TCP(dl))
	{
	  scamper_dl_rec_tcp_print(dl);
	  reply->tcp_flags = dl->dl_tcp_flags;
	  reply->tcp_mss   = dl->dl_tcp_mss;
	}
      else if(SCAMPER_DL_IS_ICMP(dl))
	{
	  scamper_dl_rec_icmp_print(dl);
	  reply->icmp_type = dl->dl_icmp_type;
	  reply->icmp_code = dl->dl_icmp_code;

	  if(SCAMPER_DL_IS_ICMP_PACKET_TOO_BIG(dl))
	    reply->icmp_nhmtu = dl->dl_icmp_nhmtu;
	}

      if(dl->dl_af == AF_INET)
	{
	  reply->ipid32 = dl->dl_ip_id;
	  reply->flags |= SCAMPER_PING_REPLY_FLAG_REPLY_IPID;
	}
      else if(dl->dl_af == AF_INET6 && SCAMPER_DL_IS_IP_FRAG(dl))
	{
	  reply->ipid32 = dl->dl_ip6_id;
	  reply->flags |= SCAMPER_PING_REPLY_FLAG_REPLY_IPID;
	}

      reply->tos = dl->dl_ip_tos;
      reply->flags |= SCAMPER_PING_REPLY_FLAG_REPLY_TOS;

      reply->ifname = scamper_ifname_int_get(dl->dl_ifindex, &dl->dl_tv);

      if(probe->replyc == 0)
	{
	  if(SCAMPER_PING_FLAG_IS_TBT(ping) == 0)
	    {
	      /*
	       * if this is the first reply we have for this probe,
	       * then increment the replies counter we keep state with
	       */
	      state->replies++;
	    }
	  else
	    {
	      if(state->replies == 0 &&
		 SCAMPER_PING_REPLY_IS_ICMP_ECHO_REPLY(reply) == 0)
		{
		  /*
		   * when doing TBT, anything that is not an echo reply causes
		   * TBT to halt
		   */
		  ping_stop(task, SCAMPER_PING_STOP_COMPLETED, 0);
		}
	      else if(reply->flags & SCAMPER_PING_REPLY_FLAG_REPLY_IPID)
		{
		  /* when doing TBT, only packets with an IPID count */
		  state->replies++;
		}
	    }
	}

      /* put the reply into the ping table */
      if(scamper_ping_probe_reply_append(probe, reply) != 0)
	goto err;

      /*
       * if only a certain number of replies are required, and we've reached
       * that amount, then stop probing
       */
      if(ping->stop_count != 0 && state->replies >= ping->stop_count)
	ping_stop(task, SCAMPER_PING_STOP_COMPLETED, 0);
    }
  else
    {
      /* outbound packet */
      if((probe->flags & SCAMPER_PING_REPLY_FLAG_DLTX) != 0)
	return;

      timeval_diff_tv(&diff, &probe->tx, &dl->dl_tv);
      scamper_debug(__func__, "outbound %ld.%06d %ld.%06d diff %ld.%06d",
		    (long)probe->tx.tv_sec, (int)probe->tx.tv_usec,
		    (long)dl->dl_tv.tv_sec, (int)dl->dl_tv.tv_usec,
		    (long)diff.tv_sec, (int)diff.tv_usec);

      if(probe->replyc > 0)
	{
	  usec = ((int)diff.tv_sec * 1000000) + diff.tv_usec;
	  for(u16=0; u16 < probe->replyc; u16++)
	    {
	      reply = probe->replies[u16];
	      if(timeval_cmp(&diff, &reply->rtt) > 0)
		continue;
	      timeval_sub_us(&reply->rtt, &reply->rtt, usec);
	      reply->flags |= SCAMPER_PING_REPLY_FLAG_DLTX;
	    }
	}

      probe->flags |= SCAMPER_PING_REPLY_FLAG_DLTX;
      timeval_cpy(&probe->tx, &dl->dl_tv);
    }

  return;

 err:
  ping_handleerror(task, errno);
  return;
}

static void do_ping_handle_icmp(scamper_task_t *task, scamper_icmp_resp_t *ir)
{
  scamper_ping_t            *ping  = ping_getdata(task);
  ping_state_t              *state = ping_getstate(task);
  scamper_ping_reply_t      *reply = NULL;
  scamper_ping_probe_t      *probe;
  int                        seq;
  scamper_addr_t             addr;
  uint8_t                    i, ipc = 0, tsc = 0;
  struct in_addr            *ips = NULL, *tsips = NULL;
  uint32_t                  *tstss = NULL;
  scamper_ping_reply_v4rr_t *v4rr;
  scamper_ping_reply_v4ts_t *v4ts;
  uint16_t                   s;

  /* if we haven't sent a probe yet */
  if(state == NULL || state->seq == 0)
    return;

  /*
   * do not consider ICMP responses if we're going to catch them on
   * the datalink interface
   */
  if(state->dl != NULL && SCAMPER_PING_FLAG_IS_SOCKRX(ping) == 0)
    return;

  /* if this is an echo reply packet, then check the id and sequence */
  if(SCAMPER_ICMP_RESP_IS_ECHO_REPLY(ir) || SCAMPER_ICMP_RESP_IS_TIME_REPLY(ir))
    {
      /* if the response is not for us, then move on */
      if(((SCAMPER_PING_METHOD_IS_ICMP_ECHO(ping) &&
	   SCAMPER_ICMP_RESP_IS_ECHO_REPLY(ir)) ||
	  (SCAMPER_PING_METHOD_IS_ICMP_TIME(ping) &&
	   SCAMPER_ICMP_RESP_IS_TIME_REPLY(ir))) == 0)
	return;
      if(ir->ir_icmp_id != ping->sport)
	return;

      seq = ir->ir_icmp_seq;
      if(seq < ping->dport)
	seq = seq + 0x10000;
      seq = seq - ping->dport;

      if(ir->ir_af == AF_INET)
	{
	  if(ir->ir_ipopt_rrc > 0)
	    {
	      ipc = ir->ir_ipopt_rrc;
	      ips = ir->ir_ipopt_rrs;
	    }
	  if(ir->ir_ipopt_tsc > 0)
	    {
	      tsc   = ir->ir_ipopt_tsc;
	      tstss = ir->ir_ipopt_tstss;
	      tsips = ir->ir_ipopt_tsips;
	    }
	}
    }
  else if(SCAMPER_ICMP_RESP_INNER_IS_SET(ir))
    {
      if(SCAMPER_ICMP_RESP_IS_UNREACH(ir) == 0 &&
	 SCAMPER_ICMP_RESP_IS_TTL_EXP(ir) == 0 &&
	 SCAMPER_ICMP_RESP_IS_PACKET_TOO_BIG(ir) == 0 &&
	 SCAMPER_ICMP_RESP_IS_PARAMPROB(ir) == 0)
	{
	  return;
	}

      if(ir->ir_inner_ip_off != 0)
	return;

      if(SCAMPER_PING_METHOD_IS_ICMP(ping))
	{
	  if(ir->ir_inner_icmp_id != ping->sport)
	    return;

	  if((SCAMPER_PING_METHOD_IS_ICMP_ECHO(ping) &&
	      SCAMPER_ICMP_RESP_INNER_IS_ICMP_ECHO_REQ(ir) == 0) ||
	     (SCAMPER_PING_METHOD_IS_ICMP_TIME(ping) &&
	      SCAMPER_ICMP_RESP_INNER_IS_ICMP_TIME_REQ(ir) == 0))
	    return;

	  seq = ir->ir_inner_icmp_seq;
	  if(seq < ping->dport)
	    seq = seq + 0x10000;
	  seq = seq - ping->dport;
	}
      else if(SCAMPER_PING_METHOD_IS_TCP(ping))
	{
	  if(SCAMPER_ICMP_RESP_INNER_IS_TCP(ir) == 0 ||
	     ir->ir_inner_tcp_dport != ping->dport)
	    return;

	  if(SCAMPER_PING_METHOD_IS_VARY_SPORT(ping) == 0)
	    {
	      if(ir->ir_inner_tcp_sport != ping->sport)
		return;
	      if(ping->dst->type == SCAMPER_ADDR_TYPE_IPV4)
		seq = match_ipid(task, ir->ir_inner_ip_id);
	      else
		seq = state->seq - 1;
	    }
	  else
	    {
	      for(s=0; s<state->seq; s++)
		if(state->sports[s] == ir->ir_inner_tcp_sport)
		  break;
	      if(s == state->seq)
		return;
	      seq = s;
	    }
	}
      else if(SCAMPER_PING_METHOD_IS_UDP(ping))
	{
	  if(SCAMPER_ICMP_RESP_INNER_IS_UDP(ir) == 0)
	    return;

	  if(ping->method == SCAMPER_PING_METHOD_UDP)
	    {
	      if(ir->ir_inner_udp_sport != ping->sport ||
		 ir->ir_inner_udp_dport != ping->dport)
		return;
	      if(ping->dst->type == SCAMPER_ADDR_TYPE_IPV4)
		seq = match_ipid(task, ir->ir_inner_ip_id);
	      else
		seq = state->seq - 1;
	    }
	  else if(ping->method == SCAMPER_PING_METHOD_UDP_DPORT)
	    {
	      if(ir->ir_inner_udp_sport != ping->sport ||
		 ir->ir_inner_udp_dport > ping->dport + state->seq ||
		 ir->ir_inner_udp_dport < ping->dport)
		return;
	      seq = ir->ir_inner_udp_dport - ping->dport;
	    }
	  else if(ping->method == SCAMPER_PING_METHOD_UDP_SPORT)
	    {
	      if(ir->ir_inner_udp_dport != ping->dport)
		return;
	      for(s=0; s<state->seq; s++)
		if(state->sports[s] == ir->ir_inner_udp_sport)
		  break;
	      if(s == state->seq)
		return;
	      seq = s;
	    }
	  else
	    {
	      return;
	    }
	}
      else
	{
	  return;
	}

      if(ir->ir_af == AF_INET)
	{
	  if(ir->ir_inner_ipopt_rrc > 0)
	    {
	      ipc = ir->ir_inner_ipopt_rrc;
	      ips = ir->ir_inner_ipopt_rrs;
	    }
	  if(ir->ir_inner_ipopt_tsc > 0)
	    {
	      tsc   = ir->ir_inner_ipopt_tsc;
	      tstss = ir->ir_inner_ipopt_tstss;
	      tsips = ir->ir_inner_ipopt_tsips;
	    }
	}
    }
  else return;

  if(seq >= state->seq)
    return;

  probe = ping->probes[seq];
  assert(probe != NULL);

  /* allocate a reply structure for the response */
  if((reply = scamper_ping_reply_alloc()) == NULL)
    {
      goto err;
    }

  /* figure out where the response came from */
  if(scamper_icmp_resp_src(ir, &addr) != 0)
    goto err;
  if((reply->addr = ping_addr(ping, state, addr.addr)) == NULL)
    goto err;

  /* put together details of the reply */
  timeval_diff_tv(&reply->rtt, &probe->tx, &ir->ir_rx);
  probe->flags      &= (~SCAMPER_PING_REPLY_FLAG_PENDING);
  reply->flags       = probe->flags;
  reply->size        = ir->ir_ip_size;
  reply->icmp_type   = ir->ir_icmp_type;
  reply->icmp_code   = ir->ir_icmp_code;

  if(SCAMPER_ICMP_RESP_IS_PACKET_TOO_BIG(ir))
    {
      reply->icmp_nhmtu = ir->ir_icmp_nhmtu;
    }
  else if(SCAMPER_ICMP_RESP_IS_TIME_REPLY(ir))
    {
      if((reply->tsreply = scamper_ping_reply_tsreply_alloc()) == NULL)
	goto err;
      reply->tsreply->tso = ir->ir_icmp_tso;
      reply->tsreply->tsr = ir->ir_icmp_tsr;
      reply->tsreply->tst = ir->ir_icmp_tst;
    }

  if(ir->ir_af == AF_INET)
    {
      reply->ipid32 = ir->ir_ip_id;
      reply->flags |= SCAMPER_PING_REPLY_FLAG_REPLY_IPID;
      reply->tos = ir->ir_ip_tos;
      reply->flags |= SCAMPER_PING_REPLY_FLAG_REPLY_TOS;
      reply->proto = IPPROTO_ICMP;

      if(ips != NULL && ipc > 0)
	{
	  if((v4rr = scamper_ping_reply_v4rr_alloc(ipc)) == NULL)
	    goto err;
	  reply->v4rr = v4rr;

	  for(i=0; i<ipc; i++)
	    if((v4rr->ip[i] = scamper_addr_alloc_ipv4(&ips[i])) == NULL)
	      goto err;
	}

      if((ir->ir_flags & SCAMPER_ICMP_RESP_FLAG_IPOPT_TS) ||
	 (ir->ir_flags & SCAMPER_ICMP_RESP_FLAG_INNER_IPOPT_TS))
	{
	  v4ts = scamper_ping_reply_v4ts_alloc(tsc, tsips != NULL ? 1 : 0);
	  if(v4ts == NULL)
	    goto err;
	  reply->v4ts = v4ts;

	  if(tsc > 0 && tstss != NULL)
	    {
	      v4ts->tsc = tsc;
	      for(i=0; i<tsc; i++)
		{
		  if(tsips != NULL &&
		     (v4ts->ips[i]=scamper_addr_alloc_ipv4(&tsips[i])) == NULL)
		    goto err;
		  v4ts->tss[i] = tstss[i];
		}
	    }
	}
    }
  else if(ir->ir_af == AF_INET6)
    {
      reply->proto = IPPROTO_ICMPV6;
      if(ir->ir_flags & SCAMPER_ICMP_RESP_FLAG_TCLASS)
	{
	  reply->tos = ir->ir_ip_tos;
	  reply->flags |= SCAMPER_PING_REPLY_FLAG_REPLY_TOS;
	}
    }

  if(ir->ir_ip_ttl != -1)
    {
      reply->ttl = (uint8_t)ir->ir_ip_ttl;
      reply->flags |= SCAMPER_PING_REPLY_FLAG_REPLY_TTL;
    }

  if(ir->ir_flags & SCAMPER_ICMP_RESP_FLAG_IFINDEX)
    reply->ifname = scamper_ifname_int_get(ir->ir_ifindex, &ir->ir_rx);

  /*
   * if this is the first reply we have for this probe, then increment
   * the replies counter we keep state with
   */
  if(probe->replyc == 0)
    state->replies++;

  /* put the reply into the ping table */
  if(scamper_ping_probe_reply_append(probe, reply) != 0)
    goto err;

  /*
   * if only a certain number of replies are required, and we've reached
   * that amount, then stop probing
   */
  if(ping->stop_count != 0 && state->replies >= ping->stop_count)
    ping_stop(task, SCAMPER_PING_STOP_COMPLETED, 0);

  return;

 err:
  if(reply != NULL) scamper_ping_reply_free(reply);
  ping_handleerror(task, errno);
  return;
}

/*
 * do_ping_handle_timeout
 *
 * the ping object expired on the pending queue
 * that means it is either time to send the next probe, or write the
 * task out
 */
static void do_ping_handle_timeout(scamper_task_t *task)
{
  scamper_ping_t *ping = ping_getdata(task);
  ping_state_t *state = ping_getstate(task);

#ifdef HAVE_SCAMPER_DEBUG
  char buf[128];
#endif

  if(state->mode == MODE_PING)
    {
      if(state->seq == ping->attempts)
	ping_stop(task, SCAMPER_PING_STOP_COMPLETED, 0);
    }
  else
    {
      scamper_debug(__func__, "mode %d dst %s", state->mode,
		    scamper_addr_tostr(ping->dst, buf, sizeof(buf)));
      ping_stop(task, SCAMPER_PING_STOP_NONE, 0);
    }

  return;
}

/*
 * ping_handle_dlhdr:
 *
 * this callback function takes an incoming datalink header and deals with
 * it.
 */
static void ping_handle_dlhdr(scamper_dlhdr_t *dlhdr)
{
  scamper_task_t *task = dlhdr->param;
  ping_state_t *state = ping_getstate(task);

  if(dlhdr->error != 0)
    {
      scamper_task_queue_done(task, 0);
      return;
    }

  state->mode = MODE_PING;
  scamper_task_queue_probe(task);
  return;
}

static void ping_handle_rt(scamper_route_t *rt)
{
  scamper_task_t *task = rt->param;
  scamper_ping_t *ping = ping_getdata(task);
  ping_state_t *state = ping_getstate(task);
  struct timeval tv;
  scamper_dl_t *dl;

  if(state->mode != MODE_RTSOCK || state->route != rt)
    goto done;

#ifndef _WIN32 /* windows does not have a routing socket */
  if(state->rtsock != NULL)
    {
      scamper_fd_free(state->rtsock);
      state->rtsock = NULL;
    }
#endif

  if(rt->error != 0 || rt->ifindex < 0)
    {
      printerror(__func__, "could not get ifindex");
      ping_handleerror(task, errno);
      goto done;
    }

  /*
   * if scamper is supposed to get tx timestamps from the datalink, or
   * scamper needs the datalink to transmit packets, then try and get a
   * datalink on the ifindex specified.
   */
  if((state->dl = scamper_fd_dl(rt->ifindex)) == NULL)
    {
      scamper_debug(__func__, "could not get dl for %d", rt->ifindex);
      ping_handleerror(task, errno);
      goto done;
    }
  dl = scamper_fd_dl_get(state->dl);

  if(scamper_dl_tx_type(dl) == SCAMPER_DL_TX_UNSUPPORTED)
    {
      if(ping_dltx(ping) ||
	 (SCAMPER_PING_METHOD_IS_TCP(ping) &&
	  SCAMPER_ADDR_TYPE_IS_IPV6(ping->dst)))
	{
	  scamper_debug(__func__, "need dltx but unsupported for %d",
			rt->ifindex);
	  ping_handleerror(task, 0);
	  goto done;
	}

      /*
       * when doing tcp ping to an IPv4 destination, it isn't the end
       * of the world if we can't probe using a datalink socket, if we can
       * fall back to a raw socket.
       */
      if(SCAMPER_PING_METHOD_IS_TCP(ping) &&
	 SCAMPER_ADDR_TYPE_IS_IPV4(ping->dst) &&
	 state->raw == NULL && (state->raw = scamper_fd_ip4()) == NULL)
	{
	  scamper_debug(__func__, "cannot get rawtcp");
	  ping_handleerror(task, 0);
	  goto done;
	}
    }

  /*
   * if we will need to use the datalink interface, determine the
   * underlying framing to use with each probe packet that will be
   * sent on the datalink.
   */
  if((SCAMPER_PING_METHOD_IS_TCP(ping) && state->raw == NULL) ||
     ping_dltx(ping))
    {
      state->mode = MODE_DLHDR;
      if((state->dlhdr = scamper_dlhdr_alloc()) == NULL)
	{
	  ping_handleerror(task, errno);
	  goto done;
	}
      if(ping->rtr == NULL)
	state->dlhdr->dst = scamper_addr_use(ping->dst);
      else
	state->dlhdr->dst = scamper_addr_use(ping->rtr);
      state->dlhdr->gw = rt->gw != NULL ? scamper_addr_use(rt->gw) : NULL;
      state->dlhdr->ifindex = rt->ifindex;
      state->dlhdr->txtype = scamper_dl_tx_type(dl);
      state->dlhdr->param = task;
      state->dlhdr->cb = ping_handle_dlhdr;
      if(scamper_dlhdr_get(state->dlhdr) != 0)
	{
	  ping_handleerror(task, errno);
	  goto done;
	}
    }
  else
    {
      state->mode = MODE_PING;
      scamper_task_queue_probe(task);
      return;
    }

  if(state->mode == MODE_DLHDR && scamper_task_queue_isdone(task) == 0)
    {
      gettimeofday_wrap(&tv);
      timeval_add_tv(&tv, &ping->wait_timeout);
      scamper_task_queue_wait_tv(task, &tv);
    }

  assert(state->mode != MODE_RTSOCK);

 done:
  scamper_route_free(rt);
  if(state->route == rt)
    state->route = NULL;
  return;
}

static int ping_state_payload(scamper_ping_t *ping, ping_state_t *state)
{
  scamper_addr_t *src;
  int off = 0, al, hdr;
  char errbuf[256];

  /* payload to send in the probe */
  if(SCAMPER_ADDR_TYPE_IS_IPV4(ping->dst))
    {
      al = 4;
      hdr = 20;
      if(SCAMPER_PING_FLAG_IS_V4RR(ping))
	hdr += 40;
      else if(SCAMPER_PING_FLAG_IS_TSONLY(ping))
	hdr += 40;
      else if(SCAMPER_PING_FLAG_IS_TSANDADDR(ping))
	hdr += 36;
      else if(state->tsps_ipc > 0)
	hdr += (state->tsps_ipc * 4 * 2) + 4;
    }
  else if(SCAMPER_ADDR_TYPE_IS_IPV6(ping->dst))
    {
      al = 16;
      hdr = 40;
    }
  else
    {
      return -1;
    }

  if(SCAMPER_PING_METHOD_IS_ICMP(ping))
    {
      state->payload_len = ping->size - hdr - 8;
      if(SCAMPER_PING_METHOD_IS_ICMP_TIME(ping))
	state->payload_len -= 12;
    }
  else if(SCAMPER_PING_METHOD_IS_TCP(ping))
    state->payload_len = ping->size - hdr - 20;
  else if(SCAMPER_PING_METHOD_IS_UDP(ping))
    state->payload_len = ping->size - hdr - 8;
  else
    return -1;

  if(state->payload_len == 0)
    return 0;

  if((state->payload = malloc_zero(state->payload_len)) == NULL)
    return -1;

  if(SCAMPER_PING_METHOD_IS_ICMP_TIME(ping))
    {
      assert(state->payload_len > 12);
      memset(state->payload, 0, 12);
      off += 12;
    }

  if(SCAMPER_PING_FLAG_IS_SPOOF(ping) &&
     SCAMPER_PING_FLAG_IS_NOSRC(ping) == 0 &&
     ping->method != SCAMPER_PING_METHOD_TCP_SYNACK &&
     ping->method != SCAMPER_PING_METHOD_TCP_RST)
    {
      assert(state->payload_len >= al);
      /* get the source IP address to embed in the probe */
      if((src = scamper_getsrc(ping->dst, 0, errbuf, sizeof(errbuf))) == NULL)
	return -1;
      memcpy(state->payload + off, src->addr, al);
      off += al;
      scamper_addr_free(src);
    }

  /* need scratch space in the probe to help fudge icmp checksum */
  if(SCAMPER_PING_FLAG_IS_ICMPSUM(ping))
    {
      assert(state->payload_len >= off + 2);
      state->payload[off++] = 0;
      state->payload[off++] = 0;
    }

  if(ping->data != NULL)
    {
      if(SCAMPER_PING_FLAG_IS_PAYLOAD(ping))
	{
	  assert(state->payload_len >= off + ping->datalen);
	  memcpy(state->payload + off, ping->data, ping->datalen);
	  off += ping->datalen;
	}
      else
	{
	  while((size_t)(off + ping->datalen) < state->payload_len)
	    {
	      memcpy(state->payload + off, ping->data, ping->datalen);
	      off += ping->datalen;
	    }
	  memcpy(state->payload + off, ping->data, state->payload_len - off);
	  off = state->payload_len;
	}
    }

  if(state->payload_len > off)
    memset(state->payload+off, 0, state->payload_len-off);

  return 0;
}

static void ping_state_free(ping_state_t *state)
{
  size_t s;

#ifndef _WIN32 /* windows does not have a routing socket */
  if(state->rtsock != NULL)     scamper_fd_free(state->rtsock);
#endif

  if(state->dl != NULL)         scamper_fd_free(state->dl);
  if(state->icmp != NULL)       scamper_fd_free(state->icmp);
  if(state->raw != NULL)        scamper_fd_free(state->raw);
  if(state->route != NULL)      scamper_route_free(state->route);
  if(state->dlhdr != NULL)      scamper_dlhdr_free(state->dlhdr);

  if(state->fds != NULL)
    {
      for(s=0; s<state->fdc; s++)
	if(state->fds[s] != NULL)
	  scamper_fd_free(state->fds[s]);
      free(state->fds);
    }

  if(state->payload != NULL)
    free(state->payload);

  if(state->last_addr != NULL)
    scamper_addr_free(state->last_addr);

  if(state->sports != NULL)
    free(state->sports);

  free(state);
  return;
}

static int ping_state_alloc(scamper_task_t *task)
{
  scamper_ping_t *ping = ping_getdata(task);
  ping_state_t *state = ping_getstate(task);
  int i;

  if(scamper_ping_probes_alloc(ping, ping->attempts) != 0)
    {
      printerror(__func__, "could not malloc probes");
      goto err;
    }

  /* sort out the payload to attach with each probe */
  if(ping_state_payload(ping, state) != 0)
    goto err;

  if(ping->tsps != NULL)
    for(i=0; i<ping->tsps->ipc; i++)
      memcpy(&state->tsps_ips[i], ping->tsps->ips[i]->addr, 4);

  if(SCAMPER_PING_FLAG_IS_DL(ping) ||
     SCAMPER_PING_METHOD_IS_TCP(ping) ||
     ping_dltx(ping))
    {
      state->mode = MODE_RTSOCK;
#ifndef _WIN32 /* windows does not have a routing socket */
      if((state->rtsock = scamper_fd_rtsock()) == NULL)
	goto err;
#endif
    }
  else
    {
      state->mode = MODE_PING;
    }

  if(SCAMPER_PING_FLAG_IS_SPOOF(ping) == 0)
    {
      if(SCAMPER_ADDR_TYPE_IS_IPV4(ping->dst))
	state->icmp = scamper_fd_icmp4(ping->src->addr);
      else if(SCAMPER_ADDR_TYPE_IS_IPV6(ping->dst))
	state->icmp = scamper_fd_icmp6(ping->src->addr);
      if(state->icmp == NULL)
	goto err;
    }

  if(SCAMPER_ADDR_TYPE_IS_IPV4(ping->dst) &&
     SCAMPER_PING_METHOD_IS_UDP(ping))
    {
      state->raw = scamper_fd_udp4raw(ping->src->addr);
    }
  else if(SCAMPER_PING_FLAG_IS_RAW(ping))
    {
      /* probe using a raw TCP socket */
      state->raw = scamper_fd_ip4();
    }

  return 0;

 err:
  return -1;
}

static void ping_clear_pending(scamper_task_t *task, const struct timeval *now)
{
  scamper_ping_t *ping  = ping_getdata(task);
  ping_state_t   *state = ping_getstate(task);
  scamper_ping_probe_t *probe;
  struct timeval  floor;

  if(ping->ping_sent <= 0 || state == NULL)
    return;

  timeval_cpy(&floor, now);
  timeval_sub_tv(&floor, &ping->wait_timeout);
  while(state->pending < ping->ping_sent)
    {
      probe = ping->probes[state->pending];
      if(timeval_cmp(&probe->tx, &floor) > 0)
	break;
      probe->flags &= ~SCAMPER_PING_REPLY_FLAG_PENDING;
      state->pending++;
    }

  return;
}

static void ping_stream(scamper_task_t *task, const struct timeval *now)
{
  scamper_task_t *dup;

  ping_clear_pending(task, now);
  if((dup = scamper_task_dup(task)) == NULL)
    return;
  ping_stop(dup, SCAMPER_PING_STOP_INPROGRESS, 0);

  return;
}

static void *do_ping_data_dup(void *data)
{
  return scamper_ping_dup(data);
}

static void do_ping_data_free(void *data)
{
  scamper_ping_free(data);
  return;
}

static int do_ping_data_inprog(void *data)
{
  scamper_ping_t *ping = data;
  return ping->stop_reason == SCAMPER_PING_STOP_INPROGRESS ? 1 : 0;
}

/*
 * do_ping_probe
 *
 * it is time to send a probe for this task.  figure out the form of the
 * probe to send, and then send it.
 */
static void do_ping_probe(scamper_task_t *task)
{
  scamper_ping_t  *ping  = ping_getdata(task);
  ping_state_t    *state = ping_getstate(task);
  scamper_ping_probe_t *pp = NULL;
  scamper_probe_ipopt_t opt;
  struct timeval   wait_tv;
  scamper_probe_t  probe;
  int              i;
  uint16_t         ipid = 0;
  uint16_t         u16;
  struct timeval   tv;

  if(state == NULL)
    {
      ping_handleerror(task, 0);
      return;
    }

  if(ping->probes == NULL)
    {
      /* timestamp the start time of the ping */
      gettimeofday_wrap(&ping->start);

      if(ping_state_alloc(task) != 0)
	goto err;
    }

  if(state->mode == MODE_RTSOCK)
    {
      if(ping->rtr == NULL)
	state->route = scamper_route_alloc(ping->dst, task, ping_handle_rt);
      else
	state->route = scamper_route_alloc(ping->rtr, task, ping_handle_rt);
      if(state->route == NULL)
	goto err;

#ifndef _WIN32 /* windows does not have a routing socket */
      if(scamper_rtsock_getroute(state->rtsock, state->route) != 0)
	goto err;
#else
      if(scamper_rtsock_getroute(state->route) != 0)
	goto err;
#endif

      if(scamper_task_queue_isdone(task))
	return;

      if(state->mode == MODE_RTSOCK || state->mode == MODE_DLHDR)
	{
	  gettimeofday_wrap(&tv);
	  timeval_add_tv(&tv, &ping->wait_timeout);
	  scamper_task_queue_wait_tv(task, &tv);
	  return;
	}
    }

  memset(&probe, 0, sizeof(probe));
  probe.pr_ip_src = ping->src;
  probe.pr_ip_dst = ping->dst;
  probe.pr_rtr    = ping->rtr;
  probe.pr_fd     = socket_invalid();

  if(state->dl != NULL &&
     ((SCAMPER_PING_METHOD_IS_TCP(ping) && state->raw == NULL) ||
      ping_dltx(ping)))
    {
      probe.pr_dl     = scamper_fd_dl_get(state->dl);
      probe.pr_dlhdr  = state->dlhdr;
    }

  if(state->ptb != 0)
    {
      SCAMPER_PROBE_ICMP_PTB(&probe, ping->pmtu);
      probe.pr_ip_ttl = 255;
      probe.pr_data   = state->quote;
      probe.pr_len    = state->quote_len;

      if(scamper_probe(&probe) != 0)
	{
	  errno = probe.pr_errno;
	  goto err;
	}

      /* don't need the quote anymore */
      free(state->quote); state->quote = NULL;
      state->quote_len = 0;
      state->ptb = 0;
      goto queue;
    }

  if(ping->dst->type == SCAMPER_ADDR_TYPE_IPV4)
    {
      /* select a random IPID value (not zero).  try up to three times */
      for(i=0; i<3; i++)
	{
	  if(random_u16(&ipid) != 0)
	    {
	      printerror(__func__, "could not rand ipid");
	      goto err;
	    }
	  if(ipid != 0)
	    break;
	}
    }

  probe.pr_ip_tos    = ping->tos;
  probe.pr_ip_ttl    = ping->ttl;
  probe.pr_ip_id     = ipid;
  probe.pr_data      = state->payload;
  probe.pr_len       = state->payload_len;

  if(ping->dst->type == SCAMPER_ADDR_TYPE_IPV4)
    probe.pr_ip_off  = IP_DF;

  if(SCAMPER_PING_FLAG_IS_V4RR(ping))
    {
      opt.type = SCAMPER_PROBE_IPOPTS_V4RR;
      probe.pr_ipopts = &opt;
      probe.pr_ipoptc = 1;
    }
  else if(SCAMPER_PING_FLAG_IS_TSONLY(ping))
    {
      opt.type = SCAMPER_PROBE_IPOPTS_V4TSO;
      probe.pr_ipopts = &opt;
      probe.pr_ipoptc = 1;
    }
  else if(SCAMPER_PING_FLAG_IS_TSANDADDR(ping))
    {
      opt.type = SCAMPER_PROBE_IPOPTS_V4TSAA;
      probe.pr_ipopts = &opt;
      probe.pr_ipoptc = 1;
    }
  else if(ping->tsps != NULL)
    {
      opt.type = SCAMPER_PROBE_IPOPTS_V4TSPS;
      opt.opt_v4tsps_ipc = ping->tsps->ipc;
      memcpy(&opt.opt_v4tsps_ips, &state->tsps_ips, sizeof(opt.opt_v4tsps_ips));
      probe.pr_ipopts = &opt;
      probe.pr_ipoptc = 1;
    }

  if(SCAMPER_PING_METHOD_IS_ICMP(ping))
    {
      i = 0;
      if(SCAMPER_PING_METHOD_IS_ICMP_ECHO(ping))
	{
	  SCAMPER_PROBE_ICMP_ECHO(&probe, ping->sport,
				  ping->dport + state->seq);
	}
      else if(SCAMPER_PING_METHOD_IS_ICMP_TIME(ping))
	{
	  SCAMPER_PROBE_ICMP_TIME(&probe, ping->sport,
				  ping->dport + state->seq);
	  gettimeofday_wrap(&tv);
	  bytes_htonl(state->payload,
		      ((tv.tv_sec % 86400) * 1000) + (tv.tv_usec / 1000));
	  i += 12;
	}

      if(SCAMPER_PING_FLAG_IS_ICMPSUM(ping))
	{
	  probe.pr_icmp_sum = u16 = htons(ping->icmpsum);
	  if(SCAMPER_PING_FLAG_IS_SPOOF(ping))
	    i += 4;
	  memcpy(state->payload+i, &u16, 2);
	  if(SCAMPER_ADDR_TYPE_IS_IPV4(ping->dst))
	    u16 = scamper_icmp4_cksum(&probe);
	  else
	    u16 = scamper_icmp6_cksum(&probe);
	  memcpy(state->payload+i, &u16, 2);
	}

      if(state->icmp != NULL)
	probe.pr_fd = scamper_fd_fd_get(state->icmp);
    }
  else if(SCAMPER_PING_METHOD_IS_TCP(ping))
    {
      probe.pr_ip_proto  = IPPROTO_TCP;
      probe.pr_tcp_dport = ping->dport;
      probe.pr_tcp_sport = ping->sport;
      probe.pr_tcp_seq   = ping->tcpseq;
      probe.pr_tcp_ack   = ping->tcpack;
      probe.pr_tcp_win   = 65535;
      probe.pr_tcp_mss   = ping->tcpmss;

      if(SCAMPER_PING_METHOD_IS_VARY_SPORT(ping))
	probe.pr_tcp_sport = state->sports[state->seq];

      if(ping->method == SCAMPER_PING_METHOD_TCP_ACK)
	probe.pr_tcp_flags = TH_ACK;
      else if(ping->method == SCAMPER_PING_METHOD_TCP_ACK_SPORT)
	probe.pr_tcp_flags = TH_ACK;
      else if(ping->method == SCAMPER_PING_METHOD_TCP_SYN)
	probe.pr_tcp_flags = TH_SYN;
      else if(ping->method == SCAMPER_PING_METHOD_TCP_SYNACK)
	probe.pr_tcp_flags = TH_SYN | TH_ACK;
      else if(ping->method == SCAMPER_PING_METHOD_TCP_RST)
	probe.pr_tcp_flags = TH_RST;
      else if(ping->method == SCAMPER_PING_METHOD_TCP_SYN_SPORT)
	probe.pr_tcp_flags = TH_SYN;

      if(state->raw != NULL)
	probe.pr_fd = scamper_fd_fd_get(state->raw);
    }
  else if(SCAMPER_PING_METHOD_IS_UDP(ping))
    {
      probe.pr_ip_proto  = IPPROTO_UDP;
      if(ping->method == SCAMPER_PING_METHOD_UDP)
	{
	  probe.pr_udp_sport = ping->sport;
	  probe.pr_udp_dport = ping->dport;
	}
      else if(ping->method == SCAMPER_PING_METHOD_UDP_DPORT)
	{
	  probe.pr_udp_sport = ping->sport;
	  probe.pr_udp_dport = ping->dport + state->seq;
	}
      else if(ping->method == SCAMPER_PING_METHOD_UDP_SPORT)
	{
	  probe.pr_udp_sport = state->sports[state->seq];
	  probe.pr_udp_dport = ping->dport;
	}

      if(state->raw != NULL)
	probe.pr_fd = scamper_fd_fd_get(state->raw);
      else if(state->fds != NULL && SCAMPER_ADDR_TYPE_IS_IPV6(ping->dst))
	{
	  if(SCAMPER_PING_METHOD_IS_VARY_SPORT(ping))
	    probe.pr_fd = scamper_fd_fd_get(state->fds[state->seq]);
	  else
	    probe.pr_fd = scamper_fd_fd_get(state->fds[0]);
	}
    }
  else
    {
      scamper_debug(__func__, "unknown ping method %d", ping->method);
      goto err;
    }

  /*
   * allocate a ping probe state record before we try and send the probe
   * as there is no point sending something into the wild that we can't
   * record
   */
  if((pp = malloc_zero(sizeof(scamper_ping_probe_t))) == NULL)
    goto err;

  if(scamper_probe(&probe) != 0)
    {
      errno = probe.pr_errno;
      goto err;
    }

  /* fill out the details of the probe sent */
  timeval_cpy(&pp->tx, &probe.pr_tx);
  pp->id = state->seq;
  if(ping->dst->type == SCAMPER_ADDR_TYPE_IPV4)
    {
      pp->flags = SCAMPER_PING_REPLY_FLAG_PROBE_IPID;
      pp->ipid = ipid;
    }
  pp->flags |= SCAMPER_PING_REPLY_FLAG_PENDING;
  if(state->sports != NULL && state->seq > 0)
    pp->sport = state->sports[state->seq];
  ping->probes[state->seq] = pp;
  state->seq++;
  ping->ping_sent++;

  if(ping->stream > 0 && (ping->ping_sent % ping->stream) == 0)
    ping_stream(task, &probe.pr_tx);

 queue:
  if(ping->ping_sent < ping->attempts)
    timeval_add_tv3(&wait_tv, &probe.pr_tx, &ping->wait_probe);
  else
    timeval_add_tv3(&wait_tv, &probe.pr_tx, &ping->wait_timeout);

  scamper_task_queue_wait_tv(task, &wait_tv);
  return;

 err:
  if(pp != NULL) free(pp);
  ping_handleerror(task, errno);
  return;
}

static void do_ping_write(scamper_file_t *sf, scamper_task_t *task)
{
  struct timeval now;
  gettimeofday_wrap(&now);
  ping_clear_pending(task, &now);
  scamper_file_write_ping(sf, ping_getdata(task), task);
  return;
}

static void do_ping_halt(scamper_task_t *task)
{
  ping_stop(task, SCAMPER_PING_STOP_HALTED, 0);
  return;
}

static void do_ping_free(scamper_task_t *task)
{
  scamper_ping_t *ping;
  ping_state_t *state;

  if((ping = ping_getdata(task)) != NULL)
    scamper_ping_free(ping);

  if((state = ping_getstate(task)) != NULL)
    ping_state_free(state);

  return;
}

static void do_ping_sigs(scamper_task_t *task)
{
  scamper_ping_t *ping = ping_getdata(task);
  ping_state_t *state = ping_getstate(task);
  scamper_task_sig_t *sig = NULL;
  char errbuf[256];
  size_t errlen = sizeof(errbuf);
  size_t i;
  uint16_t sp;

#ifdef HAVE_SCAMPER_DEBUG
  const char *typestr;
#endif

  /*
   * this function might have already been called if the task was held
   * because its signature overlapped with another task.
   */
  if(state != NULL)
    return;

  if((state = malloc_zero(sizeof(ping_state_t))) == NULL)
    {
      scamper_debug(__func__, "could not malloc state");
      goto err;
    }

  /*
   * get the source address we'll use, if we weren't told the source
   * address to use
   */
  if(ping->src == NULL &&
     (ping->src = scamper_getsrc(ping->dst, 0, errbuf, errlen)) == NULL)
    {
      scamper_debug(__func__, "%s", errbuf);
      goto err;
    }

  /*
   * get sports array now, in case we use it to keep track of bound
   * source ports
   */
  if(SCAMPER_PING_METHOD_IS_VARY_SPORT(ping) &&
     (state->sports = malloc_zero(sizeof(uint16_t) * ping->attempts)) == NULL)
    {
      scamper_debug(__func__, "could not malloc sports");
      goto err;
    }

  /*
   * if we're going to bind to sockets, then get the sockets so that
   * we can fill out the task signature
   */
  if(SCAMPER_PING_FLAG_IS_SPOOF(ping) == 0 &&
     (SCAMPER_PING_METHOD_IS_TCP(ping) || SCAMPER_PING_METHOD_IS_UDP(ping)))
    {
      /* allocate a file descriptor for each source port needed */
      if(SCAMPER_PING_METHOD_IS_VARY_SPORT(ping) == 0)
	state->fdc = 1;
      else
	state->fdc = ping->attempts;
      if((state->fds = malloc_zero(sizeof(scamper_fd_t *)*state->fdc)) == NULL)
	{
	  scamper_debug(__func__, "could not malloc fds");
	  goto err;
	}

      for(i=0; i<state->fdc; i++)
	{
	  if(i == 0)
	    sp = ping->sport;
	  else
	    sp = 0;

	  if(SCAMPER_PING_METHOD_IS_TCP(ping))
	    {
#ifdef HAVE_SCAMPER_DEBUG
	      typestr = "tcp";
#endif
	      if(SCAMPER_ADDR_TYPE_IS_IPV4(ping->dst))
		state->fds[i] = scamper_fd_tcp4_dst(NULL, sp,
						    state->sports, i,
						    ping->dst->addr,
						    ping->dport);
	      else
		state->fds[i] = scamper_fd_tcp6_dst(NULL, sp,
						    state->sports, i,
						    ping->dst->addr,
						    ping->dport);
	    }
	  else
	    {
#ifdef HAVE_SCAMPER_DEBUG
	      typestr = "udp";
#endif
	      if(SCAMPER_ADDR_TYPE_IS_IPV4(ping->dst))
		state->fds[i] = scamper_fd_udp4dg_dst(ping->src->addr, sp,
						      state->sports, i,
						      ping->dst->addr,
						      ping->dport);
	      else
		state->fds[i] = scamper_fd_udp6_dst(ping->src->addr, sp,
						    state->sports, i,
						    ping->dst->addr,
						    ping->dport);
	    }
	  if(state->fds[i] == NULL)
	    {
	      scamper_debug(__func__, "could not open %s socket", typestr);
	      goto err;
	    }
	  if(sp == 0)
	    {
	      if(scamper_fd_sport(state->fds[i], &sp) != 0)
		{
		  scamper_debug(__func__, "could not get %s sport", typestr);
		  goto err;
		}
	      if(i == 0)
		ping->sport = sp;
	    }
	  if(state->sports != NULL)
	    state->sports[i] = sp;
	}
    }

  if(state->sports == NULL)
    {
      /* declare task signatures, one for each bound port */
      if((sig = scamper_task_sig_alloc(SCAMPER_TASK_SIG_TYPE_TX_IP)) == NULL)
	{
	  scamper_debug(__func__, "could not alloc task signature");
	  goto err;
	}
      sig->sig_tx_ip_dst = scamper_addr_use(ping->dst);

      if(SCAMPER_PING_METHOD_IS_ICMP(ping))
	{
	  if(ping->method == SCAMPER_PING_METHOD_ICMP_ECHO)
	    SCAMPER_TASK_SIG_ICMP_ECHO(sig, ping->sport);
	  else if(ping->method == SCAMPER_PING_METHOD_ICMP_TIME)
	    SCAMPER_TASK_SIG_ICMP_TIME(sig, ping->sport);
	  else
	    {
	      scamper_debug(__func__, "unhandled icmp probe method");
	      goto err;
	    }

	  if(ping->sport == 0)
	    {
	      ping->sport = scamper_pid_u16();
	      if(ping->method == SCAMPER_PING_METHOD_ICMP_ECHO)
		SCAMPER_TASK_SIG_ICMP_ECHO(sig, ping->sport);
	      else
		SCAMPER_TASK_SIG_ICMP_TIME(sig, ping->sport);
	      if(scamper_task_find(sig) != NULL)
		{
		  /*
		   * then try 5 random 16-bit numbers for the ICMP ID
		   * field.  if they all have current tasks, then this
		   * ping will block on the task with the last random
		   * 16-bit ID value.
		   */
		  for(i=0; i<5; i++)
		    {
		      random_u16(&ping->sport);
		      if(ping->method == SCAMPER_PING_METHOD_ICMP_ECHO)
			SCAMPER_TASK_SIG_ICMP_ECHO(sig, ping->sport);
		      else
			SCAMPER_TASK_SIG_ICMP_TIME(sig, ping->sport);
		      if(scamper_task_find(sig) == NULL)
			break;
		    }
		}
	    }
	}
      else if(SCAMPER_PING_METHOD_IS_UDP(ping))
	{
	  if(ping->method == SCAMPER_PING_METHOD_UDP)
	    SCAMPER_TASK_SIG_UDP(sig, ping->sport, ping->dport);
	  else if(ping->method == SCAMPER_PING_METHOD_UDP_DPORT)
	    SCAMPER_TASK_SIG_UDP_DPORT(sig, ping->sport, ping->dport,
				       ping->dport + ping->attempts - 1);
	  else if(ping->method != SCAMPER_PING_METHOD_UDP_SPORT)
	    {
	      scamper_debug(__func__, "unhandled udp probe method");
	      goto err;
	    }
	}
      else if(SCAMPER_PING_METHOD_IS_TCP(ping))
	{
	  SCAMPER_TASK_SIG_TCP(sig, ping->sport, ping->dport);
	}
      else
	{
	  scamper_debug(__func__, "unhandled probe method %d", ping->method);
	  goto err;
	}

      if(scamper_task_sig_add(task, sig) != 0)
	{
	  scamper_debug(__func__, "could not add signature to task");
	  goto err;
	}
      sig = NULL;
    }
  else
    {
      for(i=0; i<ping->attempts; i++)
	{
	  if((sig=scamper_task_sig_alloc(SCAMPER_TASK_SIG_TYPE_TX_IP)) == NULL)
	    {
	      scamper_debug(__func__, "could not alloc task signature");
	      goto err;
	    }
	  sig->sig_tx_ip_dst = scamper_addr_use(ping->dst);
	  if(SCAMPER_PING_METHOD_IS_TCP(ping))
	    SCAMPER_TASK_SIG_TCP(sig, state->sports[i], ping->dport);
	  else
	    SCAMPER_TASK_SIG_UDP(sig, state->sports[i], ping->dport);
	  if(scamper_task_sig_add(task, sig) != 0)
	    {
	      scamper_debug(__func__, "could not add signature to task");
	      goto err;
	    }
	  sig = NULL;
	}
    }

  scamper_task_setstate(task, state);
  return;

 err:
  if(sig != NULL) scamper_task_sig_free(sig);
  if(state != NULL) ping_state_free(state);
  return;
}

scamper_task_t *scamper_do_ping_alloctask(void *data, scamper_list_t *list,
					  scamper_cycle_t *cycle,
					  char *errbuf, size_t errlen)
{
  scamper_ping_t *ping = (scamper_ping_t *)data;
  scamper_task_t *task = NULL;

  /* allocate a task structure and store the ping with it */
  if((task = scamper_task_alloc(ping, &ping_funcs)) == NULL)
    {
      snprintf(errbuf, errlen, "%s: could not alloc task", __func__);
      return NULL;
    }

  /* associate the list and cycle with the ping */
  ping->list  = scamper_list_use(list);
  ping->cycle = scamper_cycle_use(cycle);

  return task;
}

void scamper_do_ping_free(void *data)
{
  scamper_ping_free((scamper_ping_t *)data);
  return;
}

uint32_t scamper_do_ping_userid(void *data)
{
  return ((scamper_ping_t *)data)->userid;
}

int scamper_do_ping_enabled(void)
{
  return config->ping_enable;
}

void scamper_do_ping_cleanup()
{
  return;
}

int scamper_do_ping_init()
{
  ping_funcs.probe          = do_ping_probe;
  ping_funcs.handle_icmp    = do_ping_handle_icmp;
  ping_funcs.handle_timeout = do_ping_handle_timeout;
  ping_funcs.handle_dl      = do_ping_handle_dl;
  ping_funcs.write          = do_ping_write;
  ping_funcs.task_free      = do_ping_free;
  ping_funcs.halt           = do_ping_halt;
  ping_funcs.sigs           = do_ping_sigs;
  ping_funcs.data_dup       = do_ping_data_dup;
  ping_funcs.data_free      = do_ping_data_free;
  ping_funcs.data_inprog    = do_ping_data_inprog;

  return 0;
}<|MERGE_RESOLUTION|>--- conflicted
+++ resolved
@@ -1,11 +1,7 @@
 /*
  * scamper_do_ping.c
  *
-<<<<<<< HEAD
- * $Id: scamper_ping_do.c,v 1.209 2025/05/05 03:34:24 mjl Exp $
-=======
  * $Id: scamper_ping_do.c,v 1.210 2025/05/29 07:44:16 mjl Exp $
->>>>>>> 70510422
  *
  * Copyright (C) 2005-2006 Matthew Luckie
  * Copyright (C) 2006-2011 The University of Waikato
@@ -531,16 +527,6 @@
 
   if(direction == DIR_INBOUND)
     {
-#if 0
-      /*
-       * if we expect to see the packet outbound on the datalink
-       * socket (because we did not transmit it on the datalink) and
-       * we have not yet seen it, then don't match this packet.
-       */
-      if(probe->dlts == 0 && probe->dltx == 0)
-	return;
-#endif
-
       /* allocate a reply structure for the response */
       if((reply = scamper_ping_reply_alloc()) == NULL)
 	{
