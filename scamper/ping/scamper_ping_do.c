--- conflicted
+++ resolved
@@ -1881,22 +1881,6 @@
 	}
     }
 
-<<<<<<< HEAD
-  ping->probe_count   = probe_count;
-  ping->probe_size    = probe_size;
-  ping->probe_wait    = probe_wait;
-  ping->probe_wait_us = probe_wait_us;
-  ping->probe_timeout = probe_timeout;
-  ping->probe_ttl     = probe_ttl;
-  ping->probe_tos     = probe_tos;
-  ping->probe_sport   = probe_sport;
-  ping->probe_dport   = probe_dport;
-  ping->probe_icmpsum = probe_icmpsum;
-  ping->reply_count   = reply_count;
-  ping->reply_pmtu    = reply_pmtu;
-  ping->userid        = *id = userid;
-  ping->flags         = flags;
-=======
   ping->probe_count      = probe_count;
   ping->probe_size       = probe_size;
   ping->probe_wait       = probe_wait;
@@ -1910,9 +1894,8 @@
   ping->probe_icmpsum    = probe_icmpsum;
   ping->reply_count      = reply_count;
   ping->reply_pmtu       = reply_pmtu;
-  ping->userid           = userid;
+  ping->userid           = *id = userid;
   ping->flags            = flags;
->>>>>>> e81153c5
 
   if(SCAMPER_PING_METHOD_IS_TCP(ping))
     {
