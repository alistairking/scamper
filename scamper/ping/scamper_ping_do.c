--- conflicted
+++ resolved
@@ -1,11 +1,7 @@
 /*
  * scamper_do_ping.c
  *
-<<<<<<< HEAD
- * $Id: scamper_ping_do.c,v 1.194 2024/08/19 22:50:41 mjl Exp $
-=======
  * $Id: scamper_ping_do.c,v 1.201 2024/11/30 01:43:32 mjl Exp $
->>>>>>> 69726de7
  *
  * Copyright (C) 2005-2006 Matthew Luckie
  * Copyright (C) 2006-2011 The University of Waikato
@@ -1577,10 +1573,6 @@
 
       if(state->raw != NULL)
 	probe.pr_fd = scamper_fd_fd_get(state->raw);
-<<<<<<< HEAD
-      else if(state->fdc > 1 && SCAMPER_ADDR_TYPE_IS_IPV6(ping->dst))
-	probe.pr_fd = scamper_fd_fd_get(state->fds[state->seq]);
-=======
       else if(state->fds != NULL && SCAMPER_ADDR_TYPE_IS_IPV6(ping->dst))
 	{
 	  if(SCAMPER_PING_METHOD_IS_VARY_SPORT(ping))
@@ -1588,7 +1580,6 @@
 	  else
 	    probe.pr_fd = scamper_fd_fd_get(state->fds[0]);
 	}
->>>>>>> 69726de7
     }
   else
     {
@@ -1665,26 +1656,14 @@
   scamper_ping_t *ping = ping_getdata(task);
   ping_state_t *state = NULL;
   scamper_task_sig_t *sig = NULL;
-<<<<<<< HEAD
-  const char *typestr;
-=======
->>>>>>> 69726de7
   char errbuf[256];
   size_t errlen = sizeof(errbuf);
   size_t i;
   uint16_t sp;
 
-<<<<<<< HEAD
-  if((state = malloc_zero(sizeof(ping_state_t))) == NULL)
-    {
-      snprintf(errbuf, errlen, "%s: could not malloc state", __func__);
-      goto err;
-    }
-=======
 #ifdef HAVE_SCAMPER_DEBUG
   const char *typestr;
 #endif
->>>>>>> 69726de7
 
   if((state = malloc_zero(sizeof(ping_state_t))) == NULL)
     {
@@ -1728,25 +1707,11 @@
 	state->fdc = ping->probe_count;
       if((state->fds = malloc_zero(sizeof(scamper_fd_t *)*state->fdc)) == NULL)
 	{
-<<<<<<< HEAD
-	  snprintf(errbuf, errlen, "%s: could not get udp sport", __func__);
-	  goto err;
-	}
-
-      if(ping->probe_method == SCAMPER_PING_METHOD_UDP ||
-	 ping->probe_method == SCAMPER_PING_METHOD_UDP_SPORT)
-	SCAMPER_TASK_SIG_UDP(sig, ping->probe_sport, ping->probe_dport);
-      else if(ping->probe_method == SCAMPER_PING_METHOD_UDP_DPORT)
-	SCAMPER_TASK_SIG_UDP_DPORT(sig, ping->probe_sport, ping->probe_dport,
-				   ping->probe_dport + ping->probe_count - 1);
-      else
-=======
 	  scamper_debug(__func__, "could not malloc fds");
 	  goto err;
 	}
 
       for(i=0; i<state->fdc; i++)
->>>>>>> 69726de7
 	{
 	  if(i == 0)
 	    sp = ping->probe_sport;
@@ -1869,65 +1834,12 @@
 	      goto err;
 	    }
 	}
-<<<<<<< HEAD
-      sig->sig_tx_ip_dst = scamper_addr_use(ping->dst);
-      if(SCAMPER_PING_FLAG_IS_SPOOF(ping) == 0)
-	sig->sig_tx_ip_src = scamper_addr_use(ping->src);
-
-      if(SCAMPER_PING_METHOD_IS_TCP(ping))
-	{
-	  typestr = "tcp";
-	  if(SCAMPER_ADDR_TYPE_IS_IPV4(ping->dst))
-	    state->fds[i] = scamper_fd_tcp4_dst(NULL, 0, state->sports, i,
-						ping->dst->addr,
-						ping->probe_dport);
-	  else
-	    state->fds[i] = scamper_fd_tcp6_dst(NULL, 0, state->sports, i,
-						ping->dst->addr,
-						ping->probe_dport);
+      else if(SCAMPER_PING_METHOD_IS_TCP(ping))
+	{
+	  SCAMPER_TASK_SIG_TCP(sig, ping->probe_sport, ping->probe_dport);
 	}
       else
 	{
-	  typestr = "udp";
-	  if(SCAMPER_ADDR_TYPE_IS_IPV4(ping->dst))
-	    state->fds[i] = scamper_fd_udp4dg_dst(NULL, 0, state->sports, i,
-						  ping->dst->addr,
-						  ping->probe_dport);
-	  else
-	    state->fds[i] = scamper_fd_udp6_dst(ping->src->addr, 0,
-						state->sports, i,
-						ping->dst->addr,
-						ping->probe_dport);
-	}
-      if(state->fds[i] == NULL)
-	{
-	  snprintf(errbuf, errlen,
-		   "%s: could not open %s socket", __func__, typestr);
-	  goto err;
-=======
-      else if(SCAMPER_PING_METHOD_IS_TCP(ping))
-	{
-	  SCAMPER_TASK_SIG_TCP(sig, ping->probe_sport, ping->probe_dport);
->>>>>>> 69726de7
-	}
-      else
-	{
-<<<<<<< HEAD
-	  snprintf(errbuf, errlen,
-		   "%s: could not get %s sport",  __func__, typestr);
-	  goto err;
-	}
-
-      if(SCAMPER_PING_METHOD_IS_TCP(ping))
-	SCAMPER_TASK_SIG_TCP(sig, state->sports[i], ping->probe_dport);
-      else
-	SCAMPER_TASK_SIG_UDP(sig, state->sports[i], ping->probe_dport);
-
-      if(scamper_task_sig_add(task, sig) != 0)
-	{
-	  snprintf(errbuf, errlen,
-		   "%s: could not add signature to task", __func__);
-=======
 	  scamper_debug(__func__, "unhandled probe method %d",
 			ping->probe_method);
 	  goto err;
@@ -1936,7 +1848,6 @@
       if(scamper_task_sig_add(task, sig) != 0)
 	{
 	  scamper_debug(__func__, "could not add signature to task");
->>>>>>> 69726de7
 	  goto err;
 	}
       sig = NULL;
