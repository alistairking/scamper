--- conflicted
+++ resolved
@@ -9,11 +9,7 @@
  * Copyright (c) 2019-2025 Matthew Luckie
  * Authors: Brian Hammond, Matthew Luckie
  *
-<<<<<<< HEAD
- * $Id: scamper_ping_json.c,v 1.50 2025/05/05 03:34:24 mjl Exp $
-=======
  * $Id: scamper_ping_json.c,v 1.53 2025/05/29 20:01:52 mjl Exp $
->>>>>>> 70510422
  *
  * This program is free software; you can redistribute it and/or modify
  * it under the terms of the GNU General Public License as published by
@@ -168,14 +164,8 @@
 			    const scamper_ping_probe_t *probe, int reply)
 {
   uint16_t sport, dport;
-<<<<<<< HEAD
-  char *pt = "bug";
-  size_t off2;
-  char tmp[64];
-=======
   char tmp[64], *pt;
   size_t off2;
->>>>>>> 70510422
 
   string_concatc(buf, len, off, reply == 0 ? '{' : ',');
   string_concat_u16(buf, len, off, "\"seq\":", probe->id);
@@ -418,15 +408,9 @@
       total = ping->ping_sent - stats->npend;
       string_concat(buf, sizeof(buf), &off, ", \"loss\":");
       if(stats->nreplies == 0)
-<<<<<<< HEAD
-	string_concat(buf, sizeof(buf), &off, "1");
-      else if(stats->nreplies == total)
-	string_concat(buf, sizeof(buf), &off, "0");
-=======
 	string_concatc(buf, sizeof(buf), &off, '1');
       else if(stats->nreplies == total)
 	string_concatc(buf, sizeof(buf), &off, '0');
->>>>>>> 70510422
       else
 	string_concaf(buf, sizeof(buf), &off, "%.2f",
 		      (float)(total - stats->nreplies) / total);
