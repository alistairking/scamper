--- conflicted
+++ resolved
@@ -1,11 +1,7 @@
 /*
  * scamper_ping.h
  *
-<<<<<<< HEAD
- * $Id: scamper_ping.h,v 1.76 2024/08/19 21:53:01 mjl Exp $
-=======
  * $Id: scamper_ping.h,v 1.77 2024/11/07 18:15:39 mjl Exp $
->>>>>>> 69726de7
  *
  * Copyright (C) 2005-2006 Matthew Luckie
  * Copyright (C) 2006-2011 The University of Waikato
