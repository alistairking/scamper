/*
 * scamper_tracelb_text.c
 *
 * Copyright (C) 2008-2011 The University of Waikato
 * Copyright (C) 2012      The Regents of the University of California
 * Copyright (C) 2022-2025 Matthew Luckie
 * Author: Matthew Luckie
 *
<<<<<<< HEAD
 * $Id: scamper_tracelb_text.c,v 1.12 2025/04/21 03:24:13 mjl Exp $
=======
 * $Id: scamper_tracelb_text.c,v 1.14 2025/05/30 10:04:10 mjl Exp $
>>>>>>> 70510422
 *
 * This program is free software; you can redistribute it and/or modify
 * it under the terms of the GNU General Public License as published by
 * the Free Software Foundation, version 2.
 *
 * This program is distributed in the hope that it will be useful,
 * but WITHOUT ANY WARRANTY; without even the implied warranty of
 * MERCHANTABILITY or FITNESS FOR A PARTICULAR PURPOSE.  See the
 * GNU General Public License for more details.
 *
 * You should have received a copy of the GNU General Public License
 * along with this program; if not, write to the Free Software
 * Foundation, Inc., 59 Temple Place, Suite 330, Boston, MA  02111-1307  USA
 *
 */

#ifdef HAVE_CONFIG_H
#include "config.h"
#endif
#include "internal.h"

#include "scamper_addr.h"
#include "scamper_list.h"
#include "scamper_icmpext.h"
#include "scamper_tracelb.h"
#include "scamper_tracelb_int.h"
#include "scamper_file.h"
#include "scamper_tracelb_text.h"
#include "utils.h"

static void probeset_summary_tostr(scamper_tracelb_probeset_summary_t *sum,
				   char *buf, size_t len, size_t *off)
{
  char dst[64];
  int k;

  if(sum->nullc > 0 && sum->addrc == 0)
    {
      string_concatc(buf, len, off, '*');
      return;
    }

  scamper_addr_tostr(sum->addrs[0], dst, sizeof(dst));
  string_concat2(buf, len, off, "(", dst);
  for(k=1; k<sum->addrc; k++)
    {
      scamper_addr_tostr(sum->addrs[k], dst, sizeof(dst));
      string_concat2(buf, len, off, ", ", dst);
    }
  if(sum->nullc > 0)
    string_concat(buf, len, off, ", *)");
  else
    string_concatc(buf, len, off, ')');

  return;
}

static char *header_tostr(const scamper_tracelb_t *trace)
{
  char buf[192], addr[64];
  size_t off = 0;

  string_concat(buf, sizeof(buf), &off, "tracelb");
  if(trace->src != NULL)
    string_concat2(buf, sizeof(buf), &off, " from ",
		   scamper_addr_tostr(trace->src, addr, sizeof(addr)));
  if(trace->dst != NULL)
    string_concat2(buf, sizeof(buf), &off, " to ",
		   scamper_addr_tostr(trace->dst, addr, sizeof(addr)));
  if(trace->src != NULL || trace->dst != NULL)
    string_concatc(buf, sizeof(buf), &off, ',');
  string_concat_u16(buf, sizeof(buf), &off, " ", trace->nodec);
  string_concat_u16(buf, sizeof(buf), &off, " nodes, ", trace->linkc);
  string_concat_u32(buf, sizeof(buf), &off, " links, ", trace->probec);
  string_concat_u8(buf, sizeof(buf), &off, " probes, ", trace->confidence);
  string_concat(buf, sizeof(buf), &off, "%\n");

  return strdup(buf);
}

char *node_tostr(const scamper_tracelb_node_t *node)
{
  scamper_tracelb_probeset_summary_t *sum;
  scamper_tracelb_probeset_t *set;
  scamper_tracelb_link_t *link;
  char buf[2048], src[64], dst[54];
  size_t off = 0;
  int j;

  assert(node->linkc > 0);

  if(node->addr != NULL)
    scamper_addr_tostr(node->addr, src, sizeof(src));
  else {
    src[0] = '*'; src[1] = '\0';
  }

  if(node->linkc > 1)
    {
      for(j=0; j<node->linkc; j++)
	{
	  scamper_addr_tostr(node->links[j]->to->addr, dst, sizeof(dst));
	  string_concat3(buf, sizeof(buf), &off, src, " -> ", dst);
	  string_concatc(buf, sizeof(buf), &off, '\n');
	}
    }
  else
    {
      link = node->links[0];

      string_concat2(buf, sizeof(buf), &off, src, " -> ");
      for(j=0; j<link->hopc-1; j++)
	{
	  set = link->sets[j];
	  if((sum = scamper_tracelb_probeset_summary_alloc(set)) == NULL)
	    return NULL;
	  probeset_summary_tostr(sum, buf, sizeof(buf), &off);
	  string_concat(buf, sizeof(buf), &off, " -> ");
	  scamper_tracelb_probeset_summary_free(sum); sum = NULL;
	}

      if(link->to != NULL)
	{
	  scamper_addr_tostr(link->to->addr, dst, sizeof(dst));
	  string_concat(buf, sizeof(buf), &off, dst);
	}
      else
	{
	  set = link->sets[link->hopc-1];
	  if((sum = scamper_tracelb_probeset_summary_alloc(set)) == NULL)
	    return NULL;
	  probeset_summary_tostr(sum, buf, sizeof(buf), &off);
	  scamper_tracelb_probeset_summary_free(sum); sum = NULL;
	}

      string_concatc(buf, sizeof(buf), &off, '\n');
    }

  return strdup(buf);
}

char *scamper_tracelb_totext(const scamper_tracelb_t *trace, size_t *len_out)
{
  char *header = NULL, **nodes = NULL, *str = NULL;
  int i, x, rc = -1, nodec = 0;
  size_t len, off = 0;

  for(i=0; i<trace->nodec; i++)
    {
      if(trace->nodes[i] == NULL || trace->nodes[i]->linkc == 0)
	continue;
      nodec++;
    }

  if((header = header_tostr(trace)) == NULL)
    goto done;
  len = strlen(header) + 1;

  if(nodec > 0)
    {
      if((nodes = malloc_zero(sizeof(char *) * nodec)) == NULL)
	goto done;
      x = 0;
      for(i=0; i<trace->nodec; i++)
	{
	  if(trace->nodes[i] == NULL || trace->nodes[i]->linkc == 0)
	    continue;
	  if((nodes[x] = node_tostr(trace->nodes[i])) == NULL)
	    goto done;
	  len += strlen(nodes[x]);
	  x++;
	}
    }

  if((str = malloc(len)) == NULL)
    goto done;

  string_concat(str, len, &off, header);
  if(nodes != NULL)
    {
      for(i=0; i<nodec; i++)
	string_concat(str, len, &off, nodes[i]);
    }

  assert(off > 0);
  assert(off+1 == len);

  str[off-1] = '\0';

  /* we succeeded */
  rc = 0;

 done:
  if(nodes != NULL)
    {
      for(i=0; i<nodec; i++)
	if(nodes[i] != NULL)
	  free(nodes[i]);
      free(nodes);
    }
  if(header != NULL) free(header);

  if(rc != 0)
    {
      if(str != NULL)
	free(str);
      return NULL;
    }

  if(len_out != NULL)
    *len_out = off;
  return str;
}

int scamper_file_text_tracelb_write(const scamper_file_t *sf,
				    const scamper_tracelb_t *trace, void *p)
{
  /* variables for writing to the file */
  size_t wc, len;
  off_t foff = 0;
  char *str = NULL;
  int fd, rc = -1;

  /*
   * get the current offset into the file, incase the write fails and a
   * truncation is required
   */
  fd = scamper_file_getfd(sf);
  if(fd != STDOUT_FILENO && (foff = lseek(fd, 0, SEEK_CUR)) == -1)
    goto cleanup;

  if((str = scamper_tracelb_totext(trace, &len)) == NULL)
    goto cleanup;
  str[len-1] = '\n';

  /*
   * try and write the string to disk.  if it fails, then truncate the
   * write and fail
   */
  if(write_wrap(fd, str, &wc, len) != 0)
    {
      if(fd != STDOUT_FILENO)
	{
<<<<<<< HEAD
	  link = node->links[0];
	  off = 0;

	  string_concat2(buf, sizeof(buf), &off, src, " -> ");
	  for(j=0; j<link->hopc-1; j++)
	    {
	      set = link->sets[j];
	      if((sum = scamper_tracelb_probeset_summary_alloc(set)) == NULL)
		return -1;
	      probeset_summary_tostr(sum, buf, sizeof(buf), &off);
	      string_concat(buf, sizeof(buf), &off, " -> ");
	      scamper_tracelb_probeset_summary_free(sum); sum = NULL;
	    }

	  if(link->to != NULL)
	    {
	      scamper_addr_tostr(link->to->addr, dst, sizeof(dst));
	      string_concat(buf, sizeof(buf), &off, dst);
	    }
	  else
	    {
	      set = link->sets[link->hopc-1];
	      if((sum = scamper_tracelb_probeset_summary_alloc(set)) == NULL)
		return -1;
	      probeset_summary_tostr(sum, buf, sizeof(buf), &off);
	      scamper_tracelb_probeset_summary_free(sum); sum = NULL;
	    }

	  string_concatc(buf, sizeof(buf), &off, '\n');
	  write_wrap(fd, buf, NULL, off);
=======
	  if(ftruncate(fd, foff) != 0)
	    goto cleanup;
>>>>>>> 70510422
	}
      goto cleanup;
    }

  rc = 0;

 cleanup:
  if(str != NULL) free(str);
  return rc;
}<|MERGE_RESOLUTION|>--- conflicted
+++ resolved
@@ -6,11 +6,7 @@
  * Copyright (C) 2022-2025 Matthew Luckie
  * Author: Matthew Luckie
  *
-<<<<<<< HEAD
- * $Id: scamper_tracelb_text.c,v 1.12 2025/04/21 03:24:13 mjl Exp $
-=======
  * $Id: scamper_tracelb_text.c,v 1.14 2025/05/30 10:04:10 mjl Exp $
->>>>>>> 70510422
  *
  * This program is free software; you can redistribute it and/or modify
  * it under the terms of the GNU General Public License as published by
@@ -254,41 +250,8 @@
     {
       if(fd != STDOUT_FILENO)
 	{
-<<<<<<< HEAD
-	  link = node->links[0];
-	  off = 0;
-
-	  string_concat2(buf, sizeof(buf), &off, src, " -> ");
-	  for(j=0; j<link->hopc-1; j++)
-	    {
-	      set = link->sets[j];
-	      if((sum = scamper_tracelb_probeset_summary_alloc(set)) == NULL)
-		return -1;
-	      probeset_summary_tostr(sum, buf, sizeof(buf), &off);
-	      string_concat(buf, sizeof(buf), &off, " -> ");
-	      scamper_tracelb_probeset_summary_free(sum); sum = NULL;
-	    }
-
-	  if(link->to != NULL)
-	    {
-	      scamper_addr_tostr(link->to->addr, dst, sizeof(dst));
-	      string_concat(buf, sizeof(buf), &off, dst);
-	    }
-	  else
-	    {
-	      set = link->sets[link->hopc-1];
-	      if((sum = scamper_tracelb_probeset_summary_alloc(set)) == NULL)
-		return -1;
-	      probeset_summary_tostr(sum, buf, sizeof(buf), &off);
-	      scamper_tracelb_probeset_summary_free(sum); sum = NULL;
-	    }
-
-	  string_concatc(buf, sizeof(buf), &off, '\n');
-	  write_wrap(fd, buf, NULL, off);
-=======
 	  if(ftruncate(fd, foff) != 0)
 	    goto cleanup;
->>>>>>> 70510422
 	}
       goto cleanup;
     }
