/*
 * scamper_task.h
 *
<<<<<<< HEAD
 * $Id: scamper_task.h,v 1.53 2024/08/28 01:05:53 mjl Exp $
=======
 * $Id: scamper_task.h,v 1.56 2024/11/30 01:43:32 mjl Exp $
>>>>>>> 69726de7
 *
 * Copyright (C) 2005-2006 Matthew Luckie
 * Copyright (C) 2006-2011 The University of Waikato
 * Copyright (C) 2013      The Regents of the University of California
 * Copyright (C) 2018-2023 Matthew Luckie
 * Author: Matthew Luckie
 *
 * This program is free software; you can redistribute it and/or modify
 * it under the terms of the GNU General Public License as published by
 * the Free Software Foundation, version 2.
 *
 * This program is distributed in the hope that it will be useful,
 * but WITHOUT ANY WARRANTY; without even the implied warranty of
 * MERCHANTABILITY or FITNESS FOR A PARTICULAR PURPOSE.  See the
 * GNU General Public License for more details.
 *
 * You should have received a copy of the GNU General Public License
 * along with this program; if not, write to the Free Software
 * Foundation, Inc., 59 Temple Place, Suite 330, Boston, MA  02111-1307  USA
 *
 */

#ifndef __SCAMPER_TASK_H
#define __SCAMPER_TASK_H

struct scamper_addr;
struct scamper_queue;
struct scamper_task;
struct scamper_dl_rec;
struct scamper_icmp_resp;
struct scamper_udp_resp;
struct scamper_cyclemon;
struct scamper_file;
struct scamper_sourcetask;

#define SCAMPER_TASK_SIG_TYPE_TX_IP 1
#define SCAMPER_TASK_SIG_TYPE_TX_ND 2
#ifndef DISABLE_SCAMPER_SNIFF
#define SCAMPER_TASK_SIG_TYPE_SNIFF 3
#endif
#ifndef DISABLE_SCAMPER_HOST
#define SCAMPER_TASK_SIG_TYPE_HOST  4
#endif

typedef struct scamper_task scamper_task_t;
typedef struct scamper_task_anc scamper_task_anc_t;

typedef struct scamper_task_sig
{
  uint8_t sig_type;
  union
  {
    struct tx_ip
    {
      struct scamper_addr *dst;
      uint8_t              proto;
      union
      {
	struct tx_ip_icmp
	{
	  uint8_t  type;
	  uint16_t id;
	} icmp;
	struct tx_ip_udp
	{
	  uint16_t sport_x, sport_y;
	  uint16_t dport_x, dport_y;
	} udp;
	struct tx_ip_tcp
	{
	  uint16_t sport_x, sport_y;
	  uint16_t dport_x, dport_y;
	} tcp;
      } un;
    } ip;
    struct tx_nd
    {
      struct scamper_addr *ip;
    } nd;
#ifndef DISABLE_SCAMPER_SNIFF
    struct sniff
    {
      struct scamper_addr *src;
      uint16_t             icmpid;
    } sniff;
#endif
#ifndef DISABLE_SCAMPER_HOST
    struct host
    {
      struct scamper_addr *dst;
      char                *name;
      uint16_t             type;
    } host;
#endif
  } un;
} scamper_task_sig_t;

#define sig_tx_ip_dst         un.ip.dst
#define sig_tx_ip_proto       un.ip.proto
#define sig_tx_ip_icmp_id     un.ip.un.icmp.id
#define sig_tx_ip_icmp_type   un.ip.un.icmp.type
#define sig_tx_ip_udp_sport_x un.ip.un.udp.sport_x
#define sig_tx_ip_udp_sport_y un.ip.un.udp.sport_y
#define sig_tx_ip_udp_dport_x un.ip.un.udp.dport_x
#define sig_tx_ip_udp_dport_y un.ip.un.udp.dport_y
#define sig_tx_ip_tcp_sport_x un.ip.un.tcp.sport_x
#define sig_tx_ip_tcp_sport_y un.ip.un.tcp.sport_y
#define sig_tx_ip_tcp_dport_x un.ip.un.tcp.dport_x
#define sig_tx_ip_tcp_dport_y un.ip.un.tcp.dport_y
#define sig_tx_nd_ip          un.nd.ip
#ifndef DISABLE_SCAMPER_SNIFF
#define sig_sniff_src         un.sniff.src
#define sig_sniff_icmp_id     un.sniff.icmpid
#endif
#ifndef DISABLE_SCAMPER_HOST
#define sig_host_dst          un.host.dst
#define sig_host_name         un.host.name
#define sig_host_type         un.host.type
#endif

typedef struct scamper_task_funcs
{
  /* probe the destination */
  void (*probe)(struct scamper_task *task);

  /* settle sigs just before probing commences */
  void (*sigs)(struct scamper_task *task);

  /* handle some ICMP packet */
  void (*handle_icmp)(struct scamper_task *task,
		      struct scamper_icmp_resp *icmp);

  void (*handle_udp)(struct scamper_task *task,
		     struct scamper_udp_resp *udp);

  /* handle some information from the datalink */
  void (*handle_dl)(struct scamper_task *task, struct scamper_dl_rec *dl_rec);

  /* handle the task timing out on the wait queue */
  void (*handle_timeout)(struct scamper_task *task);

  void (*halt)(struct scamper_task *task);

  /* write the task's data object out */
  void (*write)(struct scamper_file *file, struct scamper_task *task);

  /* free the task's data and state */
  void (*task_free)(struct scamper_task *task);

} scamper_task_funcs_t;

scamper_task_t *scamper_task_alloc(void *data, scamper_task_funcs_t *funcs);
void scamper_task_free(scamper_task_t *task);

/* get various items of the task */
void *scamper_task_getdata(const scamper_task_t *task);
void *scamper_task_getstate(const scamper_task_t *task);
struct scamper_source *scamper_task_getsource(scamper_task_t *task);
struct scamper_sourcetask *scamper_task_getsourcetask(scamper_task_t *task);

/* set various items on the task */
void scamper_task_setdatanull(scamper_task_t *task);
void scamper_task_setstate(scamper_task_t *task, void *state);
void scamper_task_setsourcetask(scamper_task_t *task,
				struct scamper_sourcetask *st);
void scamper_task_setcyclemon(scamper_task_t *t, struct scamper_cyclemon *cm);

/* access the various functions registered with the task */
void scamper_task_write(scamper_task_t *task, struct scamper_file *file);
void scamper_task_probe(scamper_task_t *task);
void scamper_task_handletimeout(scamper_task_t *task);
void scamper_task_halt(scamper_task_t *task);

/* pass the datalink record to all appropriate tasks */
void scamper_task_handledl(struct scamper_dl_rec *dl);

/* pass the ICMP response to all appropriate tasks */
void scamper_task_handleicmp(struct scamper_icmp_resp *r);

/* pass the UDP response to all appropriate tasks */
void scamper_task_handleudp(struct scamper_udp_resp *r);

/* access the queue structre the task holds */
int scamper_task_queue_probe(scamper_task_t *task);
int scamper_task_queue_probe_head(scamper_task_t *task);
int scamper_task_queue_wait(scamper_task_t *task, int ms);
int scamper_task_queue_wait_tv(scamper_task_t *task, struct timeval *tv);
int scamper_task_queue_done(scamper_task_t *task, int ms);
int scamper_task_queue_isprobe(scamper_task_t *task);
int scamper_task_queue_isdone(scamper_task_t *task);

/* access the file descriptors the task holds */
#ifdef __SCAMPER_FD_H
scamper_fd_t *scamper_task_fd_icmp4(scamper_task_t *task, void *addr);
scamper_fd_t *scamper_task_fd_icmp6(scamper_task_t *task, void *addr);
scamper_fd_t *scamper_task_fd_udp4(scamper_task_t *task, void *a, uint16_t sp);
scamper_fd_t *scamper_task_fd_udp6(scamper_task_t *task, void *a, uint16_t sp);
scamper_fd_t *scamper_task_fd_tcp4(scamper_task_t *task, void *a, uint16_t sp);
scamper_fd_t *scamper_task_fd_tcp6(scamper_task_t *task, void *a, uint16_t sp);
scamper_fd_t *scamper_task_fd_dl(scamper_task_t *task, int ifindex);
scamper_fd_t *scamper_task_fd_ip4(scamper_task_t *task);
#endif

#if defined(__SCAMPER_FD_H) && !defined(_WIN32) /* no routing socket */
scamper_fd_t *scamper_task_fd_rtsock(scamper_task_t *task);
#endif

/* define and use the task's probe signatures */
scamper_task_sig_t *scamper_task_sig_alloc(uint8_t type);
void scamper_task_sig_free(scamper_task_sig_t *sig);
int scamper_task_sig_add(scamper_task_t *task, scamper_task_sig_t *sig);
void scamper_task_sig_prepare(scamper_task_t *task);
scamper_task_t *scamper_task_sig_block(scamper_task_t *task);
int scamper_task_sig_install(scamper_task_t *task);
void scamper_task_sig_expiry_run(const struct timeval *now);
scamper_task_t *scamper_task_find(scamper_task_sig_t *sig);
char *scamper_task_sig_tostr(scamper_task_sig_t *sig, char *buf, size_t len);
int scamper_task_sig_sport_used(struct scamper_addr *dst, uint8_t proto,
				uint16_t sport, uint16_t dport);

/* manage ancillary data attached to the task */
scamper_task_anc_t *scamper_task_anc_add(scamper_task_t *task, void *data,
					 void (*freedata)(void *));
void scamper_task_anc_del(scamper_task_t *task, scamper_task_anc_t *anc);

/*
 * scamper_task_onhold
 *
 * given a task that another is blocked on, register the fact.
 * when the task is free'd, the unhold function will be called.
 *
 * returns a cookie, so the dehold function can cancel the task
 * from  being on hold at a later point.
 */
void *scamper_task_onhold(scamper_task_t *task, void *param,
			  void (*unhold)(void *param));

/*
 * scamper_task_dehold
 *
 * given a task and a cookie returned from putting another task on hold,
 * de-hold the task with this cookie.
 */
int scamper_task_dehold(scamper_task_t *task, void *cookie);

int scamper_task_init(void);
void scamper_task_cleanup(void);

#define SCAMPER_TASK_SIG_ICMP_ECHO(sig, id) do {			\
    assert((sig)->sig_tx_ip_dst != NULL);				\
    assert((sig)->sig_tx_ip_dst->type == SCAMPER_ADDR_TYPE_IPV4 ||	\
	   (sig)->sig_tx_ip_dst->type == SCAMPER_ADDR_TYPE_IPV6);	\
    if((sig)->sig_tx_ip_dst->type == SCAMPER_ADDR_TYPE_IPV4)		\
      {									\
	(sig)->sig_tx_ip_proto = IPPROTO_ICMP;				\
	(sig)->sig_tx_ip_icmp_type = ICMP_ECHO;				\
      }									\
    else								\
      {									\
	(sig)->sig_tx_ip_proto = IPPROTO_ICMPV6;			\
	(sig)->sig_tx_ip_icmp_type = ICMP6_ECHO_REQUEST;		\
      }									\
    (sig)->sig_tx_ip_icmp_id = (id);					\
  } while(0)

#define SCAMPER_TASK_SIG_ICMP_TIME(sig, id) do {			\
    assert((sig)->sig_tx_ip_dst != NULL);				\
    assert((sig)->sig_tx_ip_dst->type == SCAMPER_ADDR_TYPE_IPV4);	\
    (sig)->sig_tx_ip_proto = IPPROTO_ICMP;				\
    (sig)->sig_tx_ip_icmp_type = ICMP_TSTAMP;				\
    (sig)->sig_tx_ip_icmp_id = (id);					\
  } while(0)

#define SCAMPER_TASK_SIG_TCP(sig, sport, dport) do {			\
    (sig)->sig_tx_ip_proto = IPPROTO_TCP;				\
    (sig)->sig_tx_ip_tcp_sport_x = (sport);				\
    (sig)->sig_tx_ip_tcp_sport_y = (sport);				\
    (sig)->sig_tx_ip_tcp_dport_x = (dport);				\
    (sig)->sig_tx_ip_tcp_dport_y = (dport);				\
  } while(0)

#define SCAMPER_TASK_SIG_TCP_SPORT(sig, sport_x, sport_y, dport) do {	\
    assert((sport_x) <= (sport_y));					\
    (sig)->sig_tx_ip_proto = IPPROTO_TCP;				\
    (sig)->sig_tx_ip_tcp_sport_x = (sport_x);				\
    (sig)->sig_tx_ip_tcp_sport_y = (sport_y);				\
    (sig)->sig_tx_ip_tcp_dport_x = (dport);				\
    (sig)->sig_tx_ip_tcp_dport_y = (dport);				\
  } while(0)

#define SCAMPER_TASK_SIG_UDP(sig, sport, dport) do {			\
    (sig)->sig_tx_ip_proto = IPPROTO_UDP;				\
    (sig)->sig_tx_ip_udp_sport_x = (sport);				\
    (sig)->sig_tx_ip_udp_sport_y = (sport);				\
    (sig)->sig_tx_ip_udp_dport_x = (dport);				\
    (sig)->sig_tx_ip_udp_dport_y = (dport);				\
  } while(0)

#define SCAMPER_TASK_SIG_UDP_SPORT(sig, sport_x, sport_y, dport) do {	\
    assert((sport_x) <= (sport_y));					\
    (sig)->sig_tx_ip_proto = IPPROTO_UDP;				\
    (sig)->sig_tx_ip_udp_sport_x = (sport_x);				\
    (sig)->sig_tx_ip_udp_sport_y = (sport_y);				\
    (sig)->sig_tx_ip_udp_dport_x = (dport);				\
    (sig)->sig_tx_ip_udp_dport_y = (dport);				\
  } while(0)

#define SCAMPER_TASK_SIG_UDP_DPORT(sig, sport, dport_x, dport_y) do {	\
    assert((dport_x) <= (dport_y));					\
    (sig)->sig_tx_ip_proto = IPPROTO_UDP;				\
    (sig)->sig_tx_ip_udp_sport_x = (sport);				\
    (sig)->sig_tx_ip_udp_sport_y = (sport);				\
    (sig)->sig_tx_ip_udp_dport_x = (dport_x);				\
    (sig)->sig_tx_ip_udp_dport_y = (dport_y);				\
  } while(0)

#endif /* __SCAMPER_TASK_H */<|MERGE_RESOLUTION|>--- conflicted
+++ resolved
@@ -1,11 +1,7 @@
 /*
  * scamper_task.h
  *
-<<<<<<< HEAD
- * $Id: scamper_task.h,v 1.53 2024/08/28 01:05:53 mjl Exp $
-=======
  * $Id: scamper_task.h,v 1.56 2024/11/30 01:43:32 mjl Exp $
->>>>>>> 69726de7
  *
  * Copyright (C) 2005-2006 Matthew Luckie
  * Copyright (C) 2006-2011 The University of Waikato
