/*
 * scamper_task.c
 *
 * $Id: scamper_task.c,v 1.107 2025/03/31 10:25:38 mjl Exp $
 *
 * Copyright (C) 2005-2006 Matthew Luckie
 * Copyright (C) 2006-2011 The University of Waikato
 * Copyright (C) 2012-2015 The Regents of the University of California
 * Copyright (C) 2016-2024 Matthew Luckie
 * Copyright (C) 2024      The Regents of the University of California
 * Author: Matthew Luckie
 *
 * This program is free software; you can redistribute it and/or modify
 * it under the terms of the GNU General Public License as published by
 * the Free Software Foundation, version 2.
 *
 * This program is distributed in the hope that it will be useful,
 * but WITHOUT ANY WARRANTY; without even the implied warranty of
 * MERCHANTABILITY or FITNESS FOR A PARTICULAR PURPOSE.  See the
 * GNU General Public License for more details.
 *
 * You should have received a copy of the GNU General Public License
 * along with this program; if not, write to the Free Software
 * Foundation, Inc., 59 Temple Place, Suite 330, Boston, MA  02111-1307  USA
 *
 */

#ifdef HAVE_CONFIG_H
#include "config.h"
#endif
#include "internal.h"

#include "scamper.h"
#include "scamper_debug.h"
#include "scamper_addr.h"
#include "scamper_addr_int.h"
#include "scamper_icmp_resp.h"
#include "scamper_udp_resp.h"
#include "scamper_fds.h"
#include "scamper_task.h"
#include "scamper_queue.h"
#include "scamper_list.h"
#include "scamper_cyclemon.h"
#include "scamper_file.h"
#include "scamper_outfiles.h"
#include "scamper_sources.h"
#include "scamper_rtsock.h"
#include "scamper_dl.h"
#include "mjl_list.h"
#include "mjl_splaytree.h"
#include "mjl_patricia.h"
#include "utils.h"

typedef struct task_onhold
{
  scamper_task_t *blocker; /* the task that is the blocker */
  scamper_task_t *blocked; /* the task that is blocked */
  dlist_node_t   *node;    /* node in blocker->onhold */
} task_onhold_t;

struct scamper_task
{
  /* the data pointer points to the collected data */
  void                     *data;

  /* any state kept during the data collection is kept here */
  void                     *state;

  /* various callbacks that scamper uses to handle this task */
  scamper_task_funcs_t     *funcs;

  /* list of task_onhold_t, if tasks are blocked on this task */
  dlist_t                  *onhold;

  /* if this task is blocked, structure pointing to the blocker */
  task_onhold_t            *toh;

  /* pointer to a queue structure that manages this task in the queues */
  scamper_queue_t          *queue;

  /* pointer to where the task came from */
  scamper_sourcetask_t     *sourcetask;

  /* pointer to cycle monitor structure, if used */
  struct scamper_cyclemon  *cyclemon;

  /* signature of probes sent by this task */
  slist_t                  *siglist;

  /* list of ancillary data */
  dlist_t                  *ancillary;

  /* file descriptors held by the task */
  scamper_fd_t            **fds;
  size_t                    fdc;
};

struct scamper_task_anc
{
  void         *data;
  void        (*freedata)(void *);
  dlist_node_t *node;
};

/*
 * trie_addr_t
 *
 * a mapping from an address being probed to all of the signatures
 * belonging to the address.
 *
 * the s2t_list contains s2t_t entries.  the code that uses this list
 * assumes that tasks the s2t_t entries point to appear contiguously.
 */
typedef struct trie_addr
{
  scamper_addr_t     *addr;
  dlist_t            *s2t_list;
  dlist_t            *s2x_list;
  patricia_node_t    *node;
} trie_addr_t;

/*
 * s2t_t
 *
 * a mapping of a signature to a task.  the node is an element in one
 * of the tries, sniff, or host structures.
 */
typedef struct s2t
{
  scamper_task_sig_t *sig;
  scamper_task_t     *task;
  void               *node;
} s2t_t;

/*
 * s2x_t
 *
 * a mapping of a signature to an expiry time.
 */
typedef struct s2x
{
  scamper_task_sig_t *sig;
  struct timeval      expiry;
  dlist_node_t       *node;
} s2x_t;

static patricia_t  *tx_ip4 = NULL;
static patricia_t  *tx_ip6 = NULL;
static patricia_t  *tx_nd4 = NULL;
static patricia_t  *tx_nd6 = NULL;
#ifndef DISABLE_SCAMPER_SNIFF
static dlist_t     *sniff = NULL;
#endif
#ifndef DISABLE_SCAMPER_HOST
static splaytree_t *host = NULL;
#endif
static slist_t     *expire = NULL;

extern int          holdtime;

static int tx_ip_cmp(const trie_addr_t *a, const trie_addr_t *b)
{
  return scamper_addr_cmp(a->addr, b->addr);
}

static int tx_ip_bit(const trie_addr_t *ta, int bit)
{
  return scamper_addr_bit(ta->addr, bit);
}

static int tx_ip_fbd(const trie_addr_t *a, const trie_addr_t *b)
{
  return scamper_addr_fbd(a->addr, b->addr);
}

static int tx_nd_cmp(const s2t_t *a, const s2t_t *b)
{
  assert(a->sig->sig_type == SCAMPER_TASK_SIG_TYPE_TX_ND);
  assert(b->sig->sig_type == SCAMPER_TASK_SIG_TYPE_TX_ND);
  return scamper_addr_cmp(a->sig->sig_tx_nd_ip, b->sig->sig_tx_nd_ip);
}

static int tx_nd_bit(const s2t_t *s2t, int bit)
{
  assert(s2t->sig->sig_type == SCAMPER_TASK_SIG_TYPE_TX_ND);
  return scamper_addr_bit(s2t->sig->sig_tx_nd_ip, bit);
}

static int tx_nd_fbd(const s2t_t *a, const s2t_t *b)
{
  assert(a->sig->sig_type == SCAMPER_TASK_SIG_TYPE_TX_ND);
  assert(b->sig->sig_type == SCAMPER_TASK_SIG_TYPE_TX_ND);
  return scamper_addr_fbd(a->sig->sig_tx_nd_ip, b->sig->sig_tx_nd_ip);
}

#ifndef DISABLE_SCAMPER_HOST
static int host_cmp(const s2t_t *a, const s2t_t *b)
{
  int i;
  assert(a->sig->sig_type == SCAMPER_TASK_SIG_TYPE_HOST);
  assert(b->sig->sig_type == SCAMPER_TASK_SIG_TYPE_HOST);
  if((i = strcasecmp(a->sig->sig_host_name, b->sig->sig_host_name)) != 0)
    return i;
  if(a->sig->sig_host_type < b->sig->sig_host_type)
    return -1;
  if(a->sig->sig_host_type > b->sig->sig_host_type)
    return 1;
  return scamper_addr_cmp(a->sig->sig_host_dst, b->sig->sig_host_dst);
}
#endif

static void trie_addr_free(trie_addr_t *ta)
{
  if(ta->s2t_list != NULL) dlist_free(ta->s2t_list);
  if(ta->s2x_list != NULL) dlist_free(ta->s2x_list);
  if(ta->addr != NULL) scamper_addr_free(ta->addr);
  free(ta);
  return;
}

static trie_addr_t *trie_addr_alloc(scamper_addr_t *addr)
{
  trie_addr_t *ta;
  if((ta = malloc_zero(sizeof(trie_addr_t))) == NULL ||
     (ta->s2t_list = dlist_alloc()) == NULL ||
     (ta->s2x_list = dlist_alloc()) == NULL)
    goto err;
  ta->addr = scamper_addr_use(addr);
  return ta;
 err:
  if(ta != NULL) trie_addr_free(ta);
  return NULL;
}

static void trie_addr_remove(trie_addr_t *ta)
{
  if(SCAMPER_ADDR_TYPE_IS_IPV4(ta->addr))
    patricia_remove_node(tx_ip4, ta->node);
  else
    patricia_remove_node(tx_ip6, ta->node);
  ta->node = NULL;
  return;
}

static trie_addr_t *trie_addr_find(scamper_addr_t *addr)
{
  trie_addr_t fm;
  fm.addr = addr;
  if(SCAMPER_ADDR_TYPE_IS_IPV4(addr))
    return patricia_find(tx_ip4, &fm);
  return patricia_find(tx_ip6, &fm);
}

static int trie_addr_isempty(const trie_addr_t *ta)
{
  if(dlist_count(ta->s2t_list) > 0 || dlist_count(ta->s2x_list) > 0)
    return 0;
  return 1;
}

static void tx_ip_check(scamper_dl_rec_t *dl)
{
  scamper_addr_t addr, addr2buf, *addr2 = NULL;
  scamper_task_t *last_task = NULL;
  patricia_t *pt;
  trie_addr_t fm, *ta;
  dlist_node_t *dn;
  s2t_t *s2t;
  int i;

  if(SCAMPER_DL_IS_IPV4(dl))
    {
      pt = tx_ip4;
      addr.type = SCAMPER_ADDR_TYPE_IPV4;
    }
  else if(SCAMPER_DL_IS_IPV6(dl))
    {
      pt = tx_ip6;
      addr.type = SCAMPER_ADDR_TYPE_IPV6;
    }
  else return;

  if(dl->dl_ip_off != 0)
    {
      addr.addr = dl->dl_ip_src;
    }
  else if(SCAMPER_DL_IS_TCP(dl))
    {
      if((dl->dl_tcp_flags & TH_SYN) && (dl->dl_tcp_flags & TH_ACK) == 0)
	{
	  addr.addr = dl->dl_ip_dst;
	}
      else
	{
	  addr.addr = dl->dl_ip_src;
	  addr2buf.type = addr.type;
	  addr2buf.addr = dl->dl_ip_dst;
	  addr2 = &addr2buf;
	}
    }
  else if(SCAMPER_DL_IS_ICMP(dl))
    {
      if(SCAMPER_DL_IS_ICMP_ECHO_REQUEST(dl))
	addr.addr = dl->dl_ip_dst;
      else if(SCAMPER_DL_IS_ICMP_ECHO_REPLY(dl))
	addr.addr = dl->dl_ip_src;
      else if(SCAMPER_DL_IS_ICMP_TTL_EXP(dl) ||
	      SCAMPER_DL_IS_ICMP_UNREACH(dl) ||
	      SCAMPER_DL_IS_ICMP_PACKET_TOO_BIG(dl))
	addr.addr = dl->dl_icmp_ip_dst;
      else
	return;
    }
  else if(SCAMPER_DL_IS_UDP(dl))
    {
      addr.addr = dl->dl_ip_dst;
      addr2buf.type = addr.type;
      addr2buf.addr = dl->dl_ip_src;
      addr2 = &addr2buf;
    }
  else
    {
      addr.addr = dl->dl_ip_dst;
    }

  /*
   * make up to two checks in the trie, checking addr2 if we don't
   * find anything with addr
   */
  for(i=0; i<2; i++)
    {
      if(i == 0)
        fm.addr = &addr;
      else if(i == 1 && addr2 != NULL)
	fm.addr = addr2;
      else
	break;
      if((ta = patricia_find(pt, &fm)) != NULL)
	{
	  for(dn=dlist_head_node(ta->s2t_list); dn != NULL;
	      dn=dlist_node_next(dn))
	    {
	      s2t = dlist_node_item(dn);
	      if(s2t->task == last_task)
		continue;
	      last_task = s2t->task;
	      if(s2t->task->funcs->handle_dl != NULL)
		s2t->task->funcs->handle_dl(s2t->task, dl);
	    }
	  break;
	}
    }

  return;
}

static void tx_nd_check(scamper_dl_rec_t *dl)
{
  scamper_task_sig_t sig;
  scamper_addr_t ip;
  struct in_addr ip4;
  struct in6_addr ip6;
  patricia_t *pt;
  s2t_t fm, *s2t;

  if(SCAMPER_DL_IS_ARP_OP_REPLY(dl) && SCAMPER_DL_IS_ARP_PRO_IPV4(dl))
    {
      if(patricia_count(tx_nd4) <= 0)
	return;
      ip.type = SCAMPER_ADDR_TYPE_IPV4;
      memcpy(&ip4, dl->dl_arp_spa, sizeof(ip4));
      ip.addr = &ip4;
      pt = tx_nd4;
    }
  else if(SCAMPER_DL_IS_ICMP6_ND_NADV(dl))
    {
      if(patricia_count(tx_nd6) <= 0)
	return;
      ip.type = SCAMPER_ADDR_TYPE_IPV6;
      memcpy(&ip6, dl->dl_icmp6_nd_target, sizeof(ip6));
      ip.addr = &ip6;
      pt = tx_nd6;
    }
  else return;

  sig.sig_type = SCAMPER_TASK_SIG_TYPE_TX_ND;
  sig.sig_tx_nd_ip = &ip;
  fm.sig = &sig;
  if((s2t = patricia_find(pt, &fm)) == NULL)
    return;

  if(s2t->task->funcs->handle_dl != NULL)
    s2t->task->funcs->handle_dl(s2t->task, dl);

  return;
}

#ifndef DISABLE_SCAMPER_SNIFF
static void sniff_check(scamper_dl_rec_t *dl)
{
  scamper_task_sig_t *sig;
  s2t_t *s2t;
  dlist_node_t *n;
  scamper_addr_t src;
  uint16_t id;

  if(dlist_count(sniff) <= 0)
    return;

  if(SCAMPER_DL_IS_ICMP_ECHO_REPLY(dl))
    id = dl->dl_icmp_id;
  else if(SCAMPER_DL_IS_ICMP_Q_ICMP_ECHO(dl))
    id = dl->dl_icmp_icmp_id;
  else
    return;

  if(SCAMPER_DL_IS_IPV4(dl))
    src.type = SCAMPER_ADDR_TYPE_IPV4;
  else if(SCAMPER_DL_IS_IPV6(dl))
    src.type = SCAMPER_ADDR_TYPE_IPV6;
  else
    return;
  src.addr = dl->dl_ip_dst;

  for(n = dlist_head_node(sniff); n != NULL; n = dlist_node_next(n))
    {
      s2t = dlist_node_item(n); sig = s2t->sig;
      if(sig->sig_sniff_icmp_id != id)
	continue;
      if(scamper_addr_cmp(sig->sig_sniff_src, &src) != 0)
	continue;

      if(s2t->task->funcs->handle_dl != NULL)
	s2t->task->funcs->handle_dl(s2t->task, dl);
    }

  return;
}
#endif

char *scamper_task_sig_tostr(scamper_task_sig_t *sig, char *buf, size_t len)
{
  char tmp[64];
  size_t off = 0;

  if(sig->sig_type == SCAMPER_TASK_SIG_TYPE_TX_IP)
    {
      string_concat2(buf, len, &off, "ip ",
		     scamper_addr_tostr(sig->sig_tx_ip_dst, tmp, sizeof(tmp)));
      if(sig->sig_tx_ip_proto == IPPROTO_ICMP)
	{
	  if(sig->sig_tx_ip_icmp_type == ICMP_ECHO)
	    string_concat(buf, len, &off, " icmp echo");
	  else if(sig->sig_tx_ip_icmp_type == ICMP_TSTAMP)
	    string_concat(buf, len, &off, " icmp time");
	  else
	    string_concat(buf, len, &off, " icmp");
	  string_concaf(buf, len, &off, " id %d", sig->sig_tx_ip_icmp_id);
	}
      else if(sig->sig_tx_ip_proto == IPPROTO_ICMPV6)
	{
	  if(sig->sig_tx_ip_icmp_type == ICMP6_ECHO_REQUEST)
	    string_concat(buf, len, &off, " icmp echo");
	  else
	    string_concat(buf, len, &off, " icmp");
	  string_concaf(buf, len, &off, " id %d", sig->sig_tx_ip_icmp_id);
	}
      else if(sig->sig_tx_ip_proto == IPPROTO_UDP)
	{
	  string_concaf(buf, len, &off, " udp sport %d",
			sig->sig_tx_ip_udp_sport_x);
	  if(sig->sig_tx_ip_udp_sport_x != sig->sig_tx_ip_udp_sport_y)
	    string_concaf(buf, len, &off, "-%d", sig->sig_tx_ip_udp_sport_y);
	  string_concaf(buf, len, &off, " dport %d",
			sig->sig_tx_ip_udp_dport_x);
	  if(sig->sig_tx_ip_udp_dport_x != sig->sig_tx_ip_udp_dport_y)
	    string_concaf(buf, len, &off, "-%d", sig->sig_tx_ip_udp_dport_y);
	}
      else if(sig->sig_tx_ip_proto == IPPROTO_TCP)
	{
	  string_concaf(buf, len, &off, " tcp sport %d",
			sig->sig_tx_ip_tcp_sport_x);
	  if(sig->sig_tx_ip_tcp_sport_x != sig->sig_tx_ip_tcp_sport_y)
	    string_concaf(buf, len, &off, "-%d", sig->sig_tx_ip_tcp_sport_y);
	  string_concaf(buf, len, &off, " dport %d",
			sig->sig_tx_ip_tcp_dport_x);
	  if(sig->sig_tx_ip_tcp_dport_x != sig->sig_tx_ip_tcp_dport_y)
	    string_concaf(buf, len, &off, "-%d", sig->sig_tx_ip_tcp_dport_y);
	}
    }
  else if(sig->sig_type == SCAMPER_TASK_SIG_TYPE_TX_ND)
    string_concat2(buf, len, &off, "nd ",
		   scamper_addr_tostr(sig->sig_tx_nd_ip, tmp, sizeof(tmp)));
#ifndef DISABLE_SCAMPER_SNIFF
  else if(sig->sig_type == SCAMPER_TASK_SIG_TYPE_SNIFF)
    string_concaf(buf, len, &off, "sniff %s icmp-id %04x",
		  scamper_addr_tostr(sig->sig_sniff_src, tmp, sizeof(tmp)),
		  sig->sig_sniff_icmp_id);
#endif
#ifndef DISABLE_SCAMPER_HOST
  else if(sig->sig_type == SCAMPER_TASK_SIG_TYPE_HOST)
    string_concaf(buf, len, &off, "host %s %u",
		  sig->sig_host_name, sig->sig_host_type);
#endif
  else
    return NULL;

  return buf;
}

scamper_task_sig_t *scamper_task_sig_alloc(uint8_t type)
{
  scamper_task_sig_t *sig;
  if((sig = malloc_zero(sizeof(scamper_task_sig_t))) != NULL)
    sig->sig_type = type;
  return sig;
}

void scamper_task_sig_free(scamper_task_sig_t *sig)
{
  if(sig == NULL)
    return;

  switch(sig->sig_type)
    {
    case SCAMPER_TASK_SIG_TYPE_TX_IP:
      if(sig->sig_tx_ip_dst != NULL) scamper_addr_free(sig->sig_tx_ip_dst);
      break;

    case SCAMPER_TASK_SIG_TYPE_TX_ND:
      if(sig->sig_tx_nd_ip != NULL) scamper_addr_free(sig->sig_tx_nd_ip);
      break;

#ifndef DISABLE_SCAMPER_SNIFF
    case SCAMPER_TASK_SIG_TYPE_SNIFF:
      if(sig->sig_sniff_src != NULL) scamper_addr_free(sig->sig_sniff_src);
      break;
#endif

#ifndef DISABLE_SCAMPER_HOST
    case SCAMPER_TASK_SIG_TYPE_HOST:
      if(sig->sig_host_name != NULL) free(sig->sig_host_name);
      if(sig->sig_host_dst != NULL) scamper_addr_free(sig->sig_host_dst);
      break;
#endif
    }

  free(sig);
  return;
}

scamper_task_anc_t *scamper_task_anc_add(scamper_task_t *task, void *data,
					 void (*freedata)(void *))
{
  scamper_task_anc_t *anc = NULL;
  if(task->ancillary == NULL && (task->ancillary = dlist_alloc()) == NULL)
    return NULL;
  if((anc = malloc_zero(sizeof(scamper_task_anc_t))) == NULL)
    return NULL;
  anc->data = data;
  anc->freedata = freedata;
  if((anc->node = dlist_tail_push(task->ancillary, anc)) == NULL)
    {
      free(anc);
      return NULL;
    }
  return anc;
}

void scamper_task_anc_del(scamper_task_t *task, scamper_task_anc_t *anc)
{
  if(anc == NULL)
    return;
  dlist_node_pop(task->ancillary, anc->node);
  free(anc);
  return;
}

int scamper_task_sig_add(scamper_task_t *task, scamper_task_sig_t *sig)
{
  s2t_t *s2t;
  if((task->siglist == NULL && (task->siglist = slist_alloc()) == NULL) ||
     (s2t = malloc_zero(sizeof(s2t_t))) == NULL)
    return -1;
  s2t->sig = sig;
  s2t->task = task;
  if(slist_tail_push(task->siglist, s2t) == NULL)
    {
      free(s2t);
      return -1;
    }
  return 0;
}

static int overlap(uint16_t a, uint16_t b, uint16_t x, uint16_t y)
{
  if((a <= x && y <= b) || (a >= x && y >= b) ||
     (a < x && b >= x) || (x < a && y >= a))
    return 1;
  return 0;
}

static int sig_tx_ip_overlap(const scamper_task_sig_t *a,
			     const scamper_task_sig_t *b)
{
  if(a->sig_tx_ip_proto != b->sig_tx_ip_proto)
    return 0;
  if(a->sig_tx_ip_proto == IPPROTO_ICMP || a->sig_tx_ip_proto == IPPROTO_ICMPV6)
    {
      if(a->sig_tx_ip_icmp_type != b->sig_tx_ip_icmp_type)
	return 0;
      if(a->sig_tx_ip_icmp_id != b->sig_tx_ip_icmp_id)
	return 0;
      return 1;
    }
  else if(a->sig_tx_ip_proto == IPPROTO_UDP)
    {
      if(overlap(a->sig_tx_ip_udp_sport_x, a->sig_tx_ip_udp_sport_y,
		 b->sig_tx_ip_udp_sport_x, b->sig_tx_ip_udp_sport_y) == 0)
	return 0;
      if(overlap(a->sig_tx_ip_udp_dport_x, a->sig_tx_ip_udp_dport_y,
		 b->sig_tx_ip_udp_dport_x, b->sig_tx_ip_udp_dport_y) == 0)
	return 0;
    }
  else
    {
      assert(a->sig_tx_ip_proto == IPPROTO_TCP);
      if(overlap(a->sig_tx_ip_tcp_sport_x, a->sig_tx_ip_tcp_sport_y,
		 b->sig_tx_ip_tcp_sport_x, b->sig_tx_ip_tcp_sport_y) == 0)
	return 0;
      if(overlap(a->sig_tx_ip_tcp_dport_x, a->sig_tx_ip_tcp_dport_y,
		 b->sig_tx_ip_tcp_dport_x, b->sig_tx_ip_tcp_dport_y) == 0)
	return 0;
    }

  return 1;
}

static int trie_addr_sig_tx_ip_overlap(const scamper_task_sig_t *sig)
{
  trie_addr_t *ta;
  dlist_node_t *dn;
  s2t_t *s2t;
  s2x_t *s2x;

  /*
   * if we don't have any measurement to that address, then the port
   * is clear
   */
  if((ta = trie_addr_find(sig->sig_tx_ip_dst)) == NULL)
    return 0;

  for(dn=dlist_head_node(ta->s2t_list); dn != NULL; dn=dlist_node_next(dn))
    {
      s2t = dlist_node_item(dn);
      if(sig_tx_ip_overlap(sig, s2t->sig) != 0)
	return 1;
    }
  for(dn=dlist_head_node(ta->s2x_list); dn != NULL; dn=dlist_node_next(dn))
    {
      s2x = dlist_node_item(dn);
      if(sig_tx_ip_overlap(sig, s2x->sig) != 0)
	return 1;
    }

  return 0;
}

int scamper_task_sig_icmpid_used(scamper_addr_t *dst, uint8_t type, uint16_t id)
{
  scamper_task_sig_t sig;

  sig.sig_tx_ip_dst = dst;
  if(SCAMPER_ADDR_TYPE_IS_IPV4(dst))
    {
      if(type == ICMP_ECHO)
	SCAMPER_TASK_SIG_ICMP_ECHO(&sig, id);
      else if(type == ICMP_TSTAMP)
	SCAMPER_TASK_SIG_ICMP_TIME(&sig, id);
      else
	return -1;
    }
  else if(SCAMPER_ADDR_TYPE_IS_IPV6(dst))
    {
      if(type == ICMP6_ECHO_REQUEST)
	SCAMPER_TASK_SIG_ICMP_ECHO(&sig, id);
      else
	return -1;
    }

  /* check to see if there's an overlapping signature */
  return trie_addr_sig_tx_ip_overlap(&sig);
}

int scamper_task_sig_sport_used(scamper_addr_t *dst, uint8_t proto,
				uint16_t sport, uint16_t dport)
{
  scamper_task_sig_t sig;

  sig.sig_tx_ip_dst = dst;
  if(proto == IPPROTO_TCP)
    SCAMPER_TASK_SIG_TCP(&sig, sport, dport);
  else if(proto == IPPROTO_UDP)
    SCAMPER_TASK_SIG_UDP(&sig, sport, dport);
  else
    return -1;

  /* check to see if there's an overlapping signature */
  return trie_addr_sig_tx_ip_overlap(&sig);
}

scamper_task_t *scamper_task_find(scamper_task_sig_t *sig)
{
  trie_addr_t *ta;
  dlist_node_t *dn;
  s2t_t s2t_fm, *s2t = NULL;

  if(sig->sig_type == SCAMPER_TASK_SIG_TYPE_TX_IP)
    {
      if((ta = trie_addr_find(sig->sig_tx_ip_dst)) == NULL)
	return NULL;
      for(dn=dlist_head_node(ta->s2t_list); dn != NULL; dn=dlist_node_next(dn))
	{
	  s2t = dlist_node_item(dn);
	  if(sig_tx_ip_overlap(sig, s2t->sig) != 0)
	    break;
	}
      if(dn == NULL)
	s2t = NULL;
    }
  else if(sig->sig_type == SCAMPER_TASK_SIG_TYPE_TX_ND)
    {
      s2t_fm.sig = sig;
      if(sig->sig_tx_nd_ip->type == SCAMPER_ADDR_TYPE_IPV4)
	s2t = patricia_find(tx_nd4, &s2t_fm);
      else
	s2t = patricia_find(tx_nd6, &s2t_fm);
    }
#ifndef DISABLE_SCAMPER_HOST
  else if(sig->sig_type == SCAMPER_TASK_SIG_TYPE_HOST)
    {
      s2t_fm.sig = sig;
      s2t = splaytree_find(host, &s2t_fm);
    }
#endif
#ifndef DISABLE_SCAMPER_SNIFF
  else if(sig->sig_type == SCAMPER_TASK_SIG_TYPE_SNIFF)
    {
      return NULL;
    }
#endif

  if(s2t != NULL)
    return s2t->task;
  return NULL;
}

static void s2t_tx_ip_deinstall(s2t_t *s2t, struct timeval *expiry)
{
  scamper_task_sig_t *sig = s2t->sig;
  trie_addr_t *ta;
  s2x_t *s2x = NULL;

  assert(s2t->node != NULL);

  /* get the trie_addr node that manages this address */
  ta = trie_addr_find(sig->sig_tx_ip_dst);
  assert(ta != NULL);

  /* remove the s2t from the trie_addr node */
  dlist_node_pop(ta->s2t_list, s2t->node);

  /*
   * try to add an expiry entry for the signature.  if we fail,
   * then check if we still need the trie_addr_t.
   */
  if(expiry != NULL &&
     (s2x = malloc_zero(sizeof(s2x_t))) != NULL &&
     (s2x->node = dlist_tail_push(ta->s2x_list, s2x)) != NULL &&
     slist_tail_push(expire, s2x) != NULL)
    {
      timeval_cpy(&s2x->expiry, expiry);
      s2x->sig = sig;
      return;
    }

  /* clean up any attempt to add expiry node */
  if(s2x != NULL)
    {
      if(s2x->node != NULL)
	dlist_node_pop(ta->s2x_list, s2x->node);
      free(s2x);
    }

  /* if the address no longer has any signatures, remove from trie */
  if(trie_addr_isempty(ta))
    {
      trie_addr_remove(ta);
      trie_addr_free(ta);
    }

  scamper_task_sig_free(sig);
  return;
}

static void scamper_task_sig_deinstall(scamper_task_t *task)
{
  scamper_task_sig_t *sig;
  struct timeval expiry;
  int exp_set = 0;
  s2t_t *s2t;

  if(task->siglist == NULL)
    return;

  while((s2t = slist_head_pop(task->siglist)) != NULL)
    {
      sig = s2t->sig;

      if(s2t->node != NULL)
	{
	  if(sig->sig_type == SCAMPER_TASK_SIG_TYPE_TX_IP)
	    {
	      if(exp_set == 0 && holdtime > 0)
		{
		  gettimeofday_wrap(&expiry);
		  expiry.tv_sec += holdtime;
		  exp_set = 1;
		}
	      s2t_tx_ip_deinstall(s2t, holdtime > 0 ? &expiry : NULL);
	      sig = NULL;
	    }
	  else if(sig->sig_type == SCAMPER_TASK_SIG_TYPE_TX_ND)
	    {
	      if(sig->sig_tx_nd_ip->type == SCAMPER_ADDR_TYPE_IPV4)
		patricia_remove_node(tx_nd4, s2t->node);
	      else
		patricia_remove_node(tx_nd6, s2t->node);
	    }
#ifndef DISABLE_SCAMPER_SNIFF
	  else if(sig->sig_type == SCAMPER_TASK_SIG_TYPE_SNIFF)
	    dlist_node_pop(sniff, s2t->node);
#endif
#ifndef DISABLE_SCAMPER_HOST
	  else if(sig->sig_type == SCAMPER_TASK_SIG_TYPE_HOST)
	    splaytree_remove_node(host, s2t->node);
#endif
	}
      free(s2t);

      if(sig != NULL)
	scamper_task_sig_free(sig);
    }

  return;
}

int scamper_task_sig_install(scamper_task_t *task)
{
  scamper_task_sig_t *sig;
  scamper_task_t *tf;
  trie_addr_t *ta, fm;
  patricia_t *pt;
  s2t_t *s2t;
  slist_node_t *n;

  if(task->siglist == NULL)
    return 0;

  for(n=slist_head_node(task->siglist); n != NULL; n = slist_node_next(n))
    {
      s2t = slist_node_item(n); sig = s2t->sig;

      /* check if another task has this signature already */
      if((tf = scamper_task_find(sig)) != NULL)
	{
	  if(tf != task)
	    goto err;
	  continue;
	}

      if(sig->sig_type == SCAMPER_TASK_SIG_TYPE_TX_IP)
	{
	  if(sig->sig_tx_ip_dst->type == SCAMPER_ADDR_TYPE_IPV4)
	    pt = tx_ip4;
	  else
	    pt = tx_ip6;
	  fm.addr = sig->sig_tx_ip_dst;
	  if((ta = patricia_find(pt, &fm)) == NULL)
	    {
	      if((ta = trie_addr_alloc(sig->sig_tx_ip_dst)) == NULL)
		{
		  scamper_debug(__func__, "could not alloc trie_addr");
		  goto err;
		}
	      if((ta->node = patricia_insert(pt, ta)) == NULL)
		{
		  scamper_debug(__func__, "could not install trie_addr");
		  trie_addr_free(ta);
		  goto err;
		}
	    }
	  s2t->node = dlist_head_push(ta->s2t_list, s2t);

	  /*
	   * if we weren't able to insert the s2t, and the trie_addr
	   * is empty because we just created it, free trie_addr
	   */
	  if(s2t->node == NULL && trie_addr_isempty(ta))
	    {
	      patricia_remove_node(pt, ta->node);
	      trie_addr_free(ta);
	    }
	}
      else if(sig->sig_type == SCAMPER_TASK_SIG_TYPE_TX_ND)
	{
	  if(sig->sig_tx_nd_ip->type == SCAMPER_ADDR_TYPE_IPV4)
	    s2t->node = patricia_insert(tx_nd4, s2t);
	  else
	    s2t->node = patricia_insert(tx_nd6, s2t);
	}
#ifndef DISABLE_SCAMPER_SNIFF
      else if(sig->sig_type == SCAMPER_TASK_SIG_TYPE_SNIFF)
	s2t->node = dlist_tail_push(sniff, s2t);
#endif
#ifndef DISABLE_SCAMPER_HOST
      else if(sig->sig_type == SCAMPER_TASK_SIG_TYPE_HOST)
	s2t->node = splaytree_insert(host, s2t);
#endif

      if(s2t->node == NULL)
	{
	  scamper_debug(__func__, "could not install sig");
	  goto err;
	}
    }

  return 0;

 err:
  scamper_task_sig_deinstall(task);
  return -1;
}

/*
 * scamper_task_sig_block
 *
 * go through the signatures and see if any conflict with other tasks.
 * if there is a conflict, return the task, otherwise return NULL.
 * scamper_task_sig_install assumes that this function has been called.
 */
scamper_task_t *scamper_task_sig_block(scamper_task_t *task)
{
  scamper_task_sig_t *sig;
  scamper_task_t *tf;
  slist_node_t *n;
  s2t_t *s2t;

  /* no signatures so nothing to block on */
  if(task->siglist == NULL)
    return NULL;

  for(n=slist_head_node(task->siglist); n != NULL; n = slist_node_next(n))
    {
      s2t = slist_node_item(n); sig = s2t->sig;
      if((tf = scamper_task_find(sig)) != NULL && tf != task)
	return tf;
    }

  return NULL;
}

void scamper_task_sig_prepare(scamper_task_t *task)
{
  if(task->funcs->sigs != NULL)
    task->funcs->sigs(task);
  return;
}

static void s2x_expire(s2x_t *s2x)
{
  trie_addr_t *ta;

  /* find the trie addr struct, remove expiry node from that */
  ta = trie_addr_find(s2x->sig->sig_tx_ip_dst);
  assert(ta != NULL);
  dlist_node_pop(ta->s2x_list, s2x->node);

  /* if the trie_addr struct now has no signatures, remove it */
  if(trie_addr_isempty(ta))
    {
      trie_addr_remove(ta);
      trie_addr_free(ta);
    }

  /* don't need the signature or the expire node anymore */
  scamper_task_sig_free(s2x->sig);
  free(s2x);
  return;
}

void scamper_task_sig_expiry_run(const struct timeval *now)
{
  s2x_t *s2x;

  while((s2x = slist_head_item(expire)) != NULL)
    {
      /* check if the item can be expired */
      if(timeval_cmp(&s2x->expiry, now) > 0)
	break;
      slist_head_pop(expire);
      s2x_expire(s2x);
    }

  return;
}

int scamper_task_onhold(scamper_task_t *blocker, scamper_task_t *blocked)
{
  task_onhold_t *toh = NULL;

  if((blocker->onhold == NULL && (blocker->onhold = dlist_alloc()) == NULL) ||
     (toh = malloc_zero(sizeof(task_onhold_t))) == NULL ||
     (toh->node = dlist_tail_push(blocker->onhold, toh)) == NULL)
    goto err;

  toh->blocker = blocker;
  toh->blocked = blocked;
  blocked->toh = toh;

  return 0;

 err:
  if(toh != NULL) free(toh);
  return -1;
<<<<<<< HEAD
}

int scamper_task_is_inprog(scamper_task_t *task)
{
  if(task->funcs->data_inprog == NULL)
    return 0;
  return task->funcs->data_inprog(task->data);
}

scamper_task_t *scamper_task_dup(scamper_task_t *task)
{
  scamper_task_t *dup = NULL;
  scamper_source_t *source = NULL;
  void *data = NULL;
  uint32_t id;

  if(task->funcs->data_dup == NULL || task->sourcetask == NULL ||
     (source = scamper_task_getsource(task)) == NULL ||
     (data = task->funcs->data_dup(task->data)) == NULL ||
     (dup = scamper_task_alloc(data, task->funcs)) == NULL)
    goto err;

  /* dup holds reference to data, is responsible for calling free */
  data = NULL;

  /*
   * add the duplicate to the source's set of tasks with the same ID as the
   * current task.
   */
  id = scamper_sourcetask_getid(task->sourcetask);
  if(scamper_source_add_dup(source, dup, id) != 0)
    goto err;

  return dup;

 err:
  if(dup != NULL) scamper_task_free(dup);
  if(data != NULL) task->funcs->data_free(data);
  return NULL;
=======
>>>>>>> c860a145
}

/*
 * scamper_task_alloc
 *
 * allocate and initialise a task object.
 */
scamper_task_t *scamper_task_alloc(void *data, scamper_task_funcs_t *funcs)
{
  scamper_task_t *task;

  assert(data  != NULL);
  assert(funcs != NULL);

  if((task = malloc_zero(sizeof(scamper_task_t))) == NULL)
    {
      printerror(__func__, "could not malloc task");
      goto err;
    }

  if((task->queue = scamper_queue_alloc(task)) == NULL)
    goto err;

  task->funcs = funcs;
  task->data = data;

  return task;

 err:
  if(task != NULL) scamper_task_free(task);
  return NULL;
}

/*
 * scamper_task_free
 *
 * free a task structure.
 * this involves freeing the task using the free pointer provided,
 * freeing the queue data structure, unholding any tasks blocked, and
 * finally freeing the task structure itself.
 */
void scamper_task_free(scamper_task_t *task)
{
  scamper_task_anc_t *anc;
  task_onhold_t *toh;
  size_t i;

  if(task->funcs != NULL)
    task->funcs->task_free(task);

  if(task->queue != NULL)
    {
      scamper_queue_free(task->queue);
      task->queue = NULL;
    }

  if(task->onhold != NULL)
    {
      /*
       * pop held tasks off from tail, as scamper_source_task_unhold
       * pushes each task to the front of the list.  this retains
       * ordering.
       */
      while((toh = dlist_tail_pop(task->onhold)) != NULL)
	{
	  toh->blocked->toh = NULL;
	  scamper_source_task_unhold(toh->blocked);
	  free(toh);
	}
      dlist_free(task->onhold);
      task->onhold = NULL;
    }

  if(task->toh != NULL)
    {
      dlist_node_pop(task->toh->blocker->onhold, task->toh->node);
      free(task->toh);
      task->toh = NULL;
    }

  if(task->cyclemon != NULL)
    {
      scamper_cyclemon_unuse(task->cyclemon);
      task->cyclemon = NULL;
    }

  if(task->sourcetask != NULL)
    {
      scamper_sourcetask_free(task->sourcetask);
      task->sourcetask = NULL;
    }

  if(task->siglist != NULL)
    {
      scamper_task_sig_deinstall(task);
      slist_free(task->siglist);
    }

  if(task->ancillary != NULL)
    {
      while((anc = dlist_head_pop(task->ancillary)) != NULL)
	{
	  anc->node = NULL;
	  anc->freedata(anc->data);
	  free(anc);
	}
      dlist_free(task->ancillary);
    }

  if(task->fds != NULL)
    {
      for(i=0; i<task->fdc; i++)
	scamper_fd_free(task->fds[i]);
      free(task->fds);
    }

  free(task);
  return;
}

void *scamper_task_getdata(const scamper_task_t *task)
{
  return task->data;
}

void *scamper_task_getstate(const scamper_task_t *task)
{
  return task->state;
}

void scamper_task_setdatanull(scamper_task_t *task)
{
  task->data = NULL;
  return;
}

void scamper_task_setstate(scamper_task_t *task, void *state)
{
  task->state = state;
  return;
}

scamper_source_t *scamper_task_getsource(scamper_task_t *task)
{
  if(task->sourcetask == NULL) return NULL;
  return scamper_sourcetask_getsource(task->sourcetask);
}

scamper_sourcetask_t *scamper_task_getsourcetask(scamper_task_t *task)
{
  return task->sourcetask;
}

void scamper_task_setsourcetask(scamper_task_t *task, scamper_sourcetask_t *st)
{
  assert(task->sourcetask == NULL);
  task->sourcetask = st;
  return;
}

void scamper_task_setcyclemon(scamper_task_t *task, scamper_cyclemon_t *cm)
{
  task->cyclemon = scamper_cyclemon_use(cm);
  return;
}

void scamper_task_write(scamper_task_t *task, scamper_file_t *file)
{
  task->funcs->write(file, task);
  return;
}

void scamper_task_probe(scamper_task_t *task)
{
  task->funcs->probe(task);
  return;
}

void scamper_task_halt(scamper_task_t *task)
{
  task->funcs->halt(task);
  return;
}

void scamper_task_handleicmp(scamper_icmp_resp_t *resp)
{
  scamper_task_t *last_task = NULL;
  trie_addr_t *ta;
  scamper_addr_t addr;
  dlist_node_t *dn;
  s2t_t *s2t;
  int print = 0;

  if(SCAMPER_ICMP_RESP_IS_TTL_EXP(resp) ||
     SCAMPER_ICMP_RESP_IS_UNREACH(resp) ||
     SCAMPER_ICMP_RESP_IS_PACKET_TOO_BIG(resp) ||
     SCAMPER_ICMP_RESP_IS_PARAMPROB(resp))
    {
      /* the probe signature is embedded in the response */
      if(!SCAMPER_ICMP_RESP_INNER_IS_SET(resp))
	return;
      if(scamper_icmp_resp_inner_dst(resp, &addr) != 0)
	return;
    }
  else if(SCAMPER_ICMP_RESP_IS_ECHO_REPLY(resp) ||
	  SCAMPER_ICMP_RESP_IS_TIME_REPLY(resp))
    {
      /* the probe signature is an ICMP echo/ts request */
      if(scamper_icmp_resp_src(resp, &addr) != 0)
	return;
    }
  else
    {
      return;
    }

  if((ta = trie_addr_find(&addr)) == NULL)
    return;

  for(dn=dlist_head_node(ta->s2t_list); dn != NULL; dn=dlist_node_next(dn))
    {
      s2t = dlist_node_item(dn);
      if(s2t->task == last_task)
	continue;
      last_task = s2t->task;
      if(s2t->task->funcs->handle_icmp != NULL)
	{
	  if(print == 0)
	    {
	      scamper_icmp_resp_print(resp);
	      print = 1;
	    }
	  s2t->task->funcs->handle_icmp(s2t->task, resp);
	}
    }
  return;
}

void scamper_task_handledl(scamper_dl_rec_t *dl)
{
  tx_ip_check(dl);
  tx_nd_check(dl);
#ifndef DISABLE_SCAMPER_SNIFF
  sniff_check(dl);
#endif
  return;
}

void scamper_task_handleudp(scamper_udp_resp_t *ur)
{
  scamper_task_t *last_task = NULL;
  trie_addr_t *ta, fm;
  scamper_addr_t addr;
  dlist_node_t *dn;
  patricia_t *pt;
  s2t_t *s2t;

  fm.addr = &addr;
  addr.addr = ur->addr;
  if(ur->af == AF_INET)
    {
      addr.type = SCAMPER_ADDR_TYPE_IPV4;
      pt = tx_ip4;
    }
  else
    {
      addr.type = SCAMPER_ADDR_TYPE_IPV6;
      pt = tx_ip6;
    }
  if((ta = patricia_find(pt, &fm)) == NULL)
    return;

  for(dn=dlist_head_node(ta->s2t_list); dn != NULL; dn=dlist_node_next(dn))
    {
      s2t = dlist_node_item(dn);
      if(s2t->task == last_task)
	continue;
      last_task = s2t->task;
      if(s2t->task->funcs->handle_udp != NULL)
	{
	  s2t->task->funcs->handle_udp(s2t->task, ur);
	}
    }
  return;
}

void scamper_task_handletimeout(scamper_task_t *task)
{
  if(task->funcs->handle_timeout != NULL)
    task->funcs->handle_timeout(task);
  return;
}

int scamper_task_queue_probe(scamper_task_t *task)
{
  return scamper_queue_probe(task->queue);
}

int scamper_task_queue_probe_head(scamper_task_t *task)
{
  return scamper_queue_probe_head(task->queue);
}

int scamper_task_queue_wait(scamper_task_t *task, int ms)
{
  return scamper_queue_wait(task->queue, ms);
}

int scamper_task_queue_wait_tv(scamper_task_t *task, struct timeval *tv)
{
  return scamper_queue_wait_tv(task->queue, tv);
}

int scamper_task_queue_done(scamper_task_t *task, int ms)
{
  return scamper_queue_done(task->queue, ms);
}

int scamper_task_queue_isprobe(scamper_task_t *task)
{
  return scamper_queue_isprobe(task->queue);
}

int scamper_task_queue_isdone(scamper_task_t *task)
{
  return scamper_queue_isdone(task->queue);
}

static int task_fd_cmp(const scamper_fd_t *a, const scamper_fd_t *b)
{
  if(a < b) return -1;
  if(a > b) return  1;
  return 0;
}

/*
 * task_fd
 *
 * make sure the task has a hold on this fd.
 */
static scamper_fd_t *task_fd(scamper_task_t *t, scamper_fd_t *fd)
{
  if(fd == NULL)
    return NULL;

  if(array_find((void **)t->fds, t->fdc, fd, (array_cmp_t)task_fd_cmp) == NULL)
    {
      if(array_insert((void ***)&t->fds, &t->fdc, fd,
		      (array_cmp_t)task_fd_cmp) != 0)
	{
	  scamper_fd_free(fd);
	  return NULL;
	}
    }
  else
    {
      /* already have a hold of the fd */
      scamper_fd_free(fd);
    }
  return fd;
}

scamper_fd_t *scamper_task_fd_icmp4(scamper_task_t *task, void *addr)
{
  scamper_fd_t *fd = scamper_fd_icmp4(addr);
  return task_fd(task, fd);
}

scamper_fd_t *scamper_task_fd_icmp6(scamper_task_t *task, void *addr)
{
  scamper_fd_t *fd = scamper_fd_icmp6(addr);
  return task_fd(task, fd);
}

scamper_fd_t *scamper_task_fd_udp4(scamper_task_t *task, void *a, uint16_t sp)
{
  if(task_fd(task, scamper_fd_udp4dg(a, sp)) == NULL)
    return NULL;
  return task_fd(task, scamper_fd_udp4raw(a));
}

scamper_fd_t *scamper_task_fd_udp6(scamper_task_t *task, void *a, uint16_t sp)
{
  scamper_fd_t *fd = scamper_fd_udp6(a, sp);
  return task_fd(task, fd);
}

scamper_fd_t *scamper_task_fd_tcp4(scamper_task_t *task, void *a, uint16_t sp)
{
  scamper_fd_t *fd = scamper_fd_tcp4(a, sp);
  return task_fd(task, fd);
}

scamper_fd_t *scamper_task_fd_tcp6(scamper_task_t *task, void *a, uint16_t sp)
{
  scamper_fd_t *fd = scamper_fd_tcp6(a, sp);
  return task_fd(task, fd);
}

scamper_fd_t *scamper_task_fd_dl(scamper_task_t *task, int ifindex)
{
  scamper_fd_t *fd = scamper_fd_dl(ifindex);
  return task_fd(task, fd);
}

scamper_fd_t *scamper_task_fd_ip4(scamper_task_t *task)
{
  scamper_fd_t *fd = scamper_fd_ip4();
  return task_fd(task, fd);
}

#ifndef _WIN32 /* windows does not have a routing socket */
scamper_fd_t *scamper_task_fd_rtsock(scamper_task_t *task)
{
  scamper_fd_t *fd = scamper_fd_rtsock();
  return task_fd(task, fd);
}
#endif

int scamper_task_init(void)
{
  if((tx_ip4 = patricia_alloc((patricia_bit_t)tx_ip_bit,
			      (patricia_cmp_t)tx_ip_cmp,
			      (patricia_fbd_t)tx_ip_fbd)) == NULL)
    return -1;
  if((tx_ip6 = patricia_alloc((patricia_bit_t)tx_ip_bit,
			      (patricia_cmp_t)tx_ip_cmp,
			      (patricia_fbd_t)tx_ip_fbd)) == NULL)
    return -1;
  if((tx_nd4 = patricia_alloc((patricia_bit_t)tx_nd_bit,
			      (patricia_cmp_t)tx_nd_cmp,
			      (patricia_fbd_t)tx_nd_fbd)) == NULL)
    return -1;
  if((tx_nd6 = patricia_alloc((patricia_bit_t)tx_nd_bit,
			      (patricia_cmp_t)tx_nd_cmp,
			      (patricia_fbd_t)tx_nd_fbd)) == NULL)
    return -1;
#ifndef DISABLE_SCAMPER_HOST
  if((host = splaytree_alloc((splaytree_cmp_t)host_cmp)) == NULL)
    return -1;
#endif
#ifndef DISABLE_SCAMPER_SNIFF
  if((sniff = dlist_alloc()) == NULL)
    return -1;
#endif
  if((expire = slist_alloc()) == NULL)
    return -1;
  return 0;
}

void scamper_task_cleanup(void)
{
  s2x_t *s2x;

  if(expire != NULL)
    {
      while((s2x = slist_head_pop(expire)) != NULL)
	s2x_expire(s2x);
      slist_free(expire);
      expire = NULL;
    }

  if(tx_ip4 != NULL) { patricia_free(tx_ip4); tx_ip4 = NULL; }
  if(tx_ip6 != NULL) { patricia_free(tx_ip6); tx_ip6 = NULL; }
  if(tx_nd4 != NULL) { patricia_free(tx_nd4); tx_nd4 = NULL; }
  if(tx_nd6 != NULL) { patricia_free(tx_nd6); tx_nd6 = NULL; }

#ifndef DISABLE_SCAMPER_HOST
  if(host != NULL)   { splaytree_free(host, NULL); host = NULL; }
#endif

#ifndef DISABLE_SCAMPER_SNIFF
  if(sniff != NULL)  { dlist_free(sniff); sniff = NULL; }
#endif

  return;
}<|MERGE_RESOLUTION|>--- conflicted
+++ resolved
@@ -1033,7 +1033,6 @@
  err:
   if(toh != NULL) free(toh);
   return -1;
-<<<<<<< HEAD
 }
 
 int scamper_task_is_inprog(scamper_task_t *task)
@@ -1073,8 +1072,6 @@
   if(dup != NULL) scamper_task_free(dup);
   if(data != NULL) task->funcs->data_free(data);
   return NULL;
-=======
->>>>>>> c860a145
 }
 
 /*
