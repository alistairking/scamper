/*
 * scamper_task.c
 *
<<<<<<< HEAD
 * $Id: scamper_task.c,v 1.95 2024/08/28 01:52:23 mjl Exp $
=======
 * $Id: scamper_task.c,v 1.104 2024/12/31 04:17:31 mjl Exp $
>>>>>>> 69726de7
 *
 * Copyright (C) 2005-2006 Matthew Luckie
 * Copyright (C) 2006-2011 The University of Waikato
 * Copyright (C) 2012-2015 The Regents of the University of California
 * Copyright (C) 2016-2024 Matthew Luckie
 * Copyright (C) 2024      The Regents of the University of California
 * Author: Matthew Luckie
 *
 * This program is free software; you can redistribute it and/or modify
 * it under the terms of the GNU General Public License as published by
 * the Free Software Foundation, version 2.
 *
 * This program is distributed in the hope that it will be useful,
 * but WITHOUT ANY WARRANTY; without even the implied warranty of
 * MERCHANTABILITY or FITNESS FOR A PARTICULAR PURPOSE.  See the
 * GNU General Public License for more details.
 *
 * You should have received a copy of the GNU General Public License
 * along with this program; if not, write to the Free Software
 * Foundation, Inc., 59 Temple Place, Suite 330, Boston, MA  02111-1307  USA
 *
 */

#ifdef HAVE_CONFIG_H
#include "config.h"
#endif
#include "internal.h"

#include "scamper.h"
#include "scamper_debug.h"
#include "scamper_addr.h"
#include "scamper_addr_int.h"
#include "scamper_icmp_resp.h"
#include "scamper_udp_resp.h"
#include "scamper_fds.h"
#include "scamper_task.h"
#include "scamper_queue.h"
#include "scamper_list.h"
#include "scamper_cyclemon.h"
#include "scamper_file.h"
#include "scamper_outfiles.h"
#include "scamper_sources.h"
#include "scamper_rtsock.h"
#include "scamper_dl.h"
#include "mjl_list.h"
#include "mjl_splaytree.h"
#include "mjl_patricia.h"
#include "utils.h"

struct scamper_task
{
  /* the data pointer points to the collected data */
  void                     *data;

  /* any state kept during the data collection is kept here */
  void                     *state;

  /* state / details kept internally to the task */
  dlist_t                  *onhold;

  /* various callbacks that scamper uses to handle this task */
  scamper_task_funcs_t     *funcs;

  /* pointer to a queue structure that manages this task in the queues */
  scamper_queue_t          *queue;

  /* pointer to where the task came from */
  scamper_sourcetask_t     *sourcetask;

  /* pointer to cycle monitor structure, if used */
  struct scamper_cyclemon  *cyclemon;

  /* signature of probes sent by this task */
  slist_t                  *siglist;

  /* list of ancillary data */
  dlist_t                  *ancillary;

  /* file descriptors held by the task */
  scamper_fd_t            **fds;
  size_t                    fdc;
};

struct scamper_task_anc
{
  void         *data;
  void        (*freedata)(void *);
  dlist_node_t *node;
};

/*
 * trie_addr_t
 *
 * a mapping from an address being probed to all of the signatures
 * belonging to the address.
 *
 * the s2t_list contains s2t_t entries.  the code that uses this list
 * assumes that tasks the s2t_t entries point to appear contiguously.
 */
typedef struct trie_addr
{
  scamper_addr_t     *addr;
  dlist_t            *s2t_list;
  dlist_t            *s2x_list;
  patricia_node_t    *node;
} trie_addr_t;

/*
 * s2t_t
 *
 * a mapping of a signature to a task.  the node is an element in one
 * of the tries, sniff, or host structures.
 */
typedef struct s2t
{
  scamper_task_sig_t *sig;
  scamper_task_t     *task;
  void               *node;
} s2t_t;

/*
 * s2x_t
 *
 * a mapping of a signature to an expiry time.
 */
typedef struct s2x
{
  scamper_task_sig_t *sig;
  struct timeval      expiry;
  dlist_node_t       *node;
} s2x_t;

typedef struct task_onhold
{
  void          (*unhold)(void *param);
  void           *param;
} task_onhold_t;

static patricia_t  *tx_ip4 = NULL;
static patricia_t  *tx_ip6 = NULL;
static patricia_t  *tx_nd4 = NULL;
static patricia_t  *tx_nd6 = NULL;
#ifndef DISABLE_SCAMPER_SNIFF
static dlist_t     *sniff = NULL;
#endif
#ifndef DISABLE_SCAMPER_HOST
static splaytree_t *host = NULL;
#endif
static slist_t     *expire = NULL;
<<<<<<< HEAD
=======

extern int          holdtime;
>>>>>>> 69726de7

static int tx_ip_cmp(const trie_addr_t *a, const trie_addr_t *b)
{
  return scamper_addr_cmp(a->addr, b->addr);
}

static int tx_ip_bit(const trie_addr_t *ta, int bit)
{
  return scamper_addr_bit(ta->addr, bit);
}

static int tx_ip_fbd(const trie_addr_t *a, const trie_addr_t *b)
{
  return scamper_addr_fbd(a->addr, b->addr);
}

static int tx_nd_cmp(const s2t_t *a, const s2t_t *b)
{
  assert(a->sig->sig_type == SCAMPER_TASK_SIG_TYPE_TX_ND);
  assert(b->sig->sig_type == SCAMPER_TASK_SIG_TYPE_TX_ND);
  return scamper_addr_cmp(a->sig->sig_tx_nd_ip, b->sig->sig_tx_nd_ip);
}

static int tx_nd_bit(const s2t_t *s2t, int bit)
{
  assert(s2t->sig->sig_type == SCAMPER_TASK_SIG_TYPE_TX_ND);
  return scamper_addr_bit(s2t->sig->sig_tx_nd_ip, bit);
}

static int tx_nd_fbd(const s2t_t *a, const s2t_t *b)
{
  assert(a->sig->sig_type == SCAMPER_TASK_SIG_TYPE_TX_ND);
  assert(b->sig->sig_type == SCAMPER_TASK_SIG_TYPE_TX_ND);
  return scamper_addr_fbd(a->sig->sig_tx_nd_ip, b->sig->sig_tx_nd_ip);
}

#ifndef DISABLE_SCAMPER_HOST
static int host_cmp(const s2t_t *a, const s2t_t *b)
{
  int i;
  assert(a->sig->sig_type == SCAMPER_TASK_SIG_TYPE_HOST);
  assert(b->sig->sig_type == SCAMPER_TASK_SIG_TYPE_HOST);
  if((i = strcasecmp(a->sig->sig_host_name, b->sig->sig_host_name)) != 0)
    return i;
  if(a->sig->sig_host_type < b->sig->sig_host_type)
    return -1;
  if(a->sig->sig_host_type > b->sig->sig_host_type)
    return 1;
  return scamper_addr_cmp(a->sig->sig_host_dst, b->sig->sig_host_dst);
}
#endif

static void trie_addr_free(trie_addr_t *ta)
{
  if(ta->s2t_list != NULL) dlist_free(ta->s2t_list);
  if(ta->s2x_list != NULL) dlist_free(ta->s2x_list);
  if(ta->addr != NULL) scamper_addr_free(ta->addr);
  free(ta);
  return;
}

static trie_addr_t *trie_addr_alloc(scamper_addr_t *addr)
{
  trie_addr_t *ta;
  if((ta = malloc_zero(sizeof(trie_addr_t))) == NULL ||
     (ta->s2t_list = dlist_alloc()) == NULL ||
     (ta->s2x_list = dlist_alloc()) == NULL)
    goto err;
  ta->addr = scamper_addr_use(addr);
  return ta;
 err:
  if(ta != NULL) trie_addr_free(ta);
  return NULL;
}

static void trie_addr_remove(trie_addr_t *ta)
{
  if(SCAMPER_ADDR_TYPE_IS_IPV4(ta->addr))
    patricia_remove_node(tx_ip4, ta->node);
  else
    patricia_remove_node(tx_ip6, ta->node);
  ta->node = NULL;
  return;
}

static trie_addr_t *trie_addr_find(scamper_addr_t *addr)
{
  trie_addr_t fm;
  fm.addr = addr;
  if(SCAMPER_ADDR_TYPE_IS_IPV4(addr))
    return patricia_find(tx_ip4, &fm);
  return patricia_find(tx_ip6, &fm);
}

static int trie_addr_isempty(const trie_addr_t *ta)
{
  if(dlist_count(ta->s2t_list) > 0 || dlist_count(ta->s2x_list) > 0)
    return 0;
  return 1;
}

static void tx_ip_check(scamper_dl_rec_t *dl)
{
  scamper_addr_t addr, addr2buf, *addr2 = NULL;
  scamper_task_t *last_task = NULL;
  patricia_t *pt;
  trie_addr_t fm, *ta;
  dlist_node_t *dn;
  s2t_t *s2t;
  int i;

  if(SCAMPER_DL_IS_IPV4(dl))
    {
      pt = tx_ip4;
      addr.type = SCAMPER_ADDR_TYPE_IPV4;
    }
  else if(SCAMPER_DL_IS_IPV6(dl))
    {
      pt = tx_ip6;
      addr.type = SCAMPER_ADDR_TYPE_IPV6;
    }
  else return;

  if(dl->dl_ip_off != 0)
    {
      addr.addr = dl->dl_ip_src;
    }
  else if(SCAMPER_DL_IS_TCP(dl))
    {
      if((dl->dl_tcp_flags & TH_SYN) && (dl->dl_tcp_flags & TH_ACK) == 0)
	{
	  addr.addr = dl->dl_ip_dst;
	}
      else
	{
	  addr.addr = dl->dl_ip_src;
	  addr2buf.type = addr.type;
	  addr2buf.addr = dl->dl_ip_dst;
	  addr2 = &addr2buf;
	}
    }
  else if(SCAMPER_DL_IS_ICMP(dl))
    {
      if(SCAMPER_DL_IS_ICMP_ECHO_REQUEST(dl))
	addr.addr = dl->dl_ip_dst;
      else if(SCAMPER_DL_IS_ICMP_ECHO_REPLY(dl))
	addr.addr = dl->dl_ip_src;
      else if(SCAMPER_DL_IS_ICMP_TTL_EXP(dl) ||
	      SCAMPER_DL_IS_ICMP_UNREACH(dl) ||
	      SCAMPER_DL_IS_ICMP_PACKET_TOO_BIG(dl))
	addr.addr = dl->dl_icmp_ip_dst;
      else
	return;
    }
  else if(SCAMPER_DL_IS_UDP(dl))
    {
      addr.addr = dl->dl_ip_dst;
      addr2buf.type = addr.type;
      addr2buf.addr = dl->dl_ip_src;
      addr2 = &addr2buf;
    }
  else
    {
      addr.addr = dl->dl_ip_dst;
    }

  /*
   * make up to two checks in the trie, checking addr2 if we don't
   * find anything with addr
   */
  for(i=0; i<2; i++)
    {
      if(i == 0)
        fm.addr = &addr;
      else if(i == 1 && addr2 != NULL)
	fm.addr = addr2;
      else
	break;
      if((ta = patricia_find(pt, &fm)) != NULL)
	{
	  for(dn=dlist_head_node(ta->s2t_list); dn != NULL;
	      dn=dlist_node_next(dn))
	    {
	      s2t = dlist_node_item(dn);
	      if(s2t->task == last_task)
		continue;
	      last_task = s2t->task;
	      if(s2t->task->funcs->handle_dl != NULL)
		s2t->task->funcs->handle_dl(s2t->task, dl);
	    }
	  break;
	}
    }

  return;
}

static void tx_nd_check(scamper_dl_rec_t *dl)
{
  scamper_task_sig_t sig;
  scamper_addr_t ip;
  struct in_addr ip4;
  struct in6_addr ip6;
  patricia_t *pt;
  s2t_t fm, *s2t;

  if(SCAMPER_DL_IS_ARP_OP_REPLY(dl) && SCAMPER_DL_IS_ARP_PRO_IPV4(dl))
    {
      if(patricia_count(tx_nd4) <= 0)
	return;
      ip.type = SCAMPER_ADDR_TYPE_IPV4;
      memcpy(&ip4, dl->dl_arp_spa, sizeof(ip4));
      ip.addr = &ip4;
      pt = tx_nd4;
    }
  else if(SCAMPER_DL_IS_ICMP6_ND_NADV(dl))
    {
      if(patricia_count(tx_nd6) <= 0)
	return;
      ip.type = SCAMPER_ADDR_TYPE_IPV6;
      memcpy(&ip6, dl->dl_icmp6_nd_target, sizeof(ip6));
      ip.addr = &ip6;
      pt = tx_nd6;
    }
  else return;

  sig.sig_type = SCAMPER_TASK_SIG_TYPE_TX_ND;
  sig.sig_tx_nd_ip = &ip;
  fm.sig = &sig;
  if((s2t = patricia_find(pt, &fm)) == NULL)
    return;

  if(s2t->task->funcs->handle_dl != NULL)
    s2t->task->funcs->handle_dl(s2t->task, dl);

  return;
}

#ifndef DISABLE_SCAMPER_SNIFF
static void sniff_check(scamper_dl_rec_t *dl)
{
  scamper_task_sig_t *sig;
  s2t_t *s2t;
  dlist_node_t *n;
  scamper_addr_t src;
  uint16_t id;

  if(dlist_count(sniff) <= 0)
    return;

  if(SCAMPER_DL_IS_ICMP_ECHO_REPLY(dl))
    id = dl->dl_icmp_id;
  else if(SCAMPER_DL_IS_ICMP_Q_ICMP_ECHO(dl))
    id = dl->dl_icmp_icmp_id;
  else
    return;

  if(SCAMPER_DL_IS_IPV4(dl))
    src.type = SCAMPER_ADDR_TYPE_IPV4;
  else if(SCAMPER_DL_IS_IPV6(dl))
    src.type = SCAMPER_ADDR_TYPE_IPV6;
  else
    return;
  src.addr = dl->dl_ip_dst;

  for(n = dlist_head_node(sniff); n != NULL; n = dlist_node_next(n))
    {
      s2t = dlist_node_item(n); sig = s2t->sig;
      if(sig->sig_sniff_icmp_id != id)
	continue;
      if(scamper_addr_cmp(sig->sig_sniff_src, &src) != 0)
	continue;

      if(s2t->task->funcs->handle_dl != NULL)
	s2t->task->funcs->handle_dl(s2t->task, dl);
    }

  return;
}
#endif

char *scamper_task_sig_tostr(scamper_task_sig_t *sig, char *buf, size_t len)
{
  char tmp[64];
  size_t off = 0;

  if(sig->sig_type == SCAMPER_TASK_SIG_TYPE_TX_IP)
    {
      string_concat2(buf, len, &off, "ip ",
		     scamper_addr_tostr(sig->sig_tx_ip_dst, tmp, sizeof(tmp)));
      if(sig->sig_tx_ip_proto == IPPROTO_ICMP)
	{
	  if(sig->sig_tx_ip_icmp_type == ICMP_ECHO)
	    string_concat(buf, len, &off, " icmp echo");
	  else if(sig->sig_tx_ip_icmp_type == ICMP_TSTAMP)
	    string_concat(buf, len, &off, " icmp time");
	  else
	    string_concat(buf, len, &off, " icmp");
	  string_concaf(buf, len, &off, " id %d", sig->sig_tx_ip_icmp_id);
	}
      else if(sig->sig_tx_ip_proto == IPPROTO_ICMPV6)
	{
	  if(sig->sig_tx_ip_icmp_type == ICMP6_ECHO_REQUEST)
	    string_concat(buf, len, &off, " icmp echo");
	  else
	    string_concat(buf, len, &off, " icmp");
	  string_concaf(buf, len, &off, " id %d", sig->sig_tx_ip_icmp_id);
	}
      else if(sig->sig_tx_ip_proto == IPPROTO_UDP)
	{
	  string_concaf(buf, len, &off, " udp sport %d",
			sig->sig_tx_ip_udp_sport_x);
	  if(sig->sig_tx_ip_udp_sport_x != sig->sig_tx_ip_udp_sport_y)
	    string_concaf(buf, len, &off, "-%d", sig->sig_tx_ip_udp_sport_y);
	  string_concaf(buf, len, &off, " dport %d",
			sig->sig_tx_ip_udp_dport_x);
	  if(sig->sig_tx_ip_udp_dport_x != sig->sig_tx_ip_udp_dport_y)
	    string_concaf(buf, len, &off, "-%d", sig->sig_tx_ip_udp_dport_y);
	}
      else if(sig->sig_tx_ip_proto == IPPROTO_TCP)
	{
	  string_concaf(buf, len, &off, " tcp sport %d",
			sig->sig_tx_ip_tcp_sport_x);
	  if(sig->sig_tx_ip_tcp_sport_x != sig->sig_tx_ip_tcp_sport_y)
	    string_concaf(buf, len, &off, "-%d", sig->sig_tx_ip_tcp_sport_y);
	  string_concaf(buf, len, &off, " dport %d",
			sig->sig_tx_ip_tcp_dport_x);
	  if(sig->sig_tx_ip_tcp_dport_x != sig->sig_tx_ip_tcp_dport_y)
	    string_concaf(buf, len, &off, "-%d", sig->sig_tx_ip_tcp_dport_y);
	}
    }
  else if(sig->sig_type == SCAMPER_TASK_SIG_TYPE_TX_ND)
    string_concat2(buf, len, &off, "nd ",
		   scamper_addr_tostr(sig->sig_tx_nd_ip, tmp, sizeof(tmp)));
#ifndef DISABLE_SCAMPER_SNIFF
  else if(sig->sig_type == SCAMPER_TASK_SIG_TYPE_SNIFF)
    string_concaf(buf, len, &off, "sniff %s icmp-id %04x",
		  scamper_addr_tostr(sig->sig_sniff_src, tmp, sizeof(tmp)),
		  sig->sig_sniff_icmp_id);
#endif
#ifndef DISABLE_SCAMPER_HOST
  else if(sig->sig_type == SCAMPER_TASK_SIG_TYPE_HOST)
    string_concaf(buf, len, &off, "host %s %u",
		  sig->sig_host_name, sig->sig_host_type);
#endif
  else
    return NULL;

  return buf;
}

scamper_task_sig_t *scamper_task_sig_alloc(uint8_t type)
{
  scamper_task_sig_t *sig;
  if((sig = malloc_zero(sizeof(scamper_task_sig_t))) != NULL)
    sig->sig_type = type;
  return sig;
}

void scamper_task_sig_free(scamper_task_sig_t *sig)
{
  if(sig == NULL)
    return;

  switch(sig->sig_type)
    {
    case SCAMPER_TASK_SIG_TYPE_TX_IP:
      if(sig->sig_tx_ip_dst != NULL) scamper_addr_free(sig->sig_tx_ip_dst);
      break;

    case SCAMPER_TASK_SIG_TYPE_TX_ND:
      if(sig->sig_tx_nd_ip != NULL) scamper_addr_free(sig->sig_tx_nd_ip);
      break;

#ifndef DISABLE_SCAMPER_SNIFF
    case SCAMPER_TASK_SIG_TYPE_SNIFF:
      if(sig->sig_sniff_src != NULL) scamper_addr_free(sig->sig_sniff_src);
      break;
#endif

#ifndef DISABLE_SCAMPER_HOST
    case SCAMPER_TASK_SIG_TYPE_HOST:
      if(sig->sig_host_name != NULL) free(sig->sig_host_name);
      if(sig->sig_host_dst != NULL) scamper_addr_free(sig->sig_host_dst);
      break;
#endif
    }

  free(sig);
  return;
}

scamper_task_anc_t *scamper_task_anc_add(scamper_task_t *task, void *data,
					 void (*freedata)(void *))
{
  scamper_task_anc_t *anc = NULL;
  if(task->ancillary == NULL && (task->ancillary = dlist_alloc()) == NULL)
    return NULL;
  if((anc = malloc_zero(sizeof(scamper_task_anc_t))) == NULL)
    return NULL;
  anc->data = data;
  anc->freedata = freedata;
  if((anc->node = dlist_tail_push(task->ancillary, anc)) == NULL)
    {
      free(anc);
      return NULL;
    }
  return anc;
}

void scamper_task_anc_del(scamper_task_t *task, scamper_task_anc_t *anc)
{
  if(anc == NULL)
    return;
  dlist_node_pop(task->ancillary, anc->node);
  free(anc);
  return;
}

int scamper_task_sig_add(scamper_task_t *task, scamper_task_sig_t *sig)
{
  s2t_t *s2t;
  if((s2t = malloc_zero(sizeof(s2t_t))) == NULL)
    return -1;
  s2t->sig = sig;
  s2t->task = task;
  if(slist_tail_push(task->siglist, s2t) == NULL)
    {
      free(s2t);
      return -1;
    }
  return 0;
}

static int overlap(uint16_t a, uint16_t b, uint16_t x, uint16_t y)
{
  if((a <= x && y <= b) || (a >= x && y >= b) ||
     (a < x && b >= x) || (x < a && y >= a))
    return 1;
  return 0;
}

static int sig_tx_ip_overlap(scamper_task_sig_t *a, scamper_task_sig_t *b)
{
  if(a->sig_tx_ip_proto != b->sig_tx_ip_proto)
    return 0;
  if(a->sig_tx_ip_proto == IPPROTO_ICMP || a->sig_tx_ip_proto == IPPROTO_ICMPV6)
    {
      if(a->sig_tx_ip_icmp_type != b->sig_tx_ip_icmp_type)
	return 0;
      if(a->sig_tx_ip_icmp_id != b->sig_tx_ip_icmp_id)
	return 0;
      return 1;
    }
  else if(a->sig_tx_ip_proto == IPPROTO_UDP)
    {
      if(overlap(a->sig_tx_ip_udp_sport_x, a->sig_tx_ip_udp_sport_y,
		 b->sig_tx_ip_udp_sport_x, b->sig_tx_ip_udp_sport_y) == 0)
	return 0;
      if(overlap(a->sig_tx_ip_udp_dport_x, a->sig_tx_ip_udp_dport_y,
		 b->sig_tx_ip_udp_dport_x, b->sig_tx_ip_udp_dport_y) == 0)
	return 0;
    }
  else
    {
      assert(a->sig_tx_ip_proto == IPPROTO_TCP);
      if(overlap(a->sig_tx_ip_tcp_sport_x, a->sig_tx_ip_tcp_sport_y,
		 b->sig_tx_ip_tcp_sport_x, b->sig_tx_ip_tcp_sport_y) == 0)
	return 0;
      if(overlap(a->sig_tx_ip_tcp_dport_x, a->sig_tx_ip_tcp_dport_y,
		 b->sig_tx_ip_tcp_dport_x, b->sig_tx_ip_tcp_dport_y) == 0)
	return 0;
    }

  return 1;
}

static int trie_addr_sig_tx_ip_overlap(trie_addr_t *ta, scamper_task_sig_t *sig)
{
  dlist_node_t *dn;
  s2t_t *s2t;
  s2x_t *s2x;

  for(dn=dlist_head_node(ta->s2t_list); dn != NULL; dn=dlist_node_next(dn))
    {
      s2t = dlist_node_item(dn);
      if(sig_tx_ip_overlap(sig, s2t->sig) != 0)
	return 1;
    }
  for(dn=dlist_head_node(ta->s2x_list); dn != NULL; dn=dlist_node_next(dn))
    {
      s2x = dlist_node_item(dn);
      if(sig_tx_ip_overlap(sig, s2x->sig) != 0)
	return 1;
    }

  return 0;
}

int scamper_task_sig_sport_used(scamper_addr_t *dst, uint8_t proto,
				uint16_t sport, uint16_t dport)
{
  scamper_task_sig_t sig;
  trie_addr_t *ta;
<<<<<<< HEAD
  dlist_node_t *dn;
  s2t_t *s2t;
  s2x_t *s2x;
=======
>>>>>>> 69726de7

  sig.sig_tx_ip_dst = dst;
  if(proto == IPPROTO_TCP)
    SCAMPER_TASK_SIG_TCP(&sig, sport, dport);
  else if(proto == IPPROTO_UDP)
    SCAMPER_TASK_SIG_UDP(&sig, sport, dport);
  else if((proto == IPPROTO_ICMP && SCAMPER_ADDR_TYPE_IS_IPV4(dst)) ||
	  (proto == IPPROTO_ICMPV6 && SCAMPER_ADDR_TYPE_IS_IPV6(dst)))
    SCAMPER_TASK_SIG_ICMP_ECHO(&sig, sport);
  else
    return -1;

  /*
   * if we don't have any measurement to that address, then the port
   * is clear
   */
  if((ta = trie_addr_find(dst)) == NULL)
    return 0;

  /* check to see if there's an overlapping signature */
<<<<<<< HEAD
  for(dn=dlist_head_node(ta->s2t_list); dn != NULL; dn=dlist_node_next(dn))
    {
      s2t = dlist_node_item(dn);
      if(sig_tx_ip_overlap(&sig, s2t->sig) != 0)
	return 1;
    }
  for(dn=dlist_head_node(ta->s2x_list); dn != NULL; dn=dlist_node_next(dn))
    {
      s2x = dlist_node_item(dn);
      if(sig_tx_ip_overlap(&sig, s2x->sig) != 0)
	return 1;
    }

  return 0;
=======
  return trie_addr_sig_tx_ip_overlap(ta, &sig);
>>>>>>> 69726de7
}

scamper_task_t *scamper_task_find(scamper_task_sig_t *sig)
{
  trie_addr_t *ta;
  dlist_node_t *dn;
  s2t_t s2t_fm, *s2t = NULL;

  if(sig->sig_type == SCAMPER_TASK_SIG_TYPE_TX_IP)
    {
      if((ta = trie_addr_find(sig->sig_tx_ip_dst)) == NULL)
	return NULL;
      for(dn=dlist_head_node(ta->s2t_list); dn != NULL; dn=dlist_node_next(dn))
	{
	  s2t = dlist_node_item(dn);
	  if(sig_tx_ip_overlap(sig, s2t->sig) != 0)
	    break;
	}
      if(dn == NULL)
	s2t = NULL;
    }
  else if(sig->sig_type == SCAMPER_TASK_SIG_TYPE_TX_ND)
    {
      s2t_fm.sig = sig;
      if(sig->sig_tx_nd_ip->type == SCAMPER_ADDR_TYPE_IPV4)
	s2t = patricia_find(tx_nd4, &s2t_fm);
      else
	s2t = patricia_find(tx_nd6, &s2t_fm);
    }
#ifndef DISABLE_SCAMPER_HOST
  else if(sig->sig_type == SCAMPER_TASK_SIG_TYPE_HOST)
    {
      s2t_fm.sig = sig;
      s2t = splaytree_find(host, &s2t_fm);
    }
#endif
#ifndef DISABLE_SCAMPER_SNIFF
  else if(sig->sig_type == SCAMPER_TASK_SIG_TYPE_SNIFF)
    {
      return NULL;
    }
#endif

  if(s2t != NULL)
    return s2t->task;
  return NULL;
}

static void s2t_tx_ip_deinstall(s2t_t *s2t, struct timeval *expiry)
<<<<<<< HEAD
{
  scamper_task_sig_t *sig = s2t->sig;
  trie_addr_t *ta;
  s2x_t *s2x;

  assert(s2t->node != NULL);

  /* get the trie_addr node that manages this address */
  ta = trie_addr_find(sig->sig_tx_ip_dst);
  assert(ta != NULL);

  /* remove the s2t from the trie_addr node */
  dlist_node_pop(ta->s2t_list, s2t->node);

  /*
   * try to add an expiry entry for the signature.  if we fail,
   * then check if we still need the trie_addr_t.
   */
  if((s2x = malloc_zero(sizeof(s2x_t))) != NULL &&
     (s2x->node = dlist_tail_push(ta->s2x_list, s2x)) != NULL &&
     slist_tail_push(expire, s2x) != NULL)
    {
      timeval_cpy(&s2x->expiry, expiry);
      s2x->sig = sig;
    }
  else
    {
      /* clean up attempt to add expiry node */
      if(s2x != NULL)
	{
	  if(s2x->node != NULL)
	    dlist_node_pop(ta->s2x_list, s2x->node);
	  free(s2x);
	}

      /* if the address no longer has any signatures, remove from trie */
      if(trie_addr_isempty(ta))
	{
	  trie_addr_remove(ta);
	  trie_addr_free(ta);
	}

      scamper_task_sig_free(sig);
=======
{
  scamper_task_sig_t *sig = s2t->sig;
  trie_addr_t *ta;
  s2x_t *s2x = NULL;

  assert(s2t->node != NULL);

  /* get the trie_addr node that manages this address */
  ta = trie_addr_find(sig->sig_tx_ip_dst);
  assert(ta != NULL);

  /* remove the s2t from the trie_addr node */
  dlist_node_pop(ta->s2t_list, s2t->node);

  /*
   * try to add an expiry entry for the signature.  if we fail,
   * then check if we still need the trie_addr_t.
   */
  if(expiry != NULL &&
     (s2x = malloc_zero(sizeof(s2x_t))) != NULL &&
     (s2x->node = dlist_tail_push(ta->s2x_list, s2x)) != NULL &&
     slist_tail_push(expire, s2x) != NULL)
    {
      timeval_cpy(&s2x->expiry, expiry);
      s2x->sig = sig;
      return;
    }

  /* clean up any attempt to add expiry node */
  if(s2x != NULL)
    {
      if(s2x->node != NULL)
	dlist_node_pop(ta->s2x_list, s2x->node);
      free(s2x);
    }

  /* if the address no longer has any signatures, remove from trie */
  if(trie_addr_isempty(ta))
    {
      trie_addr_remove(ta);
      trie_addr_free(ta);
    }

  scamper_task_sig_free(sig);
  return;
}

static void scamper_task_sig_deinstall(scamper_task_t *task)
{
  scamper_task_sig_t *sig;
  struct timeval expiry;
  int exp_set = 0;
  s2t_t *s2t;

  while((s2t = slist_head_pop(task->siglist)) != NULL)
    {
      sig = s2t->sig;

      if(s2t->node != NULL)
	{
	  if(sig->sig_type == SCAMPER_TASK_SIG_TYPE_TX_IP)
	    {
	      if(exp_set == 0 && holdtime > 0)
		{
		  gettimeofday_wrap(&expiry);
		  expiry.tv_sec += holdtime;
		  exp_set = 1;
		}
	      s2t_tx_ip_deinstall(s2t, holdtime > 0 ? &expiry : NULL);
	      sig = NULL;
	    }
	  else if(sig->sig_type == SCAMPER_TASK_SIG_TYPE_TX_ND)
	    {
	      if(sig->sig_tx_nd_ip->type == SCAMPER_ADDR_TYPE_IPV4)
		patricia_remove_node(tx_nd4, s2t->node);
	      else
		patricia_remove_node(tx_nd6, s2t->node);
	    }
#ifndef DISABLE_SCAMPER_SNIFF
	  else if(sig->sig_type == SCAMPER_TASK_SIG_TYPE_SNIFF)
	    dlist_node_pop(sniff, s2t->node);
#endif
#ifndef DISABLE_SCAMPER_HOST
	  else if(sig->sig_type == SCAMPER_TASK_SIG_TYPE_HOST)
	    splaytree_remove_node(host, s2t->node);
#endif
	}
      free(s2t);

      if(sig != NULL)
	scamper_task_sig_free(sig);
>>>>>>> 69726de7
    }

  return;
}

static void scamper_task_sig_deinstall(scamper_task_t *task)
{
  scamper_task_sig_t *sig;
  struct timeval expiry;
  int exp_set = 0;
  s2t_t *s2t;

  while((s2t = slist_head_pop(task->siglist)) != NULL)
    {
      sig = s2t->sig;

      if(s2t->node != NULL)
	{
	  if(sig->sig_type == SCAMPER_TASK_SIG_TYPE_TX_IP)
	    {
	      if(exp_set == 0)
		{
		  gettimeofday_wrap(&expiry);
		  expiry.tv_sec += 5;
		  exp_set = 1;
		}
	      s2t_tx_ip_deinstall(s2t, &expiry);
	      sig = NULL;
	    }
	  else if(sig->sig_type == SCAMPER_TASK_SIG_TYPE_TX_ND)
	    {
	      if(sig->sig_tx_nd_ip->type == SCAMPER_ADDR_TYPE_IPV4)
		patricia_remove_node(tx_nd4, s2t->node);
	      else
		patricia_remove_node(tx_nd6, s2t->node);
	    }
#ifndef DISABLE_SCAMPER_SNIFF
	  else if(sig->sig_type == SCAMPER_TASK_SIG_TYPE_SNIFF)
	    dlist_node_pop(sniff, s2t->node);
#endif
#ifndef DISABLE_SCAMPER_HOST
	  else if(sig->sig_type == SCAMPER_TASK_SIG_TYPE_HOST)
	    splaytree_remove_node(host, s2t->node);
#endif
	}
      free(s2t);

      if(sig != NULL)
	scamper_task_sig_free(sig);
    }

  return;
}

int scamper_task_sig_install(scamper_task_t *task)
{
  scamper_task_sig_t *sig;
  scamper_task_t *tf;
  trie_addr_t *ta, fm;
  patricia_t *pt;
  s2t_t *s2t;
  slist_node_t *n;

  for(n=slist_head_node(task->siglist); n != NULL; n = slist_node_next(n))
    {
      s2t = slist_node_item(n); sig = s2t->sig;

      /* check if another task has this signature already */
      if((tf = scamper_task_find(sig)) != NULL)
	{
	  if(tf != task)
	    goto err;
	  continue;
	}

      if(sig->sig_type == SCAMPER_TASK_SIG_TYPE_TX_IP)
	{
	  if(sig->sig_tx_ip_dst->type == SCAMPER_ADDR_TYPE_IPV4)
	    pt = tx_ip4;
	  else
	    pt = tx_ip6;
	  fm.addr = sig->sig_tx_ip_dst;
	  if((ta = patricia_find(pt, &fm)) == NULL)
	    {
	      if((ta = trie_addr_alloc(sig->sig_tx_ip_dst)) == NULL)
		{
		  scamper_debug(__func__, "could not alloc trie_addr");
		  goto err;
		}
	      if((ta->node = patricia_insert(pt, ta)) == NULL)
		{
		  scamper_debug(__func__, "could not install trie_addr");
		  trie_addr_free(ta);
		  goto err;
		}
	    }
	  s2t->node = dlist_head_push(ta->s2t_list, s2t);

	  /*
	   * if we weren't able to insert the s2t, and the trie_addr
	   * is empty because we just created it, free trie_addr
	   */
	  if(s2t->node == NULL && trie_addr_isempty(ta))
	    {
	      patricia_remove_node(pt, ta->node);
	      trie_addr_free(ta);
	    }
	}
      else if(sig->sig_type == SCAMPER_TASK_SIG_TYPE_TX_ND)
	{
	  if(sig->sig_tx_nd_ip->type == SCAMPER_ADDR_TYPE_IPV4)
	    s2t->node = patricia_insert(tx_nd4, s2t);
	  else
	    s2t->node = patricia_insert(tx_nd6, s2t);
	}
#ifndef DISABLE_SCAMPER_SNIFF
      else if(sig->sig_type == SCAMPER_TASK_SIG_TYPE_SNIFF)
	s2t->node = dlist_tail_push(sniff, s2t);
#endif
#ifndef DISABLE_SCAMPER_HOST
      else if(sig->sig_type == SCAMPER_TASK_SIG_TYPE_HOST)
	s2t->node = splaytree_insert(host, s2t);
#endif

      if(s2t->node == NULL)
	{
	  scamper_debug(__func__, "could not install sig");
	  goto err;
	}
    }

  return 0;

 err:
  scamper_task_sig_deinstall(task);
  return -1;
}

/*
 * scamper_task_sig_block
 *
 * go through the signatures and see if any conflict with other tasks.
 * if there is a conflict, return the task, otherwise return NULL.
 * scamper_task_sig_install assumes that this function has been called.
 */
scamper_task_t *scamper_task_sig_block(scamper_task_t *task)
{
  scamper_task_sig_t *sig;
  scamper_task_t *tf;
  slist_node_t *n;
  s2t_t *s2t;

  for(n=slist_head_node(task->siglist); n != NULL; n = slist_node_next(n))
    {
      s2t = slist_node_item(n); sig = s2t->sig;
      if((tf = scamper_task_find(sig)) != NULL && tf != task)
	return tf;
    }

  return NULL;
}

void scamper_task_sig_prepare(scamper_task_t *task)
{
  if(task->funcs->sigs != NULL)
    task->funcs->sigs(task);
  return;
}

static void s2x_expire(s2x_t *s2x)
{
  trie_addr_t *ta;

  /* find the trie addr struct, remove expiry node from that */
  ta = trie_addr_find(s2x->sig->sig_tx_ip_dst);
  assert(ta != NULL);
  dlist_node_pop(ta->s2x_list, s2x->node);

  /* if the trie_addr struct now has no signatures, remove it */
  if(trie_addr_isempty(ta))
    {
      trie_addr_remove(ta);
      trie_addr_free(ta);
    }

  /* don't need the signature or the expire node anymore */
  scamper_task_sig_free(s2x->sig);
  free(s2x);
  return;
}

void scamper_task_sig_expiry_run(const struct timeval *now)
{
  s2x_t *s2x;

  while((s2x = slist_head_item(expire)) != NULL)
    {
      /* check if the item can be expired */
      if(timeval_cmp(&s2x->expiry, now) > 0)
	break;
      slist_head_pop(expire);
      s2x_expire(s2x);
    }

  return;
}

void *scamper_task_onhold(scamper_task_t *task, void *param,
			  void (*unhold)(void *param))
{
  task_onhold_t *toh = NULL;
  dlist_node_t *cookie;

  if(task->onhold == NULL && (task->onhold = dlist_alloc()) == NULL)
    goto err;
  if((toh = malloc_zero(sizeof(task_onhold_t))) == NULL)
    goto err;
  if((cookie = dlist_tail_push(task->onhold, toh)) == NULL)
    goto err;

  toh->param = param;
  toh->unhold = unhold;

  return cookie;

 err:
  if(toh != NULL) free(toh);
  return NULL;
}

int scamper_task_dehold(scamper_task_t *task, void *cookie)
{
  task_onhold_t *toh;
  assert(task->onhold != NULL);
  if((toh = dlist_node_pop(task->onhold, cookie)) == NULL)
    return -1;
  free(toh);
  return 0;
}

/*
 * scamper_task_alloc
 *
 * allocate and initialise a task object.
 */
scamper_task_t *scamper_task_alloc(void *data, scamper_task_funcs_t *funcs)
{
  scamper_task_t *task;

  assert(data  != NULL);
  assert(funcs != NULL);

  if((task = malloc_zero(sizeof(scamper_task_t))) == NULL)
    {
      printerror(__func__, "could not malloc task");
      goto err;
    }

  if((task->queue = scamper_queue_alloc(task)) == NULL)
    goto err;

  if((task->siglist = slist_alloc()) == NULL)
    goto err;

  task->funcs = funcs;
  task->data = data;

  return task;

 err:
  if(task != NULL) scamper_task_free(task);
  return NULL;
}

/*
 * scamper_task_free
 *
 * free a task structure.
 * this involves freeing the task using the free pointer provided,
 * freeing the queue data structure, unholding any tasks blocked, and
 * finally freeing the task structure itself.
 */
void scamper_task_free(scamper_task_t *task)
{
  scamper_task_anc_t *anc;
  task_onhold_t *toh;
  size_t i;

  if(task->funcs != NULL)
    task->funcs->task_free(task);

  if(task->queue != NULL)
    {
      scamper_queue_free(task->queue);
      task->queue = NULL;
    }

  if(task->onhold != NULL)
    {
      while((toh = dlist_head_pop(task->onhold)) != NULL)
	{
	  toh->unhold(toh->param);
	  free(toh);
	}
      dlist_free(task->onhold);
    }

  if(task->cyclemon != NULL)
    {
      scamper_cyclemon_unuse(task->cyclemon);
      task->cyclemon = NULL;
    }

  if(task->sourcetask != NULL)
    {
      scamper_sourcetask_free(task->sourcetask);
      task->sourcetask = NULL;
    }

  if(task->siglist != NULL)
    {
      scamper_task_sig_deinstall(task);
      slist_free(task->siglist);
    }

  if(task->ancillary != NULL)
    {
      while((anc = dlist_head_pop(task->ancillary)) != NULL)
	{
	  anc->node = NULL;
	  anc->freedata(anc->data);
	  free(anc);
	}
      dlist_free(task->ancillary);
    }

  if(task->fds != NULL)
    {
      for(i=0; i<task->fdc; i++)
	scamper_fd_free(task->fds[i]);
      free(task->fds);
    }

  free(task);
  return;
}

void *scamper_task_getdata(const scamper_task_t *task)
{
  return task->data;
}

void *scamper_task_getstate(const scamper_task_t *task)
{
  return task->state;
}

void scamper_task_setdatanull(scamper_task_t *task)
{
  task->data = NULL;
  return;
}

void scamper_task_setstate(scamper_task_t *task, void *state)
{
  task->state = state;
  return;
}

scamper_source_t *scamper_task_getsource(scamper_task_t *task)
{
  if(task->sourcetask == NULL) return NULL;
  return scamper_sourcetask_getsource(task->sourcetask);
}

scamper_sourcetask_t *scamper_task_getsourcetask(scamper_task_t *task)
{
  return task->sourcetask;
}

void scamper_task_setsourcetask(scamper_task_t *task, scamper_sourcetask_t *st)
{
  assert(task->sourcetask == NULL);
  task->sourcetask = st;
  return;
}

void scamper_task_setcyclemon(scamper_task_t *task, scamper_cyclemon_t *cm)
{
  task->cyclemon = scamper_cyclemon_use(cm);
  return;
}

void scamper_task_write(scamper_task_t *task, scamper_file_t *file)
{
  task->funcs->write(file, task);
  return;
}

void scamper_task_probe(scamper_task_t *task)
{
  task->funcs->probe(task);
  return;
}

void scamper_task_halt(scamper_task_t *task)
{
  task->funcs->halt(task);
  return;
}

void scamper_task_handleicmp(scamper_icmp_resp_t *resp)
{
  scamper_task_t *last_task = NULL;
  trie_addr_t *ta;
  scamper_addr_t addr;
  dlist_node_t *dn;
  s2t_t *s2t;
  int print = 0;

  if(SCAMPER_ICMP_RESP_IS_TTL_EXP(resp) ||
     SCAMPER_ICMP_RESP_IS_UNREACH(resp) ||
     SCAMPER_ICMP_RESP_IS_PACKET_TOO_BIG(resp) ||
     SCAMPER_ICMP_RESP_IS_PARAMPROB(resp))
    {
      /* the probe signature is embedded in the response */
      if(!SCAMPER_ICMP_RESP_INNER_IS_SET(resp))
	return;
      if(scamper_icmp_resp_inner_dst(resp, &addr) != 0)
	return;
    }
  else if(SCAMPER_ICMP_RESP_IS_ECHO_REPLY(resp) ||
	  SCAMPER_ICMP_RESP_IS_TIME_REPLY(resp))
    {
      /* the probe signature is an ICMP echo/ts request */
      if(scamper_icmp_resp_src(resp, &addr) != 0)
	return;
    }
  else
    {
      return;
    }

  if((ta = trie_addr_find(&addr)) == NULL)
    return;

  for(dn=dlist_head_node(ta->s2t_list); dn != NULL; dn=dlist_node_next(dn))
    {
      s2t = dlist_node_item(dn);
      if(s2t->task == last_task)
	continue;
      last_task = s2t->task;
      if(s2t->task->funcs->handle_icmp != NULL)
	{
	  if(print == 0)
	    {
	      scamper_icmp_resp_print(resp);
	      print = 1;
	    }
	  s2t->task->funcs->handle_icmp(s2t->task, resp);
	}
    }
  return;
}

void scamper_task_handledl(scamper_dl_rec_t *dl)
{
  tx_ip_check(dl);
  tx_nd_check(dl);
#ifndef DISABLE_SCAMPER_SNIFF
  sniff_check(dl);
#endif
  return;
}

void scamper_task_handleudp(scamper_udp_resp_t *ur)
{
  scamper_task_t *last_task = NULL;
  trie_addr_t *ta, fm;
  scamper_addr_t addr;
  dlist_node_t *dn;
  patricia_t *pt;
  s2t_t *s2t;

  fm.addr = &addr;
  addr.addr = ur->addr;
  if(ur->af == AF_INET)
    {
      addr.type = SCAMPER_ADDR_TYPE_IPV4;
      pt = tx_ip4;
    }
  else
    {
      addr.type = SCAMPER_ADDR_TYPE_IPV6;
      pt = tx_ip6;
    }
  if((ta = patricia_find(pt, &fm)) == NULL)
    return;

  for(dn=dlist_head_node(ta->s2t_list); dn != NULL; dn=dlist_node_next(dn))
    {
      s2t = dlist_node_item(dn);
      if(s2t->task == last_task)
	continue;
      last_task = s2t->task;
      if(s2t->task->funcs->handle_udp != NULL)
	{
	  s2t->task->funcs->handle_udp(s2t->task, ur);
	}
    }
  return;
}

void scamper_task_handletimeout(scamper_task_t *task)
{
  if(task->funcs->handle_timeout != NULL)
    task->funcs->handle_timeout(task);
  return;
}

int scamper_task_queue_probe(scamper_task_t *task)
{
  return scamper_queue_probe(task->queue);
}

int scamper_task_queue_probe_head(scamper_task_t *task)
{
  return scamper_queue_probe_head(task->queue);
}

int scamper_task_queue_wait(scamper_task_t *task, int ms)
{
  return scamper_queue_wait(task->queue, ms);
}

int scamper_task_queue_wait_tv(scamper_task_t *task, struct timeval *tv)
{
  return scamper_queue_wait_tv(task->queue, tv);
}

int scamper_task_queue_done(scamper_task_t *task, int ms)
{
  return scamper_queue_done(task->queue, ms);
}

int scamper_task_queue_isprobe(scamper_task_t *task)
{
  return scamper_queue_isprobe(task->queue);
}

int scamper_task_queue_isdone(scamper_task_t *task)
{
  return scamper_queue_isdone(task->queue);
}

static int task_fd_cmp(const scamper_fd_t *a, const scamper_fd_t *b)
{
  if(a < b) return -1;
  if(a > b) return  1;
  return 0;
}

/*
 * task_fd
 *
 * make sure the task has a hold on this fd.
 */
static scamper_fd_t *task_fd(scamper_task_t *t, scamper_fd_t *fd)
{
  if(fd == NULL)
    return NULL;

  if(array_find((void **)t->fds, t->fdc, fd, (array_cmp_t)task_fd_cmp) == NULL)
    {
      if(array_insert((void ***)&t->fds, &t->fdc, fd,
		      (array_cmp_t)task_fd_cmp) != 0)
	{
	  scamper_fd_free(fd);
	  return NULL;
	}
    }
  else
    {
      /* already have a hold of the fd */
      scamper_fd_free(fd);
    }
  return fd;
}

scamper_fd_t *scamper_task_fd_icmp4(scamper_task_t *task, void *addr)
{
  scamper_fd_t *fd = scamper_fd_icmp4(addr);
  return task_fd(task, fd);
}

scamper_fd_t *scamper_task_fd_icmp6(scamper_task_t *task, void *addr)
{
  scamper_fd_t *fd = scamper_fd_icmp6(addr);
  return task_fd(task, fd);
}

scamper_fd_t *scamper_task_fd_udp4(scamper_task_t *task, void *a, uint16_t sp)
{
  if(task_fd(task, scamper_fd_udp4dg(a, sp)) == NULL)
    return NULL;
  return task_fd(task, scamper_fd_udp4raw(a));
}

scamper_fd_t *scamper_task_fd_udp6(scamper_task_t *task, void *a, uint16_t sp)
{
  scamper_fd_t *fd = scamper_fd_udp6(a, sp);
  return task_fd(task, fd);
}

scamper_fd_t *scamper_task_fd_tcp4(scamper_task_t *task, void *a, uint16_t sp)
{
  scamper_fd_t *fd = scamper_fd_tcp4(a, sp);
  return task_fd(task, fd);
}

scamper_fd_t *scamper_task_fd_tcp6(scamper_task_t *task, void *a, uint16_t sp)
{
  scamper_fd_t *fd = scamper_fd_tcp6(a, sp);
  return task_fd(task, fd);
}

scamper_fd_t *scamper_task_fd_dl(scamper_task_t *task, int ifindex)
{
  scamper_fd_t *fd = scamper_fd_dl(ifindex);
  return task_fd(task, fd);
}

scamper_fd_t *scamper_task_fd_ip4(scamper_task_t *task)
{
  scamper_fd_t *fd = scamper_fd_ip4();
  return task_fd(task, fd);
}

#ifndef _WIN32 /* windows does not have a routing socket */
scamper_fd_t *scamper_task_fd_rtsock(scamper_task_t *task)
{
  scamper_fd_t *fd = scamper_fd_rtsock();
  return task_fd(task, fd);
}
#endif

int scamper_task_init(void)
{
  if((tx_ip4 = patricia_alloc((patricia_bit_t)tx_ip_bit,
			      (patricia_cmp_t)tx_ip_cmp,
			      (patricia_fbd_t)tx_ip_fbd)) == NULL)
    return -1;
  if((tx_ip6 = patricia_alloc((patricia_bit_t)tx_ip_bit,
			      (patricia_cmp_t)tx_ip_cmp,
			      (patricia_fbd_t)tx_ip_fbd)) == NULL)
    return -1;
  if((tx_nd4 = patricia_alloc((patricia_bit_t)tx_nd_bit,
			      (patricia_cmp_t)tx_nd_cmp,
			      (patricia_fbd_t)tx_nd_fbd)) == NULL)
    return -1;
  if((tx_nd6 = patricia_alloc((patricia_bit_t)tx_nd_bit,
			      (patricia_cmp_t)tx_nd_cmp,
			      (patricia_fbd_t)tx_nd_fbd)) == NULL)
    return -1;
#ifndef DISABLE_SCAMPER_HOST
  if((host = splaytree_alloc((splaytree_cmp_t)host_cmp)) == NULL)
    return -1;
#endif
#ifndef DISABLE_SCAMPER_SNIFF
  if((sniff = dlist_alloc()) == NULL)
    return -1;
#endif
  if((expire = slist_alloc()) == NULL)
    return -1;
  return 0;
}

void scamper_task_cleanup(void)
{
  s2x_t *s2x;

  if(expire != NULL)
    {
      while((s2x = slist_head_pop(expire)) != NULL)
	s2x_expire(s2x);
      slist_free(expire);
      expire = NULL;
    }

  if(tx_ip4 != NULL) { patricia_free(tx_ip4); tx_ip4 = NULL; }
  if(tx_ip6 != NULL) { patricia_free(tx_ip6); tx_ip6 = NULL; }
  if(tx_nd4 != NULL) { patricia_free(tx_nd4); tx_nd4 = NULL; }
  if(tx_nd6 != NULL) { patricia_free(tx_nd6); tx_nd6 = NULL; }

#ifndef DISABLE_SCAMPER_HOST
  if(host != NULL)   { splaytree_free(host, NULL); host = NULL; }
#endif

#ifndef DISABLE_SCAMPER_SNIFF
  if(sniff != NULL)  { dlist_free(sniff); sniff = NULL; }
#endif

  return;
}<|MERGE_RESOLUTION|>--- conflicted
+++ resolved
@@ -1,11 +1,7 @@
 /*
  * scamper_task.c
  *
-<<<<<<< HEAD
- * $Id: scamper_task.c,v 1.95 2024/08/28 01:52:23 mjl Exp $
-=======
  * $Id: scamper_task.c,v 1.104 2024/12/31 04:17:31 mjl Exp $
->>>>>>> 69726de7
  *
  * Copyright (C) 2005-2006 Matthew Luckie
  * Copyright (C) 2006-2011 The University of Waikato
@@ -155,11 +151,8 @@
 static splaytree_t *host = NULL;
 #endif
 static slist_t     *expire = NULL;
-<<<<<<< HEAD
-=======
 
 extern int          holdtime;
->>>>>>> 69726de7
 
 static int tx_ip_cmp(const trie_addr_t *a, const trie_addr_t *b)
 {
@@ -664,12 +657,6 @@
 {
   scamper_task_sig_t sig;
   trie_addr_t *ta;
-<<<<<<< HEAD
-  dlist_node_t *dn;
-  s2t_t *s2t;
-  s2x_t *s2x;
-=======
->>>>>>> 69726de7
 
   sig.sig_tx_ip_dst = dst;
   if(proto == IPPROTO_TCP)
@@ -690,24 +677,7 @@
     return 0;
 
   /* check to see if there's an overlapping signature */
-<<<<<<< HEAD
-  for(dn=dlist_head_node(ta->s2t_list); dn != NULL; dn=dlist_node_next(dn))
-    {
-      s2t = dlist_node_item(dn);
-      if(sig_tx_ip_overlap(&sig, s2t->sig) != 0)
-	return 1;
-    }
-  for(dn=dlist_head_node(ta->s2x_list); dn != NULL; dn=dlist_node_next(dn))
-    {
-      s2x = dlist_node_item(dn);
-      if(sig_tx_ip_overlap(&sig, s2x->sig) != 0)
-	return 1;
-    }
-
-  return 0;
-=======
   return trie_addr_sig_tx_ip_overlap(ta, &sig);
->>>>>>> 69726de7
 }
 
 scamper_task_t *scamper_task_find(scamper_task_sig_t *sig)
@@ -757,51 +727,6 @@
 }
 
 static void s2t_tx_ip_deinstall(s2t_t *s2t, struct timeval *expiry)
-<<<<<<< HEAD
-{
-  scamper_task_sig_t *sig = s2t->sig;
-  trie_addr_t *ta;
-  s2x_t *s2x;
-
-  assert(s2t->node != NULL);
-
-  /* get the trie_addr node that manages this address */
-  ta = trie_addr_find(sig->sig_tx_ip_dst);
-  assert(ta != NULL);
-
-  /* remove the s2t from the trie_addr node */
-  dlist_node_pop(ta->s2t_list, s2t->node);
-
-  /*
-   * try to add an expiry entry for the signature.  if we fail,
-   * then check if we still need the trie_addr_t.
-   */
-  if((s2x = malloc_zero(sizeof(s2x_t))) != NULL &&
-     (s2x->node = dlist_tail_push(ta->s2x_list, s2x)) != NULL &&
-     slist_tail_push(expire, s2x) != NULL)
-    {
-      timeval_cpy(&s2x->expiry, expiry);
-      s2x->sig = sig;
-    }
-  else
-    {
-      /* clean up attempt to add expiry node */
-      if(s2x != NULL)
-	{
-	  if(s2x->node != NULL)
-	    dlist_node_pop(ta->s2x_list, s2x->node);
-	  free(s2x);
-	}
-
-      /* if the address no longer has any signatures, remove from trie */
-      if(trie_addr_isempty(ta))
-	{
-	  trie_addr_remove(ta);
-	  trie_addr_free(ta);
-	}
-
-      scamper_task_sig_free(sig);
-=======
 {
   scamper_task_sig_t *sig = s2t->sig;
   trie_addr_t *ta;
@@ -893,56 +818,6 @@
 
       if(sig != NULL)
 	scamper_task_sig_free(sig);
->>>>>>> 69726de7
-    }
-
-  return;
-}
-
-static void scamper_task_sig_deinstall(scamper_task_t *task)
-{
-  scamper_task_sig_t *sig;
-  struct timeval expiry;
-  int exp_set = 0;
-  s2t_t *s2t;
-
-  while((s2t = slist_head_pop(task->siglist)) != NULL)
-    {
-      sig = s2t->sig;
-
-      if(s2t->node != NULL)
-	{
-	  if(sig->sig_type == SCAMPER_TASK_SIG_TYPE_TX_IP)
-	    {
-	      if(exp_set == 0)
-		{
-		  gettimeofday_wrap(&expiry);
-		  expiry.tv_sec += 5;
-		  exp_set = 1;
-		}
-	      s2t_tx_ip_deinstall(s2t, &expiry);
-	      sig = NULL;
-	    }
-	  else if(sig->sig_type == SCAMPER_TASK_SIG_TYPE_TX_ND)
-	    {
-	      if(sig->sig_tx_nd_ip->type == SCAMPER_ADDR_TYPE_IPV4)
-		patricia_remove_node(tx_nd4, s2t->node);
-	      else
-		patricia_remove_node(tx_nd6, s2t->node);
-	    }
-#ifndef DISABLE_SCAMPER_SNIFF
-	  else if(sig->sig_type == SCAMPER_TASK_SIG_TYPE_SNIFF)
-	    dlist_node_pop(sniff, s2t->node);
-#endif
-#ifndef DISABLE_SCAMPER_HOST
-	  else if(sig->sig_type == SCAMPER_TASK_SIG_TYPE_HOST)
-	    splaytree_remove_node(host, s2t->node);
-#endif
-	}
-      free(s2t);
-
-      if(sig != NULL)
-	scamper_task_sig_free(sig);
     }
 
   return;
