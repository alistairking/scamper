--- conflicted
+++ resolved
@@ -1,11 +1,7 @@
 /*
  * sc_wartsdump
  *
-<<<<<<< HEAD
- * $Id: sc_wartsdump.c,v 1.317 2025/05/05 03:34:49 mjl Exp $
-=======
  * $Id: sc_wartsdump.c,v 1.318 2025/05/28 06:53:57 mjl Exp $
->>>>>>> 70510422
  *
  *        Matthew Luckie
  *        mjl@luckie.org.nz
