/*
 * sc_minrtt: dump RTT values by node for use by sc_hoiho
 *
<<<<<<< HEAD
 * $Id: sc_minrtt.c,v 1.23 2025/04/21 03:24:13 mjl Exp $
=======
 * $Id: sc_minrtt.c,v 1.24 2025/06/03 02:12:54 mjl Exp $
>>>>>>> 70510422
 *
 *         Matthew Luckie
 *         mjl@luckie.org.nz
 *
 * Copyright (C) 2023-2024 The Regents of the University of California
 *
 * This program is free software; you can redistribute it and/or modify
 * it under the terms of the GNU General Public License as published by
 * the Free Software Foundation, version 2.
 *
 * This program is distributed in the hope that it will be useful,
 * but WITHOUT ANY WARRANTY; without even the implied warranty of
 * MERCHANTABILITY or FITNESS FOR A PARTICULAR PURPOSE.  See the
 * GNU General Public License for more details.
 *
 * You should have received a copy of the GNU General Public License
 * along with this program; if not, write to the Free Software
 * Foundation, Inc., 59 Temple Place, Suite 330, Boston, MA  02111-1307  USA
 *
 */

#ifdef HAVE_CONFIG_H
#include "config.h"
#endif
#include "internal.h"

#include <sqlite3.h>

#ifdef HAVE_PCRE2
#define PCRE2_CODE_UNIT_WIDTH 8
#include <pcre2.h>
#else
#include <pcre.h>
#endif

#ifdef DMALLOC
#include <dmalloc.h>
#endif

#ifdef HAVE_PTHREAD
#include <pthread.h>
#endif

#include <assert.h>

#include "scamper_addr.h"
#include "scamper_list.h"
#include "scamper_ping.h"
#include "scamper_dealias.h"
#include "scamper_file.h"
#include "mjl_list.h"
#include "mjl_splaytree.h"
#include "mjl_threadpool.h"
#include "mjl_heap.h"
#include "utils.h"

#define OPT_HELP        0x0001
#define OPT_DBFILE      0x0002
#define OPT_CREATE      0x0004
#define OPT_IMPORT      0x0008
#define OPT_PROCESS     0x0010
#define OPT_REGEX       0x0020
#define OPT_THREADC     0x0040
#define OPT_VPLOCFILE   0x0080
#define OPT_RTRFILE     0x0100
#define OPT_BATCHC      0x0200

#ifdef PACKAGE_VERSION
#define OPT_VERSION     0x0400
#endif

/* this is the same order that sc_pinger uses */
#define RTT_METHOD_ICMP_ECHO  1
#define RTT_METHOD_UDP        2
#define RTT_METHOD_TCP_ACK_SP 3

/*
 * blob size consists of 150 samples and a 2 byte index.  each sample
 * contains:
 * - 1 byte method,
 * - 2 byte VP id,
 * - 1 byte reply TTL,
 * - 4 byte RTT
 */
#define SAMPLE_SIZE (1 + 2 + 1 + 4)
#define BLOB_SIZE_MIN ((SAMPLE_SIZE * 150) + 2)

typedef struct sc_vp sc_vp_t;

typedef struct sc_dst
{
  scamper_addr_t *addr;
  sqlite3_int64   id;
  sqlite3_int64   samples_rowid;
  uint8_t         flags;
} sc_dst_t;

typedef struct sc_vpmeth
{
  sc_vp_t        *vp;
  uint8_t         meth;
  uint16_t        pc;
  uint32_t        bad, total;
} sc_vpmeth_t;

struct sc_vp
{
  char           *name;
  sqlite3_int64   id;
  double          lat, lng;   /* lag / lng */
  double          latr, lngr; /* radians */
  uint8_t         loc;
  uint8_t         bad[4][256];
  sc_vpmeth_t     meth[4];
};

typedef struct sc_sample
{
  sc_vp_t        *vp;      /* the VP that collected the sample */
  scamper_addr_t *addr;    /* the address probed */
  uint8_t         method;  /* which method obtained this sample */
  uint8_t         skip;    /* should skip this sample */
  uint8_t         rx_ttl;  /* ttl field of the reply */
  uint32_t        rtt;     /* rtt, in microseconds */
  struct timeval  tx;      /* transit time */
  uint16_t        bad;     /* number of VPs disagreeing with sample */
} sc_sample_t;

typedef struct sc_rxsec
{
  time_t          sec;     /* sec for bucketing samples */
  slist_t        *list;    /* list of samples */
} sc_rxsec_t;

typedef struct sc_dstlist
{
  scamper_addr_t *addr;    /* the address probed */
  slist_t        *list;    /* list of samples */
} sc_dstlist_t;

typedef struct sc_router
{
  uint32_t        id;      /* router id */
  slist_t        *addrs;   /* list of scamper_addr_t */
} sc_router_t;

typedef struct sc_routerload
{
  slist_t        *routers; /* list of sc_router_t */
  slist_t        *addrs;   /* list of scamper_addr_t */
  uint32_t        id;      /* node id */
  uint8_t         gotid;   /* is node id set */
} sc_routerload_t;

typedef struct sc_filedata
{
  slist_t        *samples;
  sc_vp_t        *vp;
  uint32_t        runlens[4][256];
  char           *filename;
} sc_filedata_t;

typedef struct sc_fdheap
{
  scamper_addr_t *addr;
  sc_filedata_t  *fd;
} sc_fdheap_t;

static uint32_t        options  = 0;
static splaytree_t    *dst_tree = NULL;
static slist_t        *dst_list = NULL;
static splaytree_t    *vp_tree  = NULL;
static sc_vp_t       **vp_array = NULL;
static int             vp_c     = 0;
static const char     *dbfile   = NULL;
static sqlite3        *db       = NULL;
static const char     *vp_regex = NULL;
static char          **opt_args = NULL;
static int             opt_argc = 0;
static threadpool_t   *tp       = NULL;
static long            threadc  = -1;
static long            batchc   = -1;
static const char     *vplocfile = NULL;
static int             proc_x   = 0;
static const char     *rtrfile  = NULL;
static int             import_ok = 1;
static uint8_t        *blob_buf = NULL;
static uint16_t        blob_buflen = 0;

#ifdef HAVE_PTHREAD
static pthread_mutex_t db_mutex;
static uint8_t         db_mutex_o = 0;
static pthread_mutex_t data_mutex;
static uint8_t         data_mutex_o = 0;
#endif

#ifdef HAVE_PCRE2
static pcre2_code     *vp_pcre = NULL;
#else
static pcre           *vp_pcre = NULL;
#endif

static sqlite3_stmt   *st_vp_ins = NULL;
static sqlite3_stmt   *st_dst_ins = NULL;
static sqlite3_stmt   *st_dst_upd = NULL;
static sqlite3_stmt   *st_runlen_ins = NULL;
static sqlite3_stmt   *st_sample_ins = NULL;
static sqlite3_stmt   *st_sample_sel = NULL;
static sqlite3_stmt   *st_filename_sel = NULL;
static sqlite3_stmt   *st_filename_ins = NULL;
static sqlite3_blob   *blob = NULL;

static void usage(uint32_t opt_mask)
{
  const char *t, *v;

#ifdef OPT_VERSION
  v = "v";
#else
  v = "";
#endif

#ifdef HAVE_PTHREAD
  t = " [-t threadc]";
#else
  t = "";
#endif
  
  fprintf(stderr,
    "usage: sc_minrtt [-c] [-d dbfile]\n"
    "\n");
  fprintf(stderr,
    "       sc_minrtt [-i] [-b batchc] [-d dbfile] [-R regex]%s\n"
    "                 in1.warts .. inN.warts\n"
    "\n", t);
  fprintf(stderr,
    "       sc_minrtt [-p mode] [-d dbfile] [-r rtrfile]%s\n"
    "                 [-V vploc]\n"
    "\n", t);

  if(opt_mask == 0)
    fprintf(stderr, "       sc_minrtt -?%s\n\n", v);

  return;
}

static int check_options(int argc, char *argv[])
{
  char opts[32], *opt_batchc = NULL;
  size_t off = 0;
  uint32_t u32;
  long lo;
  int ch;

#ifdef HAVE_PTHREAD
  char *opt_threadc = NULL;
#endif

  string_concat(opts, sizeof(opts), &off, "?b:cd:ip:r:R:V:");
#ifdef HAVE_PTHREAD
  string_concat(opts, sizeof(opts), &off, "t:");
#endif
#ifdef OPT_VERSION
  string_concatc(opts, sizeof(opts), &off, 'v');
#endif

  while((ch = getopt(argc, argv, opts)) != -1)
    {
      switch(ch)
	{
	case 'b':
	  options |= OPT_BATCHC;
	  opt_batchc = optarg;
	  break;

	case 'c':
	  options |= OPT_CREATE;
	  break;

	case 'd':
	  options |= OPT_DBFILE;
	  dbfile = optarg;
	  break;

	case 'i':
	  options |= OPT_IMPORT;
	  break;

	case 'p':
	  options |= OPT_PROCESS;
	  if(string_tolong(optarg, &lo) != 0 || lo < 1 || lo > 2)
	    {
	      usage(OPT_PROCESS);
	      return -1;
	    }
	  proc_x = lo;
	  break;

	case 'r':
	  options |= OPT_RTRFILE;
	  rtrfile = optarg;
	  break;

	case 'R':
	  options |= OPT_REGEX;
	  vp_regex = optarg;
	  break;

#ifdef HAVE_PTHREAD
	case 't':
	  options |= OPT_THREADC;
	  opt_threadc = optarg;
	  break;
#endif

#ifdef OPT_VERSION
	case 'v':
	  options |= OPT_VERSION;
	  return 0;
#endif

	case 'V':
	  options |= OPT_VPLOCFILE;
	  vplocfile = optarg;
	  break;

	default:
	  usage(0);
	  return -1;
	}
    }

  if(options == 0)
    {
      usage(0);
      return -1;
    }

  opt_args = argv + optind;
  opt_argc = argc - optind;

  /* the database file has to be specified */
  if((options & OPT_DBFILE) == 0)
    {
      usage(OPT_DBFILE);
      return -1;
    }

  u32 = OPT_CREATE | OPT_IMPORT | OPT_PROCESS;
  if(countbits32(options & u32) != 1)
    {
      usage(0);
      return -1;
    }

  if(options & OPT_IMPORT)
    {
      if(vp_regex == NULL)
	{
	  usage(OPT_IMPORT | OPT_REGEX);
	  return -1;
	}
    }

  if(options & OPT_PROCESS)
    {
      if(vplocfile == NULL)
	{
	  usage(OPT_PROCESS | OPT_VPLOCFILE);
	  return -1;
	}
    }

#ifdef HAVE_PTHREAD
  if(opt_threadc != NULL)
    {
      if(string_tolong(opt_threadc, &lo) != 0 || lo < 0)
	{
	  usage(OPT_THREADC);
	  return -1;
	}
      threadc = lo;
    }
#endif

  if(opt_batchc != NULL)
    {
      if(string_tolong(opt_batchc, &lo) != 0 || lo < 1)
	{
	  usage(OPT_BATCHC);
	  return -1;
	}
#ifdef HAVE_PTHREAD
      if(threadc != -1 && threadc > batchc)
	{
	  usage(OPT_BATCHC | OPT_THREADC);
	  fprintf(stderr, "batch size should not be smaller than thread count");
	  return -1;
	}
#endif
      batchc = lo;
    }

  return 0;
}

static int tree_to_slist(void *ptr, void *entry)
{
  if(slist_tail_push((slist_t *)ptr, entry) != NULL)
    return 0;
  return -1;
}

static const char *method_str(uint8_t method)
{
  static const char *tbl[] = {"", "icmp-echo", "udp-dport", "tcp-ack-sport"};
  if(method > 3)
    return "";
  return tbl[method];
}

/*
 * vp_dist
 *
 * return the distance, in meters, between two vantage points.
 */
static double vp_dist(sc_vp_t *a, sc_vp_t *b)
{
  double radius = 6371008.8, ave_lat, ave_lon, squared;
  ave_lat = (b->latr - a->latr) / 2.0;
  ave_lon = (b->lngr - a->lngr) / 2.0;
  squared =
    pow(sin(ave_lat), 2) + cos(a->latr) * cos(b->latr) * pow(sin(ave_lon), 2);
  return 2 * radius * asin(sqrt(squared));
}

/*
 * dist2rtt
 *
 * return the minimum RTT, in microseconds, expected for the distance,
 * in meters.
 */
static uint32_t dist2rtt(double dist)
{
  double d = floor((dist * 2) / 204.190477);
  return ((uint32_t)d);
}

/*
 * rtt2dist
 *
 * return the distance limit, in meters, implied by the RTT value,
 * in microseconds.
 */
static double rtt2dist(uint32_t rtt)
{
  return (204.190477 * rtt) / 2;
}

static char *percentage(char *buf, size_t len, uint32_t x, uint32_t y)
{
  if(y == 0)
    snprintf(buf, len, "-");
  else
    snprintf(buf, len, "%.1f%%", (float)(x * 100) / y);
  return buf;
}

static char *filename_nopath(char *filename)
{
  char *ptr;
  if((ptr = string_lastof_char(filename, '/')) == NULL)
    return filename;
  else if(ptr[1] != '\0')
    return ptr + 1;
  return NULL;
}

static char *filename_vpname(const char *filename)
{
  #ifdef HAVE_PCRE2
  pcre2_match_data *md = NULL;
  PCRE2_SIZE *ovector = NULL;
#else
  int ovector[6];
#endif

  size_t len = strlen(filename);
  char *vp_name = NULL;
  int x;

#ifdef HAVE_PCRE2
  if((md = pcre2_match_data_create(2, NULL)) == NULL)
    goto done;
  if(pcre2_match(vp_pcre, (PCRE2_SPTR)filename, len, 0, 0, md, NULL) <= 0)
    {
      fprintf(stderr, "%s: regex %s did not match %s\n",
	      __func__, vp_regex, filename);
      goto done;
    }
  ovector = pcre2_get_ovector_pointer(md);
#else
  if(pcre_exec(vp_pcre, NULL, filename, len, 0, 0, ovector, 6) <= 0)
    {
      fprintf(stderr, "%s: regex %s did not match %s\n",
	      __func__, vp_regex, filename);
      goto done;
    }
#endif

  len = ovector[2+1] - ovector[2] + 1;
  if((vp_name = malloc(len)) == NULL)
    {
      fprintf(stderr, "%s: could not malloc %d bytes\n", __func__,
	      (int)len);
      goto done;
    }
  x = ovector[2+1] - ovector[2];
  memcpy(vp_name, filename + ovector[2], x);
  vp_name[x] = '\0';

 done:
#ifdef HAVE_PCRE2
  if(md != NULL) pcre2_match_data_free(md);
#endif
  return vp_name;
}

static void sc_router_free(sc_router_t *rtr)
{
  if(rtr->addrs != NULL)
    slist_free_cb(rtr->addrs, (slist_free_t)scamper_addr_free);
  free(rtr);
  return;
}

static int sc_router_finish(sc_routerload_t *rl)
{
  sc_router_t *rtr = NULL;

  if(rl->gotid == 0 || slist_count(rl->addrs) == 0)
    {
      slist_empty_cb(rl->addrs, (slist_free_t)scamper_addr_free);
      return 0;
    }

  if((rtr = malloc_zero(sizeof(sc_router_t))) == NULL ||
     (rtr->addrs = slist_alloc()) == NULL ||
     slist_tail_push(rl->routers, rtr) == NULL)
    goto err;

  slist_concat(rtr->addrs, rl->addrs);
  rtr->id = rl->id;
  rl->gotid = 0;
  return 0;

 err:
  if(rtr != NULL) sc_router_free(rtr);
  return -1;
}

static int rtrfile_line(char *line, void *param)
{
  sc_routerload_t *rl = param;
  scamper_addr_t *addr = NULL;
  long long ll;
  char *ip, *ptr;

  if(line[0] == '#')
    {
      ptr = line + 1;
      while(*ptr == ' ')
	ptr++;
      if(strncasecmp(ptr, "node2id:", 8) == 0)
	{
	  ptr += 8;
	  while(*ptr == ' ')
	    ptr++;
	  if(string_tollong(ptr, &ll, NULL, 10) == 0)
	    {
	      rl->id = ll;
	      rl->gotid = 1;
	    }
	}
      return 0;
    }

  if(line[0] == '\0')
    {
      if(sc_router_finish(rl) != 0)
	return -1;
      return 0;
    }

  ip = line;
  ptr = line;
  while(*ptr != '\0' && isspace((unsigned char)*ptr) == 0)
    ptr++;
  *ptr = '\0';

  if((addr = scamper_addr_fromstr_unspec(ip)) == NULL ||
     slist_tail_push(rl->addrs, addr) == NULL)
    goto err;

  return 0;

 err:
  return -1;
}

static int sc_vp_cmp(const sc_vp_t *a, const sc_vp_t *b)
{
  return strcasecmp(a->name, b->name);
}

static int sc_vp_id_cmp(const sc_vp_t *a, const sc_vp_t *b)
{
  if(a->id < b->id) return -1;
  if(a->id > b->id) return  1;
  return 0;
}

static sc_vp_t *sc_vp_find(const char *name)
{
  sc_vp_t fm; fm.name = (char *)name;
  return (sc_vp_t *)splaytree_find(vp_tree, &fm);
}

static sc_vp_t *sc_vp_find_id(uint32_t id)
{
  sc_vp_t fm; fm.id = id;
  return array_find((void **)vp_array, vp_c, &fm, (array_cmp_t)sc_vp_id_cmp);
}

static void sc_vp_free(sc_vp_t *vp)
{
  if(vp->name != NULL) free(vp->name);
  free(vp);
  return;
}

static sc_vp_t *sc_vp_alloc(sqlite3_int64 id, const char *name)
{
  sc_vp_t *vp;
  if((vp = malloc_zero(sizeof(sc_vp_t))) == NULL ||
     (vp->name = strdup(name)) == NULL)
    {
      if(vp != NULL) sc_vp_free(vp);
      return NULL;
    }
  vp->id = id;
  return vp;
}

static int sc_vp_insert(sc_vp_t *vp)
{
  if(splaytree_insert(vp_tree, vp) == NULL)
    return -1;
  return 0;
}

static int sc_vpmeth_cmp(sc_vpmeth_t *a, sc_vpmeth_t *b)
{
  if(a->pc > b->pc) return -1;
  if(a->pc < b->pc) return  1;
  return 0;
}

static int sc_dst_cmp(const sc_dst_t *a, const sc_dst_t *b)
{
  return scamper_addr_cmp(a->addr, b->addr);
}

static sc_dst_t *sc_dst_find(const scamper_addr_t *addr)
{
  sc_dst_t fm; fm.addr = (scamper_addr_t *)addr;
  return (sc_dst_t *)splaytree_find(dst_tree, &fm);
}

static sc_dst_t *sc_dst_alloc(sqlite3_int64 id, scamper_addr_t *addr)
{
  sc_dst_t *dst;
  if((dst = malloc_zero(sizeof(sc_dst_t))) == NULL)
    return NULL;
  dst->addr = addr;
  dst->id = id;
  return dst;
}

static void sc_dst_free(sc_dst_t *dst)
{
  if(dst->addr != NULL)
    scamper_addr_free(dst->addr);
  free(dst);
  return;
}

static void sc_sample_free(sc_sample_t *sample)
{
  if(sample->addr != NULL) scamper_addr_free(sample->addr);
  free(sample);
  return;
}

static sc_sample_t *sc_sample_alloc(scamper_addr_t *addr, sc_vp_t *vp,
				    uint8_t method, uint8_t rxttl, uint32_t rtt)
{
  sc_sample_t *sample;
  if((sample = malloc_zero(sizeof(sc_sample_t))) == NULL)
    return NULL;
  if(addr != NULL)
    sample->addr = scamper_addr_use(addr);
  sample->vp = vp;
  sample->method = method;
  sample->rx_ttl = rxttl;
  sample->rtt    = rtt;
  return sample;
}

static sc_sample_t *sc_sample_add(slist_t *list, sc_vp_t *vp,
				  scamper_addr_t *addr, uint8_t method,
				  uint8_t rx_ttl, uint32_t rtt)
{
  sc_sample_t *sample = NULL;
  if((sample = malloc_zero(sizeof(sc_sample_t))) == NULL ||
     slist_tail_push(list, sample) == NULL)
    {
      if(sample != NULL)
	free(sample);
      return NULL;
    }
  sample->vp = vp;
  sample->method = method;
  sample->rtt = rtt;
  sample->rx_ttl = rx_ttl;
  if(addr != NULL)
    sample->addr = scamper_addr_use(addr);
  return sample;
}

static int sc_sample_ins_cmp(const sc_sample_t *a, const sc_sample_t *b)
{
  if(a->vp->id < b->vp->id) return -1;
  if(a->vp->id > b->vp->id) return  1;
  if(a->method < b->method) return -1;
  if(a->method > b->method) return  1;
  if(a->rx_ttl < b->rx_ttl) return -1;
  if(a->rx_ttl > b->rx_ttl) return  1;
  if(a->rtt    < b->rtt)    return -1;
  if(a->rtt    > b->rtt)    return  1;
  return 0;
}

static int sc_sample_rx_cmp(const sc_sample_t *a, const sc_sample_t *b)
{
  struct timeval rx_a, rx_b;
  timeval_add_us(&rx_a, &a->tx, a->rtt);
  timeval_add_us(&rx_b, &b->tx, b->rtt);
  return timeval_cmp(&rx_a, &rx_b);
}

static int sc_sample_bad_cmp(const sc_sample_t *a, const sc_sample_t *b)
{
  if(a->bad > b->bad) return -1;
  if(a->bad < b->bad) return  1;
  return 0;
}

static int sc_sample_badskip_cmp(const sc_sample_t *a, const sc_sample_t *b)
{
  if(a->skip < b->skip) return -1;
  if(a->skip > b->skip) return  1;
  if(a->bad > b->bad) return -1;
  if(a->bad < b->bad) return  1;
  return 0;
}

/*
 * sc_sample_prune_cmp
 *
 * sort samples by minimum RTT, then by VP name (for a repeatable sort).
 * we use this ordering when pruning.
 */
static int sc_sample_prune_cmp(const sc_sample_t *a, const sc_sample_t *b)
{
  if(a->rtt < b->rtt) return -1;
  if(a->rtt > b->rtt) return  1;
  return strcasecmp(a->vp->name, b->vp->name);
}

static int sc_sample_bad_zero(sc_sample_t *item, void *param)
{
  if(item->skip == 0)
    item->bad = 0;
  return 0;
}

static int sc_sample_intersect(sc_sample_t *a, sc_sample_t *b)
{
  double distance, radius1, radius2;
  double epsilon = 1e-9; // Define a small epsilon value

  /* two circles do not intersect if their centers are close */
  if(fabs(a->vp->lat - b->vp->lat) < epsilon &&
     fabs(a->vp->lng - b->vp->lng) < epsilon)
    return 0;

  /*
   * calculate the distance between the VPs, and the radius implied by
   * the samples from each VP
   */
  radius1 = rtt2dist(a->rtt);
  radius2 = rtt2dist(b->rtt);
  distance = vp_dist(a->vp, b->vp);

  /*
   * the distance between the VPs is more than the distance implied by
   * the RTTs, so the circles cannot intersect
   */
  if(distance > radius1 + radius2)
    return 0;

  /* the larger circle entirely encloses the smaller circle */
  if(distance + fmin(radius1, radius2) < fmax(radius1, radius2))
    return 0;

  /* the circles intersect */
  return 1;
}

/*
 * sc_fdheap_cmp
 *
 * order entries in a heap by their address.  note inverted parameters
 * to scamper_addr_cmp.
 */
static int sc_fdheap_cmp(const sc_fdheap_t *a, const sc_fdheap_t *b)
{
  return scamper_addr_cmp(b->addr, a->addr);
}

static void sc_filedata_free(sc_filedata_t *fd)
{
  if(fd->samples != NULL)
    slist_free_cb(fd->samples, (slist_free_t)sc_sample_free);
  free(fd);
  return;
}

static sc_filedata_t *sc_filedata_alloc(void)
{
  sc_filedata_t *fd;
  if((fd = malloc_zero(sizeof(sc_filedata_t))) == NULL ||
     (fd->samples = slist_alloc()) == NULL)
    goto err;
  return fd;

 err:
  if(fd != NULL) sc_filedata_free(fd);
  return NULL;
}

static void sc_dstlist_free(sc_dstlist_t *dst)
{
  if(dst->addr != NULL) scamper_addr_free(dst->addr);
  if(dst->list != NULL) slist_free_cb(dst->list, (slist_free_t)sc_sample_free);
  free(dst);
  return;
}

static int sc_dstlist_cmp(const sc_dstlist_t *a, const sc_dstlist_t *b)
{
  return scamper_addr_cmp(a->addr, b->addr);
}

static sc_dstlist_t *sc_dstlist_get(splaytree_t *tree, scamper_addr_t *addr)
{
  sc_dstlist_t fm, *dst;

  fm.addr = addr;
  if((dst = splaytree_find(tree, &fm)) == NULL)
    {
      if((dst = malloc_zero(sizeof(sc_dstlist_t))) == NULL)
	return NULL;
      dst->addr = scamper_addr_use(addr);
      if((dst->list = slist_alloc()) == NULL ||
	 splaytree_insert(tree, dst) == NULL)
	{
	  sc_dstlist_free(dst);
	  return NULL;
	}
    }

  return dst;
}

static void sc_rxsec_free(sc_rxsec_t *rxs)
{
  if(rxs->list != NULL) slist_free(rxs->list);
  free(rxs);
  return;
}

static int sc_rxsec_cmp(const sc_rxsec_t *a, const sc_rxsec_t *b)
{
  if(a->sec < b->sec) return -1;
  if(a->sec > b->sec) return  1;
  return 0;
}

static slist_t *sc_rxsec_tolist(splaytree_t *tree)
{
  slist_t *out = NULL, *list = NULL;
  sc_rxsec_t *rxs;

  if((out = slist_alloc()) == NULL || (list = slist_alloc()) == NULL)
    goto err;

  splaytree_inorder(tree, tree_to_slist, list);
  while((rxs = slist_head_pop(list)) != NULL)
    {
      slist_qsort(rxs->list, (slist_cmp_t)sc_sample_rx_cmp);
      slist_concat(out, rxs->list);
    }

  slist_free(list);
  return out;

 err:
  if(out != NULL) slist_free(out);
  if(list != NULL) slist_free(list);
  return NULL;
}

static int sc_rxsec_add(splaytree_t **trees, sc_sample_t *sample)
{
  sc_rxsec_t fm, *rxsec;
  struct timeval rx;

  timeval_add_us(&rx, &sample->tx, sample->rtt);
  fm.sec = rx.tv_sec;
  if((rxsec = splaytree_find(trees[sample->method], &fm)) == NULL)
    {
      if((rxsec = malloc_zero(sizeof(sc_rxsec_t))) == NULL)
	return -1;
      rxsec->sec = rx.tv_sec;
      if(splaytree_insert(trees[sample->method], rxsec) == NULL ||
	 (rxsec->list = slist_alloc()) == NULL)
	{
	  sc_rxsec_free(rxsec);
	  return -1;
	}
    }

  if(slist_tail_push(rxsec->list, sample) == NULL)
    return -1;
  return 0;
}

slist_t *do_rtrfile_read(void)
{
  sc_routerload_t rl;

  memset(&rl, 0, sizeof(rl));
  if((rl.addrs = slist_alloc()) == NULL ||
     (rl.routers = slist_alloc()) == NULL ||
     file_lines(rtrfile, rtrfile_line, &rl) != 0 ||
     (slist_count(rl.addrs) > 0 && sc_router_finish(&rl) != 0))
    {
      fprintf(stderr, "could not read %s\n", rtrfile);
      goto err;
    }

  slist_free(rl.addrs);
  return rl.routers;

 err:
  if(rl.addrs != NULL)
    slist_free_cb(rl.addrs, (slist_free_t)scamper_addr_free);
  if(rl.routers != NULL)
    slist_free_cb(rl.routers, (slist_free_t)sc_router_free);
  return NULL;
}

static void do_stmt_final(void)
{
  if(st_filename_sel != NULL)
    {
      sqlite3_finalize(st_filename_sel);
      st_filename_sel = NULL;
    }
  if(st_filename_ins != NULL)
    {
      sqlite3_finalize(st_filename_ins);
      st_filename_ins = NULL;
    }
  if(st_sample_sel != NULL)
    {
      sqlite3_finalize(st_sample_sel);
      st_sample_sel = NULL;
    }
  if(st_sample_ins != NULL)
    {
      sqlite3_finalize(st_sample_ins);
      st_sample_ins = NULL;
    }
  if(st_runlen_ins != NULL)
    {
      sqlite3_finalize(st_runlen_ins);
      st_runlen_ins = NULL;
    }
  if(st_dst_upd != NULL)
    {
      sqlite3_finalize(st_dst_upd);
      st_dst_upd = NULL;
    }
  if(st_dst_ins != NULL)
    {
      sqlite3_finalize(st_dst_ins);
      st_dst_ins = NULL;
    }
  if(st_vp_ins != NULL)
    {
      sqlite3_finalize(st_vp_ins);
      st_vp_ins = NULL;
    }

  return;
}

static int do_dsts_read(void)
{
  const char *sql = "select id, addr, samples_rowid from dsts";
  scamper_addr_t *sa = NULL;
  sqlite3_stmt *stmt = NULL;
  sqlite3_int64 id;
  sqlite3_int64 samples_rowid;
  sc_dst_t *dst = NULL;
  const unsigned char *addr;
  int x, rc = -1;

  if((x = sqlite3_prepare_v2(db,sql,strlen(sql)+1,&stmt,NULL)) != SQLITE_OK)
    {
      fprintf(stderr, "%s: could not prepare sql: %s\n", __func__,
	      sqlite3_errstr(x));
      goto done;
    }
  while(sqlite3_step(stmt) == SQLITE_ROW)
    {
      id   = sqlite3_column_int64(stmt, 0);
      addr = sqlite3_column_text(stmt, 1);
      samples_rowid = sqlite3_column_int64(stmt, 2);

      if((sa = scamper_addr_fromstr(AF_UNSPEC, (const char *)addr)) == NULL)
	{
	  fprintf(stderr, "%s: could not resolve %s\n", __func__, addr);
	  continue;
	}

      /* create state so we can map an addr to an id */
      if((dst = sc_dst_alloc(id, sa)) == NULL)
	goto done;
      sa = NULL;
      dst->samples_rowid = samples_rowid;

      assert(dst_tree != NULL || dst_list != NULL);
      if(dst_tree != NULL)
	{
	  if(splaytree_insert(dst_tree, dst) == NULL)
	    {
	      fprintf(stderr, "%s: could not insert %s\n", __func__, addr);
	      goto done;
	    }
	}
      else if(dst_list != NULL)
	{
	  if(slist_tail_push(dst_list, dst) == NULL)
	    {
	      fprintf(stderr, "%s: could not insert %s\n", __func__, addr);
	      goto done;
	    }
	}

      dst = NULL;
    }

  rc = 0;

 done:
  if(stmt != NULL) sqlite3_finalize(stmt);
  if(sa != NULL) scamper_addr_free(sa);
  if(dst != NULL) sc_dst_free(dst);
  return rc;
}

static int do_vps_read(void)
{
  const char *sql = "select id, name from vps";
  const unsigned char *name;
  sqlite3_stmt *stmt = NULL;
  sqlite3_int64 id;
  sc_vp_t *vp = NULL;
  int x, rc = -1;

  if((x = sqlite3_prepare_v2(db,sql,strlen(sql)+1,&stmt,NULL)) != SQLITE_OK)
    {
      fprintf(stderr, "%s: could not prepare sql: %s\n", __func__,
	      sqlite3_errstr(x));
      goto done;
    }
  while(sqlite3_step(stmt) == SQLITE_ROW)
    {
      /* create state so we can map an name to an id */
      id   = sqlite3_column_int64(stmt, 0);
      name = sqlite3_column_text(stmt, 1);
      if((vp = sc_vp_alloc(id, (char *)name)) == NULL)
	goto done;
      if(sc_vp_insert(vp) != 0)
	{
	  fprintf(stderr, "%s: could not insert %s\n", __func__, name);
	  goto done;
	}
      vp = NULL;
    }

  rc = 0;

 done:
  if(stmt != NULL) sqlite3_finalize(stmt);
  if(vp != NULL) sc_vp_free(vp);
  return rc;
}

/*
 * do_sqlite_open
 *
 * open the database specified in dbfile.  Ensure the database file
 * exists before opening if OPT_CREATE is not set.
 */
static int do_sqlite_open(void)
{
  struct stat sb;
  int rc;

  /*
   * before opening the database file, check if it exists.
   * if the file does not exist, only create the dbfile if we've been told.
   */
  assert(dbfile != NULL);
  rc = stat(dbfile, &sb);
  if(options & OPT_CREATE)
    {
      if(rc == 0 || errno != ENOENT)
	{
	  fprintf(stderr,
		  "%s: will not create db called %s: it already exists\n",
		  __func__, dbfile);
	  return -1;
	}
    }
  else
    {
      if(rc != 0)
	{
	  fprintf(stderr, "%s: db %s does not exist, use -c\n",
		  __func__, dbfile);
	  return -1;
	}
    }

  if((rc = sqlite3_open(dbfile, &db)) != SQLITE_OK)
    {
      fprintf(stderr, "%s: could not open %s: %s\n",
	      __func__, dbfile, sqlite3_errstr(rc));
      return -1;
    }

  return 0;
}

static int do_create(void)
{
  static const char *create_sql[] = {
    /* VP table */
    ("create table \"vps\" ("
     "\"id\" INTEGER PRIMARY KEY, "
     "\"name\" TEXT UNIQUE NOT NULL)"),
    /* addresses table */
    ("create table \"dsts\" ("
     "\"id\" INTEGER PRIMARY KEY, "
     "\"addr\" STRING NOT NULL, "
     "\"samples_rowid\" INTEGER NOT NULL)"),
    /* samples table */
    ("create table \"samples\" ("
     "\"id\" INTEGER PRIMARY KEY, "
     "\"dst_id\" INTEGER NOT NULL, "
     "\"data\" BLOB NOT NULL)"),
    /* runlens table */
    ("create table \"runlens\" ("
     "\"vp_id\" INTEGER NOT NULL, "
     "\"meth_id\" INTEGER NOT NULL, "
     "\"reply_ttl\" INTEGER NOT NULL, "
     "\"run_len\" INTEGER NOT NULL)"),
    /* files table */
    ("create table \"files\" ("
     "\"filename\" TEXT UNIQUE NOT NULL)"),
  };
  char *errmsg;
  size_t i;

  for(i=0; i<sizeof(create_sql) / sizeof(char *); i++)
    {
      if(sqlite3_exec(db, create_sql[i], NULL, NULL, &errmsg) != SQLITE_OK)
	{
	  fprintf(stderr, "%s: could not execute sql: %s\n",
		  __func__, errmsg);
	  return -1;
	}
    }

  return 0;
}

/*
 * do_import_samplemin
 *
 * iterate through the samples for each destination, only keeping
 * the shortest RTT value for each vp/method/reply_ttl tuple
 */
static int do_import_samplemin(slist_t *samples, slist_t *out)
{
  sc_sample_t *ins = NULL, *sample;

  slist_qsort(samples, (slist_cmp_t)sc_sample_ins_cmp);
  while((sample = slist_head_pop(samples)) != NULL)
    {
      if(ins != NULL &&
	 sample->method == ins->method &&
	 sample->rx_ttl == ins->rx_ttl &&
	 sample->vp->id == ins->vp->id)
	{
	  sc_sample_free(sample);
	}
      else
	{
	  if(slist_tail_push(out, sample) == NULL)
	    {
	      sc_sample_free(sample);
	      return -1;
	    }
	  ins = sample;
	}
    }

  return 0;
}

static int do_import_emptyblob(sc_dst_t *dst)
{
  int x;

  /* insert an empty blob into the database */
  sqlite3_bind_int64(st_sample_ins, 1, dst->id);
  if((x = sqlite3_step(st_sample_ins)) != SQLITE_DONE)
    {
      fprintf(stderr, "%s: could not insert sample: %s\n",
	      __func__, sqlite3_errstr(x));
      return -1;
    }
  dst->samples_rowid = sqlite3_last_insert_rowid(db);
  sqlite3_clear_bindings(st_sample_ins);
  sqlite3_reset(st_sample_ins);

  /* update the dst entry with the sample rowid */
  sqlite3_bind_int64(st_dst_upd, 1, dst->samples_rowid);
  sqlite3_bind_int64(st_dst_upd, 2, dst->id);
  if((x = sqlite3_step(st_dst_upd)) != SQLITE_DONE)
    {
      fprintf(stderr, "%s: could not update dst: %s\n",
	      __func__, sqlite3_errstr(x));
      return -1;
    }
  sqlite3_clear_bindings(st_dst_upd);
  sqlite3_reset(st_dst_upd);

  return 0;
}

static int do_import_runlen(sc_vp_t *vp, uint8_t m, uint8_t rxttl, uint32_t len)
{
  int x;
  sqlite3_bind_int64(st_runlen_ins, 1, vp->id);
  sqlite3_bind_int64(st_runlen_ins, 2, m);
  sqlite3_bind_int64(st_runlen_ins, 3, rxttl);
  sqlite3_bind_int64(st_runlen_ins, 4, len);
  if((x = sqlite3_step(st_runlen_ins)) != SQLITE_DONE)
    {
      fprintf(stderr, "%s: could not insert runlen: %s\n",
	      __func__, sqlite3_errstr(x));
      return -1;
    }
  sqlite3_clear_bindings(st_runlen_ins);
  sqlite3_reset(st_runlen_ins);
  return 0;
}

static int do_import_dst(sc_dst_t *dst)
{
  char buf[128];
  int x;

  /* insert the address into the database */
  scamper_addr_tostr(dst->addr, buf, sizeof(buf));
  sqlite3_bind_text(st_dst_ins, 1, buf, strlen(buf), SQLITE_STATIC);
  if((x = sqlite3_step(st_dst_ins)) != SQLITE_DONE)
    {
      fprintf(stderr, "%s: could not insert dst %s: %s\n",
	      __func__, buf, sqlite3_errstr(x));
      return -1;
    }
  dst->id = sqlite3_last_insert_rowid(db);
  sqlite3_clear_bindings(st_dst_ins);
  sqlite3_reset(st_dst_ins);

  return do_import_emptyblob(dst);
}

static int do_import_blobleft(sc_dst_t *dst, uint16_t *b_off, uint16_t *b_size)
{
  uint8_t buf[2];
  uint16_t blob_off;
  int x, blob_size;

  /* get the blob */
  if(blob != NULL)
    x = sqlite3_blob_reopen(blob, dst->samples_rowid);
  else
    x = sqlite3_blob_open(db, "main", "samples", "data",
			  dst->samples_rowid, 1, &blob);
  if(x != SQLITE_OK)
    {
      fprintf(stderr, "%s: could not open blob: %s\n",
	      __func__, sqlite3_errstr(x));
      return -1;
    }

  /* find out how much space is left */
  blob_size = sqlite3_blob_bytes(blob);
  if((x = sqlite3_blob_read(blob, buf, 2, 0)) != SQLITE_OK)
    {
      fprintf(stderr, "%s: could not read 2 bytes at offset 0: %s\n",
	      __func__, sqlite3_errstr(x));
      return -1;
    }

  if((blob_off = bytes_ntohs(buf)) == 0)
    blob_off = 2;

  if(blob_off > blob_size)
    {
      fprintf(stderr, "%s: blob_off > blob_size : %u > %d\n",
	      __func__, blob_off, blob_size);
      return -1;
    }

  *b_off = blob_off;
  *b_size = (uint16_t)blob_size;
  return 0;
}

/*
 * do_import_dst_samples
 *
 * uint8_t  method
 * uint16_t vp_id
 * uint8_t  reply_ttl
 * uint32_t rtt
 */
static int do_import_dst_samples(scamper_addr_t *addr, slist_t *samples)
{
  sc_dst_t *dst;
  sc_sample_t *sample;
  uint16_t b_off, b_size, b_x;
  int x;

  /* get dst record from database */
  if((dst = sc_dst_find(addr)) == NULL)
    {
      if((dst = sc_dst_alloc(0, addr)) == NULL)
	{
	  fprintf(stderr, "%s: could not malloc dst\n", __func__);
	  return -1;
	}
      scamper_addr_use(dst->addr);
      if(splaytree_insert(dst_tree, dst) == NULL)
	{
	  fprintf(stderr, "%s: could not insert dst\n", __func__);
	  sc_dst_free(dst);
	  return -1;
	}

      if(do_import_dst(dst) != 0)
	return -1;
    }

  while(slist_head_item(samples) != NULL)
    {
      if(do_import_blobleft(dst, &b_off, &b_size) != 0)
	return -1;
      if(b_size - b_off < SAMPLE_SIZE)
	{
	  if(do_import_emptyblob(dst) != 0)
	    return -1;
	  continue;
	}

      /* increase the size of the blob_buf if necessary */
      if(b_size - b_off > blob_buflen)
	{
	  if(realloc_wrap((void **)&blob_buf, b_size - b_off) != 0)
	    return -1;
	  blob_buflen = b_size - b_off;
	}

      b_x = 0;
      while(b_size - (b_off + b_x) >= SAMPLE_SIZE)
	{
	  if((sample = slist_head_pop(samples)) == NULL)
	    break;
	  blob_buf[b_x + 0] = sample->method;
	  bytes_htons(blob_buf + b_x + 1, sample->vp->id);
	  blob_buf[b_x + 3] = sample->rx_ttl;
	  bytes_htonl(blob_buf + b_x + 4, sample->rtt);
	  sc_sample_free(sample);
	  b_x += SAMPLE_SIZE;
	}

      if((x = sqlite3_blob_write(blob, blob_buf, b_x, b_off)) != SQLITE_OK)
	{
	  fprintf(stderr, "%s: could not write %d bytes at %d: %s\n",
		  __func__, b_x, b_off, sqlite3_errstr(x));
	  return -1;
	}

      bytes_htons(blob_buf, b_off + b_x);
      if((x = sqlite3_blob_write(blob, blob_buf, 2, 0)) != SQLITE_OK)
	{
	  fprintf(stderr, "%s: could not update offset: %s\n",
		  __func__, sqlite3_errstr(x));
	  return -1;
	}
    }

  return 0;
}

static int do_file_read_ping(scamper_ping_t *ping, sc_filedata_t *fd)
{
  scamper_ping_probe_t *probe;
  scamper_ping_reply_t *reply;
  const struct timeval *reply_rtt, *probe_tx;
  scamper_addr_t *ping_dst;
  sc_sample_t *sample;
  uint8_t reply_ttl, method;
  uint16_t i, ping_count;
  uint32_t rtt;
  int rc = -1;

  ping_dst = scamper_ping_dst_get(ping);
  ping_count = scamper_ping_sent_get(ping);

  for(i=0; i<ping_count; i++)
    {
      if((probe = scamper_ping_probe_get(ping, i)) == NULL ||
	 (reply = scamper_ping_probe_reply_get(probe, 0)) == NULL ||
	 scamper_ping_reply_is_from_target(ping, reply) == 0 ||
	 (probe_tx = scamper_ping_probe_tx_get(probe)) == NULL ||
	 (reply_rtt = scamper_ping_reply_rtt_get(reply)) == NULL)
	continue;

      reply_ttl = scamper_ping_reply_ttl_get(reply);
      switch(scamper_ping_method_get(ping))
	{
	case SCAMPER_PING_METHOD_UDP:
	case SCAMPER_PING_METHOD_UDP_DPORT:
	  method = RTT_METHOD_UDP;
	  break;

	case SCAMPER_PING_METHOD_ICMP_ECHO:
	  method = RTT_METHOD_ICMP_ECHO;
	  break;

	case SCAMPER_PING_METHOD_TCP_ACK_SPORT:
	  method = RTT_METHOD_TCP_ACK_SP;
	  break;

	default:
	  continue;
	}

      rtt = (reply_rtt->tv_sec * 1000000) + reply_rtt->tv_usec;
      if((sample = sc_sample_alloc(ping_dst, fd->vp, method,
				   reply_ttl, rtt)) == NULL ||
	 slist_tail_push(fd->samples, sample) == NULL)
	{
	  if(sample != NULL) sc_sample_free(sample);
	  goto done;
	}
      timeval_cpy(&sample->tx, probe_tx);
    }

  rc = 0;

 done:
  scamper_ping_free(ping);
  return rc;
}

static int do_file_read_dealias(scamper_dealias_t *dealias, sc_filedata_t *fd)
{
  scamper_dealias_probe_t *probe;
  scamper_dealias_reply_t *reply;
  scamper_dealias_probedef_t *def;
  const struct timeval *tx, *rx;
  scamper_addr_t *dst;
  struct timeval tv;
  sc_sample_t *sample;
  uint32_t i, probec, rtt;
  uint8_t reply_ttl, method;
  int rc = -1;

  probec = scamper_dealias_probec_get(dealias);
  for(i=0; i<probec; i++)
    {
      /* check that any reply is from the target */
      probe = scamper_dealias_probe_get(dealias, i);
      reply = scamper_dealias_probe_reply_get(probe, 0);
      if(reply == NULL ||
	 scamper_dealias_reply_from_target(probe, reply) == 0)
	continue;

      /* reply should not have a negative RTT */
      tx = scamper_dealias_probe_tx_get(probe);
      rx = scamper_dealias_reply_rx_get(reply);
      if(timeval_cmp(rx, tx) < 0)
	continue;

      /* fill out the sample record */
      def = scamper_dealias_probe_def_get(probe);
      switch(scamper_dealias_probedef_method_get(def))
	{
	case SCAMPER_DEALIAS_PROBEDEF_METHOD_UDP:
	case SCAMPER_DEALIAS_PROBEDEF_METHOD_UDP_DPORT:
	  method = RTT_METHOD_UDP;
	  break;

	case SCAMPER_DEALIAS_PROBEDEF_METHOD_ICMP_ECHO:
	  method = RTT_METHOD_ICMP_ECHO;
	  break;

	case SCAMPER_DEALIAS_PROBEDEF_METHOD_TCP_ACK_SPORT:
	  method = RTT_METHOD_TCP_ACK_SP;
	  break;

	default:
	  continue;
	}

      reply_ttl = scamper_dealias_reply_ttl_get(reply);
      dst = scamper_dealias_probedef_dst_get(def);
      timeval_diff_tv(&tv, tx, rx);
      rtt = (tv.tv_sec * 1000000) + tv.tv_usec;
      if((sample = sc_sample_alloc(dst, fd->vp, method,
				   reply_ttl, rtt)) == NULL ||
	 slist_tail_push(fd->samples, sample) == NULL)
	{
	  if(sample != NULL) sc_sample_free(sample);
	  goto done;
	}
      timeval_cpy(&sample->tx, tx);
    }

  rc = 0;

 done:
  scamper_dealias_free(dealias);
  return rc;
}

/*
 * do_file_read
 *
 * this function loads the samples out of a specified file, and does
 * some basic run-length processing.  it does not import to the
 * database.
 */
static void do_file_read(sc_filedata_t *fd)
{
  scamper_file_t *file = NULL;
  scamper_file_filter_t *ffilter = NULL;
  splaytree_t *rxs_trees[4], *dl_tree = NULL, *addr_tree = NULL;
  slist_t *rxs_list = NULL, *dl_list = NULL;
  uint16_t filter_types[] = {
    SCAMPER_FILE_OBJ_PING,
    SCAMPER_FILE_OBJ_DEALIAS,
  };
  uint16_t type, filter_cnt = sizeof(filter_types) / sizeof(uint16_t);
  sc_sample_t *rxttl, *start, *sample = NULL;
  sc_dstlist_t *dl;
  slist_node_t *sn;
  uint32_t runlen;
  void *data;
  int i, ok = 0;

  /* don't proceed further */
  if(import_ok == 0)
    return;

  memset(rxs_trees, 0, sizeof(rxs_trees));

  /* read the samples out of the file */
  if((file = scamper_file_open(fd->filename, 'r', NULL)) == NULL)
    {
      fprintf(stderr, "%s: could not open %s\n", __func__, fd->filename);
      goto done;
    }
  if((ffilter = scamper_file_filter_alloc(filter_types, filter_cnt)) == NULL)
    {
      fprintf(stderr, "%s: could not alloc filter\n", __func__);
      goto done;
    }
  while(scamper_file_read(file, ffilter, &type, &data) == 0)
    {
      if(data == NULL)
	break;
      if(type == SCAMPER_FILE_OBJ_PING)
	{
	  if(do_file_read_ping(data, fd) != 0)
	    goto done;
	}
      else if(type == SCAMPER_FILE_OBJ_DEALIAS)
	{
	  if(do_file_read_dealias(data, fd) != 0)
	    goto done;
	}
    }
  scamper_file_filter_free(ffilter); ffilter = NULL;
  scamper_file_close(file); file = NULL;

  /*
   * order the received packets by their receive time, per method, and
   * then look for runs of the same received TTL value.  identify the
   * longest run lengths for each received TTL value.
   */
  if((rxs_trees[1] = splaytree_alloc((splaytree_cmp_t)sc_rxsec_cmp)) == NULL ||
     (rxs_trees[2] = splaytree_alloc((splaytree_cmp_t)sc_rxsec_cmp)) == NULL ||
     (rxs_trees[3] = splaytree_alloc((splaytree_cmp_t)sc_rxsec_cmp)) == NULL)
    goto done;
  for(sn=slist_head_node(fd->samples); sn != NULL; sn=slist_node_next(sn))
    if(sc_rxsec_add(rxs_trees, slist_node_item(sn)) != 0)
      goto done;
  if((addr_tree = splaytree_alloc((splaytree_cmp_t)scamper_addr_cmp)) == NULL)
    goto done;
  for(i=1; i<4; i++)
    {
      if((rxs_list = sc_rxsec_tolist(rxs_trees[i])) == NULL)
	goto done;

      start = NULL;
      for(sn=slist_head_node(rxs_list); sn != NULL; sn=slist_node_next(sn))
	{
	  rxttl = slist_node_item(sn);
	  if(start == NULL || start->rx_ttl != rxttl->rx_ttl)
	    {
	      runlen = splaytree_count(addr_tree);
	      if(start != NULL && fd->runlens[i][start->rx_ttl] < runlen)
		fd->runlens[i][start->rx_ttl] = runlen;
	      start = rxttl;
	      splaytree_empty(addr_tree, NULL);
	    }
	  if(splaytree_find(addr_tree, rxttl->addr) == NULL &&
	     splaytree_insert(addr_tree, rxttl->addr) == NULL)
	    goto done;
	}
      runlen = splaytree_count(addr_tree);
      if(start != NULL && fd->runlens[i][start->rx_ttl] < runlen)
	fd->runlens[i][start->rx_ttl] = runlen;

      /* cleanup this state */
      splaytree_empty(addr_tree, NULL);
      slist_free(rxs_list); rxs_list = NULL;
      splaytree_free(rxs_trees[i], (splaytree_free_t)sc_rxsec_free);
      rxs_trees[i] = NULL;
    }

  /*
   * order samples by destination address to make batch merging
   * easier.
   */
  if((dl_tree = splaytree_alloc((splaytree_cmp_t)sc_dstlist_cmp)) == NULL ||
     (dl_list = slist_alloc()) == NULL)
    goto done;
  while((sample = slist_head_pop(fd->samples)) != NULL)
    {
      if((dl = sc_dstlist_get(dl_tree, sample->addr)) == NULL ||
	 slist_tail_push(dl->list, sample) == NULL)
	goto done;
    }
  splaytree_inorder(dl_tree, tree_to_slist, dl_list);
  splaytree_free(dl_tree, NULL); dl_tree = NULL;

  /* minimize samples */
  for(sn=slist_head_node(dl_list); sn != NULL; sn=slist_node_next(sn))
    {
      dl = slist_node_item(sn);
      if(do_import_samplemin(dl->list, fd->samples) != 0)
	goto done;
    }

  ok = 1;

 done:
  if(ok == 0) import_ok = 0;
  if(sample != NULL) sc_sample_free(sample);
  if(ffilter != NULL) scamper_file_filter_free(ffilter);
  if(file != NULL) scamper_file_close(file);
  if(addr_tree != NULL)
    splaytree_free(addr_tree, NULL);
  if(dl_tree != NULL)
    splaytree_free(dl_tree, (splaytree_free_t)sc_dstlist_free);
  for(i=1; i<4; i++)
    if(rxs_trees[i] != NULL)
      splaytree_free(rxs_trees[i], (splaytree_free_t)sc_rxsec_free);
  if(dl_list != NULL)
    slist_free_cb(dl_list, (slist_free_t)sc_dstlist_free);
  if(rxs_list != NULL)
    slist_free(rxs_list);
  return;
}

static sc_vp_t *do_import_getvp(const char *filename)
{
  char *vp_name = NULL;
  sc_vp_t *vp = NULL;
  int ok = 0;
  int x;

  /* make sure we get a VP name out of the filename */
  if((vp_name = filename_vpname(filename)) == NULL)
    goto done;

  /* if we already have a record, we're done */
  if((vp = sc_vp_find(vp_name)) != NULL)
    {
      ok = 1;
      goto done;
    }
  
  /* import a new VP record into the database */
  if((vp = sc_vp_alloc(0, vp_name)) == NULL)
    {
      fprintf(stderr, "%s: could not malloc vp\n", __func__);
      goto done;
    }
  sqlite3_bind_text(st_vp_ins, 1, vp_name, strlen(vp_name), SQLITE_STATIC);
  if((x = sqlite3_step(st_vp_ins)) != SQLITE_DONE)
    {
      fprintf(stderr, "%s: could not insert vp %s: %s\n",
	      __func__, vp_name, sqlite3_errstr(x));
      goto done;
    }
  vp->id = sqlite3_last_insert_rowid(db);
  sqlite3_clear_bindings(st_vp_ins);
  sqlite3_reset(st_vp_ins);
  if(sc_vp_insert(vp) != 0)
    {
      fprintf(stderr, "%s: could not insert vp\n", __func__);
      goto done;
    }

  ok = 1;

 done:
  if(vp_name != NULL) free(vp_name);
  if(ok == 0)
    {
      if(vp != NULL)
	sc_vp_free(vp);
      vp = NULL;
    }
  return vp;
}

/*
 * do_import_checkimport
 *
 * check to see if we have already inserted this file.  returns 1 if
 * the file is already in the database.  return -1 if bad filename, or
 * sqlite3 error.  returns zero otherwise
 */
static int do_import_checkimport(char *filename)
{
  char *ptr;
  int x;

  if((ptr = filename_nopath(filename)) == NULL)
    {
      fprintf(stderr, "%s: invalid filename %s\n", __func__, filename);
      return -1;
    }

  sqlite3_clear_bindings(st_filename_sel);
  sqlite3_reset(st_filename_sel);
  sqlite3_bind_text(st_filename_sel, 1, ptr, strlen(ptr), SQLITE_STATIC);
  if((x = sqlite3_step(st_filename_sel)) != SQLITE_DONE)
    {
      if(x == SQLITE_ROW)
	{
	  fprintf(stderr, "%s: %s already inserted\n", __func__, ptr);
	  return 1;
	}
      fprintf(stderr, "%s: %s bad\n", __func__, ptr);
      return -1;
    }

  return 0;
}

static int do_import_filename(char *filename)
{
  char *ptr;
  int x;

  if((ptr = filename_nopath(filename)) == NULL)
    return -1;

  /* insert the filename */
  sqlite3_bind_text(st_filename_ins, 1, ptr, strlen(ptr), SQLITE_STATIC);
  if((x = sqlite3_step(st_filename_ins)) != SQLITE_DONE)
    {
      fprintf(stderr, "%s: could not insert filename %s: %s\n",
	      __func__, ptr, sqlite3_errstr(x));
      return -1;
    }
  sqlite3_clear_bindings(st_filename_ins);
  sqlite3_reset(st_filename_ins);

  return 0;
}

static int do_import_filenames(slist_t *fd_list)
{
  slist_node_t *sn;
  sc_filedata_t *fd;

  for(sn=slist_head_node(fd_list); sn != NULL; sn=slist_node_next(sn))
    {
      fd = slist_node_item(sn);
      if(do_import_filename(fd->filename) != 0)
	return -1;
    }

  return 0;
}

static int do_import_samples(slist_t *fd_list)
{
  slist_t *samples_in = NULL, *samples_out = NULL;
  sc_sample_t *sample = NULL;
  scamper_addr_t *addr = NULL;
  heap_t *fdheap = NULL;
  sc_fdheap_t *fdh = NULL;
  sc_filedata_t *fd;
  slist_node_t *sn;
  int rc = -1;

  /*
   * the samples for each of the filedata structures are sorted by
   * destination address before this function gets called.  set up a
   * heap, sorted by the address of the next sample to process, that
   * allows us to collate all samples by destination address and then
   * import them in one go.
   */
  if((fdheap = heap_alloc((heap_cmp_t)sc_fdheap_cmp)) == NULL)
    goto done;
  for(sn=slist_head_node(fd_list); sn != NULL; sn=slist_node_next(sn))
    {
      /* skip over files with no samples */
      fd = slist_node_item(sn);
      if((sample = slist_head_item(fd->samples)) == NULL)
	continue;

      /*
       * allocate a record for the file, with the next address to
       * process from that file.
       */
      if((fdh = malloc(sizeof(sc_fdheap_t))) == NULL)
	goto done;
      fdh->fd = fd;
      fdh->addr = sample->addr;
      if(heap_insert(fdheap, fdh) == NULL)
	goto done;
      fdh = NULL;
    }

  /* collate samples per-address across all of the filedata structures */
  if((samples_in = slist_alloc()) == NULL ||
     (samples_out = slist_alloc()) == NULL)
    goto done;
  addr = NULL;
  while((fdh = heap_remove(fdheap)) != NULL)
    {
      fd = fdh->fd; assert(fd != NULL);
      sample = slist_head_pop(fd->samples); assert(sample != NULL);

      /*
       * if we're onto a new address, then finish up the samples for
       * the previous address.
       */
      if(addr != NULL && scamper_addr_cmp(sample->addr, addr) != 0)
	{
	  if(do_import_samplemin(samples_in, samples_out) != 0 ||
	     do_import_dst_samples(addr, samples_out) != 0)
	    goto done;
	}

      /* add the samples to the list that we're collecting for this address */
      addr = sample->addr;
      if(slist_tail_push(samples_in, sample) == NULL)
	goto done;

      /*
       * update the filedata structure with the address of the next
       * sample, if there is one.
       */
      if((sample = slist_head_item(fd->samples)) != NULL)
	{
	  fdh->addr = sample->addr; sample = NULL;
	  if(heap_insert(fdheap, fdh) == NULL)
	    goto done;
	}
      else free(fdh);
    }

  if(slist_count(samples_in) > 0 && addr != NULL &&
     (do_import_samplemin(samples_in, samples_out) != 0 ||
      do_import_dst_samples(addr, samples_out) != 0))
     goto done;

  rc = 0;

 done:
  if(fdheap != NULL) heap_free(fdheap, free);
  if(sample != NULL) sc_sample_free(sample);
  if(samples_in != NULL)
    slist_free_cb(samples_in, (slist_free_t)sc_sample_free);
  if(samples_out != NULL)
    slist_free_cb(samples_out, (slist_free_t)sc_sample_free);
  return rc;
}

static int do_import_runlens(slist_t *fd_list)
{
  sc_filedata_t *fd;
  slist_node_t *sn;
  int i, j;

  for(sn=slist_head_node(fd_list); sn != NULL; sn=slist_node_next(sn))
    {
      fd = slist_node_item(sn);
      for(i=1; i<4; i++)
	{
	  for(j=0; j<256; j++)
	    {
	      if(fd->runlens[i][j] > 0 &&
		 do_import_runlen(fd->vp, i, j, fd->runlens[i][j]) != 0)
		return -1;
	    }
	}
    }

  return 0;
}

static int do_import_pcre(void)
{
#ifdef HAVE_PCRE2
  uint32_t n;
  PCRE2_SIZE erroffset;
  int errnumber;
#else
  const char *error;
  int erroffset, n;
#endif

#ifdef HAVE_PCRE2
  if((vp_pcre = pcre2_compile((PCRE2_SPTR)vp_regex, PCRE2_ZERO_TERMINATED, 0,
			      &errnumber, &erroffset, NULL)) == NULL ||
     pcre2_pattern_info(vp_pcre, PCRE2_INFO_CAPTURECOUNT, &n) != 0)
    {
      fprintf(stderr, "could not compile regex\n");
      return -1;
    }
#else
  if((vp_pcre = pcre_compile(vp_regex, 0, &error, &erroffset, NULL)) == NULL ||
     pcre_fullinfo(vp_pcre, NULL, PCRE_INFO_CAPTURECOUNT, &n) != 0)
    {
      fprintf(stderr, "could not compile regex\n");
      return -1;
    }
#endif

  /* make sure the regex has one capture element */
  if(n != 1)
    {
      fprintf(stderr, "%s: regex has %d capture element, expect 1\n",
	      __func__, n);
      return -1;
    }

  return 0;
}

static int do_import_prepare(void)
{
  const char *sql;
  char buf[128];
  int x;

  sql = "insert into dsts(addr, samples_rowid) values(?, 0)";
  x = sqlite3_prepare_v2(db, sql, strlen(sql)+1, &st_dst_ins, NULL);
  if(x != SQLITE_OK)
    {
      fprintf(stderr, "%s: could not prepare dst_ins sql: %s\n",
	      __func__, sqlite3_errstr(x));
      return -1;
    }

  sql = "update dsts set samples_rowid=? where id=?";
  x = sqlite3_prepare_v2(db, sql, strlen(sql)+1, &st_dst_upd, NULL);
  if(x != SQLITE_OK)
    {
      fprintf(stderr, "%s: could not prepare sql: %s\n",
	      __func__, sqlite3_errstr(x));
      return -1;
    }

  sql = "insert into vps(name) values(?)";
  x = sqlite3_prepare_v2(db, sql, strlen(sql)+1, &st_vp_ins, NULL);
  if(x != SQLITE_OK)
    {
      fprintf(stderr, "%s: could not prepare vp_ins sql: %s\n",
	      __func__, sqlite3_errstr(x));
      return -1;
    }

  snprintf(buf, sizeof(buf), "insert into samples(dst_id, data)"
	   " values(?, zeroblob(%d))", BLOB_SIZE_MIN);
  x = sqlite3_prepare_v2(db, buf, strlen(buf)+1, &st_sample_ins, NULL);
  if(x != SQLITE_OK)
    {
      fprintf(stderr, "%s: could not prepare sample_ins sql: %s\n",
	      __func__, sqlite3_errstr(x));
      return -1;
    }

  sql = "select filename from files where filename=?";
  x = sqlite3_prepare_v2(db, sql, strlen(sql)+1, &st_filename_sel, NULL);
  if(x != SQLITE_OK)
    {
      fprintf(stderr, "%s: could not prepare sql: %s\n",
	      __func__, sqlite3_errstr(x));
      return -1;
    }

  sql = "insert into files(filename) values(?)";
  x = sqlite3_prepare_v2(db, sql, strlen(sql)+1, &st_filename_ins, NULL);
  if(x != SQLITE_OK)
    {
      fprintf(stderr, "%s: could not prepare sql: %s\n",
	      __func__, sqlite3_errstr(x));
      return -1;
    }

  sql = "insert into runlens(vp_id, meth_id, reply_ttl, run_len)"
    " values(?,?,?,?)";
  x = sqlite3_prepare_v2(db, sql, strlen(sql)+1, &st_runlen_ins, NULL);
  if(x != SQLITE_OK)
    {
      fprintf(stderr, "%s: could not prepare sql: %s\n",
	      __func__, sqlite3_errstr(x));
      return -1;
    }

  return 0;
}

static int do_import_data(slist_t *fd_list)
{
  int begun = 0, rc = -1;

  sqlite3_exec(db, "begin", NULL, NULL, NULL); begun = 1;

  if(do_import_filenames(fd_list) != 0 ||
     do_import_runlens(fd_list) != 0 ||
     do_import_samples(fd_list) != 0)
    goto done;

  sqlite3_blob_close(blob);
  blob = NULL;

  sqlite3_exec(db, "commit", NULL, NULL, NULL); begun = 0;
  rc = 0;

 done:
  if(begun != 0) sqlite3_exec(db, "rollback", NULL, NULL, NULL);
  return rc;
}

static int do_import(void)
{
  char *filename;
  slist_t *fd_list = NULL;
  slist_node_t *sn;
  sc_filedata_t *fd = NULL;
  int f, x;
  int rc = -1;

#ifdef HAVE_PTHREAD
  long onln = 1;

  if(threadc == -1)
    {
#ifdef _SC_NPROCESSORS_ONLN
      if((onln = sysconf(_SC_NPROCESSORS_ONLN)) < 1)
	onln = 1;
#endif
      if(batchc <= onln && batchc > 0)
	threadc = batchc;
      else
	threadc = onln;
    }
  fprintf(stderr, "using %ld threads\n", threadc);
#else
  threadc = 0;
#endif

  if(batchc == -1)
    batchc = (threadc > 0 ? threadc : 1);

  if((dst_tree = splaytree_alloc((splaytree_cmp_t)sc_dst_cmp)) == NULL ||
     (vp_tree = splaytree_alloc((splaytree_cmp_t)sc_vp_cmp)) == NULL ||
     (fd_list = slist_alloc()) == NULL ||
     do_dsts_read() != 0 || do_vps_read() != 0 ||
     do_import_pcre() != 0 || do_import_prepare() != 0)
    goto done;

  for(f=0; f<opt_argc; f++)
    {
      filename = opt_args[f];
      fprintf(stderr, "%s\n", filename);
      if((x = do_import_checkimport(filename)) < 0)
	goto done;
      if(x == 1) /* already in database, skip over */
	continue;

      if((fd = sc_filedata_alloc()) == NULL ||
	 slist_tail_push(fd_list, fd) == NULL ||
	 (fd->vp = do_import_getvp(filename)) == NULL)
	goto done;
      fd->filename = filename;

      /*
       * if we have more space in batch, and there's more files to
       * import, then get another one
       */
      if(slist_count(fd_list) < batchc && opt_argc - f > 1)
	continue;

      tp = threadpool_alloc(threadc);
      for(sn=slist_head_node(fd_list); sn != NULL; sn=slist_node_next(sn))
	threadpool_tail_push(tp, (threadpool_func_t)do_file_read,
			     slist_node_item(sn));
      threadpool_join(tp); tp = NULL;

      /* check if its OK to continue */
      fprintf(stderr, "importing\n");
      if(import_ok == 0 || do_import_data(fd_list) != 0)
	goto done;
      slist_empty_cb(fd_list, (slist_free_t)sc_filedata_free);
    }

  rc = 0;

 done:
  do_stmt_final();
  if(fd_list != NULL)
    slist_free_cb(fd_list, (slist_free_t)sc_filedata_free);
  return rc;
}

static int vploc_file_line(char *line, void *param)
{
  double lat = 0.0, lng = 0.0;
  char *ptr, *end;
  sc_vp_t *vp;

  if(*line == '#')
    return 0;

  if(strncasecmp(line, "vp ", 3) == 0)
    {
      line = line + 3;
      while(*line != '\0' && isspace((unsigned char)*line) != 0)
	line++;
      if(*line == '\0')
	goto err;
    }

  /* VP name */
  ptr = line;
  while(*ptr != '\0' && isspace((unsigned char)*ptr) == 0)
    ptr++;
  if(*ptr == '\0')
    goto err;
  *ptr = '\0';
  ptr++;

  /* do we have this VP? */
  if((vp = sc_vp_find(line)) == NULL)
    return 0;

  /* lat */
  while(*ptr != '\0' && isspace((unsigned char)*ptr) != 0)
    ptr++;
  if(*ptr == '\0')
    goto err;
  lat = strtod(ptr, &end);
  if(ptr == end || (*end != '\0' && isspace((unsigned char)*end) == 0))
    goto err;
  ptr = end;

  /* lng */
  while(*ptr != '\0' && isspace((unsigned char)*ptr) != 0)
    ptr++;
  if(*ptr == '\0')
    goto err;
  lng = strtod(ptr, &end);

  vp->lat = lat;
  vp->lng = lng;
  vp->latr = lat * (M_PI / 180.0);
  vp->lngr = lng * (M_PI / 180.0);
  vp->loc = 1;

  return 0;

 err:
  fprintf(stderr, "malformed line %s\n", line);
  return -1;
}

static slist_t *do_read_dst_samples(sc_dst_t *dst)
{
  slist_t *samples = NULL;
  sqlite3_int64 sample_id;
  uint16_t blob_off, blob_len;
  int blob_size, blob_bytec = 0;
  sc_vp_t *vp;
  uint8_t method, reply_ttl;
  uint8_t *u8 = NULL;
  uint32_t rtt, vp_id;
  char buf[128];
  int x;

  if((samples = slist_alloc()) == NULL)
    goto err;

  scamper_addr_tostr(dst->addr, buf, sizeof(buf));

  sqlite3_bind_int64(st_sample_sel, 1, dst->id);
  while(sqlite3_step(st_sample_sel) == SQLITE_ROW)
    {
      sample_id = sqlite3_column_int64(st_sample_sel, 0);

      if(blob != NULL)
	x = sqlite3_blob_reopen(blob, sample_id);
      else
	x = sqlite3_blob_open(db, "main", "samples", "data",
			      sample_id, 0, &blob);
      if(x != SQLITE_OK)
	{
	  fprintf(stderr, "%s: could not open blob %lld for %s: %s\n",
		  __func__, sample_id, buf, sqlite3_errstr(x));
	  goto err;
	}
      if((blob_size = sqlite3_blob_bytes(blob)) > blob_bytec)
	{
	  if(realloc_wrap((void **)&u8, blob_size) != 0)
	    {
	      fprintf(stderr, "%s: could not realloc %d bytes for %s: %s\n",
		      __func__, blob_size, buf, strerror(errno));
	      goto err;
	    }
	  blob_bytec = blob_size;
	}

      if((x = sqlite3_blob_read(blob, u8, blob_size, 0)) != SQLITE_OK)
	{
	  fprintf(stderr, "%s: could not read blob: %s\n",
		  __func__, sqlite3_errstr(x));
	  goto err;
	}

      blob_off = 2;
      blob_len = bytes_ntohs(u8);
      if(blob_len < blob_off)
	{
	  fprintf(stderr, "%s: really short blob %u\n", __func__, blob_len);
	  goto err;
	}

      for(;;)
	{
	  if(blob_off == blob_len)
	    break;
	  if(blob_len - blob_off < SAMPLE_SIZE)
	    {
	      fprintf(stderr, "%s: short blob: %u\n", __func__,
		      blob_len - blob_off);
	      goto err;
	    }

	  method = u8[blob_off];
	  vp_id = bytes_ntohs(u8 + blob_off + 1);
	  reply_ttl = u8[blob_off + 3];
	  rtt = bytes_ntohl(u8 + blob_off + 4);
	  blob_off += SAMPLE_SIZE;

	  if((vp = sc_vp_find_id(vp_id)) == NULL ||
	     vp->bad[method][reply_ttl] != 0)
	    continue;
	  if(sc_sample_add(samples, vp, NULL, method, reply_ttl, rtt) == NULL)
	    goto err;
	}
    }

  if(u8 != NULL) free(u8);

  sqlite3_clear_bindings(st_sample_sel);
  sqlite3_reset(st_sample_sel);

  return samples;

 err:
  if(samples != NULL) slist_free_cb(samples, (slist_free_t)sc_sample_free);
  if(u8 != NULL) free(u8);
  sqlite3_clear_bindings(st_sample_sel);
  sqlite3_reset(st_sample_sel);
  return NULL;
}

static int do_samples_create_index(void)
{
  char *errmsg;
  size_t i;
  int rc = -1;

  static const char *create_sql[] = {
     "create index if not exists samples_dst_id on samples(dst_id)",
  };
  for(i=0; i<sizeof(create_sql) / sizeof(char *); i++)
    {
      if(sqlite3_exec(db, create_sql[i], NULL, NULL, &errmsg) != SQLITE_OK)
	{
	  fprintf(stderr, "%s: could not execute sql: %s\n",
		  __func__, errmsg);
	  goto done;
	}
    }

  rc = 0;

 done:
  return rc;
}

static int do_vps_array(void)
{
  slist_t *list = NULL;
  sc_vp_t *vp;
  int i, rc = -1;

  if((list = slist_alloc()) == NULL)
    goto done;

  splaytree_inorder(vp_tree, tree_to_slist, list);
  if(slist_count(list) == 0 ||
     (vp_array = malloc_zero(sizeof(sc_vp_t *) * slist_count(list))) == NULL)
    goto done;
  i = 0;
  while((vp = slist_head_pop(list)) != NULL)
    {
      if(vp->loc == 0)
	{
	  fprintf(stderr, "no loc for %s\n", vp->name);
	  goto done;
	}
      vp_array[i++] = vp;
    }
  vp_c = i;
  array_qsort((void **)vp_array, vp_c, (array_cmp_t)sc_vp_id_cmp);
  rc = 0;

 done:
  slist_free(list);
  return rc;
}

static int do_runlens_read(void)
{
  const char *sql =
    "select vp_id, meth_id, reply_ttl, run_len"
    " from runlens where run_len >= 50";
  sqlite3_stmt *stmt = NULL;
  sqlite3_int64 vp_id, meth_id, reply_ttl, run_len;
  sc_vp_t *vp;
  int x, rc = -1;

  if((x = sqlite3_prepare_v2(db,sql,strlen(sql)+1,&stmt,NULL)) != SQLITE_OK)
    {
      fprintf(stderr, "%s: could not prepare sql: %s\n", __func__,
	      sqlite3_errstr(x));
      goto done;
    }

  while(sqlite3_step(stmt) == SQLITE_ROW)
    {
      vp_id     = sqlite3_column_int64(stmt, 0);
      meth_id   = sqlite3_column_int64(stmt, 1);
      reply_ttl = sqlite3_column_int64(stmt, 2);
      run_len   = sqlite3_column_int64(stmt, 3);
      if(meth_id < 1 || meth_id > 3 || reply_ttl < 0 || reply_ttl > 255 ||
	 (vp = sc_vp_find_id(vp_id)) == NULL)
	{
	  fprintf(stderr, "%s: invalid runlen\n", __func__);
	  goto done;
	}
      vp->bad[meth_id][reply_ttl] = 1;
      fprintf(stderr, "filtering %s %s ttl %d run %d\n", vp->name,
	      method_str(meth_id), (int)reply_ttl, (int)run_len);
    }
  rc = 0;

 done:
  if(stmt != NULL) sqlite3_finalize(stmt);
  return rc;
}

static void do_process_1_dst(sc_dst_t *dst)
{
  slist_t *samples = NULL;
  slist_node_t *sn1, *sn2;
  sc_sample_t *s1, *s2;
  double dist;
  uint16_t rtt;
  char buf[256];

#ifdef HAVE_PTHREAD
  pthread_mutex_lock(&db_mutex);
#endif

  samples = do_read_dst_samples(dst);

#ifdef HAVE_PTHREAD
  pthread_mutex_unlock(&db_mutex);
#endif

  if(samples == NULL || slist_count(samples) == 0)
    goto done;

  for(;;)
    {
      for(sn1=slist_head_node(samples); sn1 != NULL; sn1=slist_node_next(sn1))
	{
	  s1 = slist_node_item(sn1);
	  if(s1->skip != 0)
	    continue;
	  for(sn2=slist_node_next(sn1); sn2 != NULL; sn2=slist_node_next(sn2))
	    {
	      s2 = slist_node_item(sn2);
	      if(s2->skip != 0)
		continue;

	      dist = vp_dist(s1->vp, s2->vp);
	      rtt = dist2rtt(dist);
	      if(s1->rtt + s2->rtt >= rtt)
		continue;
	      s1->bad++;
	      s2->bad++;
	    }
	}

      slist_qsort(samples, (slist_cmp_t)sc_sample_badskip_cmp);
      s1 = slist_head_item(samples);
      if(s1->bad <= 2)
	break;
      for(sn2=slist_head_node(samples); sn2 != NULL; sn2=slist_node_next(sn2))
	{
	  s2 = slist_node_item(sn2);
	  if(s2->bad < s1->bad)
	    break;
	  s2->skip = 1;
	}
      /* if all samples conflict, then we're done */
      if(sn2 == NULL)
	break;
      slist_foreach(samples, (slist_foreach_t)sc_sample_bad_zero, NULL);
    }

  slist_qsort(samples, (slist_cmp_t)sc_sample_bad_cmp);

#ifdef HAVE_PTHREAD
  pthread_mutex_lock(&data_mutex);
#endif

  scamper_addr_tostr(dst->addr, buf, sizeof(buf));
  for(sn1=slist_head_node(samples); sn1 != NULL; sn1=slist_node_next(sn1))
    {
      s1 = slist_node_item(sn1);
      s1->vp->meth[s1->method].total++;
      if(s1->skip != 0)
	{
	  printf("%s %s %d %s %.3f:%d\n", buf,
		 s1->vp->name, s1->bad, method_str(s1->method),
		 ((double)s1->rtt) / 1000, s1->rx_ttl);
	  s1->vp->meth[s1->method].bad++;
	}
    }

#ifdef HAVE_PTHREAD
  pthread_mutex_unlock(&data_mutex);
#endif

 done:
  slist_free_cb(samples, (slist_free_t)sc_sample_free);
  return;
}

static int do_process_1(void)
{
  const char *sql;
  slist_t *list = NULL;
  slist_node_t *sn;
  sc_dst_t *dst;
  sc_vp_t *vp;
  sc_vpmeth_t *worst, *vpm;
  int i, k, x, rc = -1;
  char a[8], b[8], c[8];

#ifdef HAVE_PTHREAD
  if(pthread_mutex_init(&data_mutex, NULL) != 0)
    return -1;
  data_mutex_o = 1;
  if(threadc == -1)
    {
      threadc = 1;
#ifdef _SC_NPROCESSORS_ONLN
      if((i = sysconf(_SC_NPROCESSORS_ONLN)) > 1)
	threadc = i;
#endif
    }
  fprintf(stderr, "using %ld threads\n", threadc);
#else
  threadc = 0;
#endif

  if((vp_tree = splaytree_alloc((splaytree_cmp_t)sc_vp_cmp)) == NULL ||
     do_vps_read() != 0 || file_lines(vplocfile, vploc_file_line, NULL) != 0 ||
     do_vps_array() != 0 ||
     do_runlens_read() != 0 ||
     (dst_list = slist_alloc()) == NULL || do_dsts_read() != 0 ||
     do_samples_create_index() != 0)
    goto done;

  sql = "select id from samples where dst_id=?";
  x = sqlite3_prepare_v2(db, sql, strlen(sql)+1, &st_sample_sel, NULL);
  if(x != SQLITE_OK)
    {
      fprintf(stderr, "%s: could not prepare sql: %s\n", __func__,
	      sqlite3_errstr(x));
      goto done;
    }

  /*
   * create a list that we're going to use to figure out which VP/methods
   * are returning spurious results
   */
  if((list = slist_alloc()) == NULL)
    goto done;
  for(i=0; i<vp_c; i++)
    {
      vp = vp_array[i];
      for(k=1; k<=3; k++)
	{
	  vp->meth[k].vp = vp;
	  vp->meth[k].meth = k;
	  vp->meth[k].pc = 0;
	  if(slist_tail_push(list, &vp->meth[k]) == NULL)
	    goto done;
	}
    }

  for(;;)
    {
      tp = threadpool_alloc(threadc);
      for(sn=slist_head_node(dst_list); sn != NULL; sn=slist_node_next(sn))
	{
	  dst = slist_node_item(sn);
	  threadpool_tail_push(tp, (threadpool_func_t)do_process_1_dst, dst);
	}
      threadpool_join(tp); tp = NULL;

      for(i=0; i<vp_c; i++)
	{
	  vp = vp_array[i];
	  percentage(a, sizeof(a), vp->meth[1].bad, vp->meth[1].total);
	  percentage(b, sizeof(b), vp->meth[2].bad, vp->meth[2].total);
	  percentage(c, sizeof(c), vp->meth[3].bad, vp->meth[3].total);
	  printf("%s %u/%u %s | %u/%u %s | %u/%u %s\n", vp->name,
		 vp->meth[1].bad, vp->meth[1].total, a,
		 vp->meth[2].bad, vp->meth[2].total, b,
		 vp->meth[3].bad, vp->meth[3].total, c);

	  for(k=1; k<=3; k++)
	    {
	      vp->meth[k].pc = 0;
	      if(vp->meth[k].total > 0)
		vp->meth[k].pc = (vp->meth[k].bad * 1000) / vp->meth[k].total;
	    }
	}

      slist_qsort(list, (slist_cmp_t)sc_vpmeth_cmp);
      for(sn=slist_head_node(list); sn != NULL; sn=slist_node_next(sn))
	{
	  vpm = slist_node_item(sn);
	  if(vpm->pc == 0)
	    break;
	  printf("%s %s %.1f @@@\n", vpm->vp->name, method_str(vpm->meth),
		 ((float)vpm->pc) / 10);
	}

      worst = slist_head_item(list);
      if(worst->pc < 1) /* 0.1% */
	break;

      for(sn=slist_head_node(list); sn != NULL; sn=slist_node_next(sn))
	{
	  vpm = slist_node_item(sn);
	  if(worst->pc > vpm->pc)
	    break;
	  for(i=0; i<256; i++)
	    vpm->vp->bad[vpm->meth][i] = 1;
	  printf("%s %s %.1f bad\n", vpm->vp->name, method_str(vpm->meth),
		 ((float)vpm->pc) / 10);
	}

      for(i=0; i<vp_c; i++)
	{
	  vp = vp_array[i];
	  for(k=1; k<=3; k++)
	    vp->meth[k].pc = vp->meth[k].bad = vp->meth[k].total = 0;
	}
    }

  rc = 0;

 done:
  if(blob != NULL)
    {
      sqlite3_blob_close(blob);
      blob = NULL;
    }
  if(list != NULL) slist_free(list);
  return rc;
}

static int do_process_2_prune(slist_t *pruned, slist_t *samples)
{
  slist_node_t *sn, *sn2;
  sc_sample_t *sample, *m;

  if(slist_count(samples) == 0)
    return 0;

  /* order samples by RTT, then by VP */
  slist_qsort(samples, (slist_cmp_t)sc_sample_prune_cmp);
  for(sn=slist_head_node(samples); sn != NULL; sn=slist_node_next(sn))
    {
      /*
       * determine if the sample at hand intersects with all of the
       * samples in the pruned list.
       */
      sample = slist_node_item(sn);
      for(sn2=slist_head_node(pruned); sn2 != NULL; sn2=slist_node_next(sn2))
	{
	  m = slist_node_item(sn2);
	  if(sc_sample_intersect(sample, m) == 0)
	    break;
	}

      /* if it doesn't intersect with all, then add to the pruned list */
      if(sn2 == NULL && slist_tail_push(pruned, sample) == NULL)
	return -1;
    }

  return 0;
}

static int do_process_2(void)
{
  slist_t *samples = NULL;
  slist_t *pruned = NULL;
  slist_t *rtr_list = NULL, *rtr_samples = NULL;
  slist_node_t *sn, *sn2;
  const char *sql;
  scamper_addr_t *addr;
  sc_router_t *rtr;
  sc_dst_t *dst;
  sc_sample_t *sample;
  int x, rc = -1;
  char buf[256];

  if((vp_tree = splaytree_alloc((splaytree_cmp_t)sc_vp_cmp)) == NULL ||
     do_vps_read() != 0 || file_lines(vplocfile, vploc_file_line, NULL) != 0 ||
     do_vps_array() != 0 ||
     do_runlens_read() != 0 ||
     do_samples_create_index() != 0 ||
     (pruned = slist_alloc()) == NULL)
    goto done;

  sql = "select id from samples where dst_id=?";
  x = sqlite3_prepare_v2(db, sql, strlen(sql)+1, &st_sample_sel, NULL);
  if(x != SQLITE_OK)
    {
      fprintf(stderr, "%s: could not prepare sql: %s\n", __func__,
	      sqlite3_errstr(x));
      goto done;
    }

  if(rtrfile != NULL)
    {
      if((rtr_list = do_rtrfile_read()) == NULL ||
	 (rtr_samples = slist_alloc()) == NULL ||
	 (dst_tree = splaytree_alloc((splaytree_cmp_t)sc_dst_cmp)) == NULL ||
	 do_dsts_read() != 0)
	goto done;

      for(sn=slist_head_node(rtr_list); sn != NULL; sn=slist_node_next(sn))
	{
	  rtr = slist_node_item(sn);
	  for(sn2=slist_head_node(rtr->addrs); sn2 != NULL;
	      sn2=slist_node_next(sn2))
	    {
	      addr = slist_node_item(sn2);
	      if((dst = sc_dst_find(addr)) == NULL)
		continue;
	      if((samples = do_read_dst_samples(dst)) == NULL)
		goto done;
	      slist_concat(rtr_samples, samples);
	      slist_free(samples); samples = NULL;
	    }

	  if(do_process_2_prune(pruned, rtr_samples) != 0)
	    goto done;

	  while((sample = slist_head_pop(pruned)) != NULL)
	    printf("N%d %s %d\n", rtr->id, sample->vp->name,
		   (sample->rtt / 1000) + 1);

	  slist_empty_cb(rtr_samples, (slist_free_t)sc_sample_free);
	}
    }
  else
    {
      if((dst_list = slist_alloc()) == NULL || do_dsts_read() != 0)
	goto done;

      for(sn=slist_head_node(dst_list); sn != NULL; sn=slist_node_next(sn))
	{
	  dst = slist_node_item(sn);
	  if((samples = do_read_dst_samples(dst)) == NULL ||
	     do_process_2_prune(pruned, samples) != 0)
	    goto done;

	  scamper_addr_tostr(dst->addr, buf, sizeof(buf));
	  while((sample = slist_head_pop(pruned)) != NULL)
	    printf("%s %s %s %d\n", buf, sample->vp->name,
		   method_str(sample->method), (sample->rtt / 1000) + 1);

	  slist_free_cb(samples, (slist_free_t)sc_sample_free);
	  samples = NULL;
	}
    }

  rc = 0;

 done:
  if(pruned != NULL) slist_free(pruned);
  if(samples != NULL) slist_free_cb(samples, (slist_free_t)sc_sample_free);
  if(rtr_samples != NULL)
    slist_free_cb(rtr_samples, (slist_free_t)sc_sample_free);
  if(rtr_list != NULL)
    slist_free_cb(rtr_list, (slist_free_t)sc_router_free);
  return rc;
}

static void cleanup(void)
{
  if(dst_tree != NULL)
    {
      splaytree_free(dst_tree, (splaytree_free_t)sc_dst_free);
      dst_tree = NULL;
    }

  if(dst_list != NULL)
    {
      slist_free_cb(dst_list, (slist_free_t)sc_dst_free);
      dst_list = NULL;
    }

  if(vp_tree != NULL)
    {
      splaytree_free(vp_tree, (splaytree_free_t)sc_vp_free);
      vp_tree = NULL;
    }

  if(vp_array != NULL)
    {
      free(vp_array);
      vp_array = NULL;
    }

#ifdef HAVE_PTHREAD
  if(db_mutex_o != 0)
    {
      pthread_mutex_destroy(&db_mutex);
      db_mutex_o = 0;
    }

  if(data_mutex_o != 0)
    {
      pthread_mutex_destroy(&data_mutex);
      data_mutex_o = 0;
    }
#endif

  if(vp_pcre != NULL)
    {
#ifdef HAVE_PCRE2
      pcre2_code_free(vp_pcre);
#else
      pcre_free(vp_pcre);
#endif
      vp_pcre = NULL;
    }

  do_stmt_final();

  if(blob != NULL)
    {
      sqlite3_blob_close(blob);
      blob = NULL;
    }

  if(db != NULL)
    {
      sqlite3_close(db);
      db = NULL;
    }

  if(blob_buf != NULL)
    {
      free(blob_buf);
      blob_buf = NULL;
    }

  return;
}

int main(int argc, char *argv[])
{
#if defined(DMALLOC)
  free(malloc(1));
#endif

  atexit(cleanup);

  if(check_options(argc, argv) != 0)
    return -1;

#ifdef OPT_VERSION
  if(options & OPT_VERSION)
    {
      printf("sc_minrtt version %s\n", PACKAGE_VERSION);
      return 0;
    }
#endif

  if(do_sqlite_open() != 0)
    return -1;

  if(options & OPT_CREATE)
    return do_create();

#ifdef HAVE_PTHREAD
  if(pthread_mutex_init(&db_mutex, NULL) != 0)
    return -1;
  db_mutex_o = 1;
#endif

  if(options & OPT_IMPORT)
    return do_import();
  if(options & OPT_PROCESS)
    {
      switch(proc_x)
	{
	case 1: return do_process_1(); /* look for conflicting RTTs */
	case 2: return do_process_2(); /* dump RTT constraints */
	}
    }

  return 0;
}<|MERGE_RESOLUTION|>--- conflicted
+++ resolved
@@ -1,11 +1,7 @@
 /*
  * sc_minrtt: dump RTT values by node for use by sc_hoiho
  *
-<<<<<<< HEAD
- * $Id: sc_minrtt.c,v 1.23 2025/04/21 03:24:13 mjl Exp $
-=======
  * $Id: sc_minrtt.c,v 1.24 2025/06/03 02:12:54 mjl Exp $
->>>>>>> 70510422
  *
  *         Matthew Luckie
  *         mjl@luckie.org.nz
