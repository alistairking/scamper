/*
 * common_trace : common functions for unit testing trace
 *
<<<<<<< HEAD
 * $Id: common_trace.c,v 1.12 2025/05/05 05:20:20 mjl Exp $
=======
 * $Id: common_trace.c,v 1.14 2025/05/09 09:13:30 mjl Exp $
>>>>>>> 70510422
 *
 *        Marcus Luckie, Matthew Luckie
 *        mjl@luckie.org.nz
 *
 * Copyright (C) 2024 Marcus Luckie
 * Copyright (C) 2024-2025 Matthew Luckie
 *
 * This program is free software; you can redistribute it and/or modify
 * it under the terms of the GNU General Public License as published by
 * the Free Software Foundation, version 2.
 *
 * This program is distributed in the hope that it will be useful,
 * but WITHOUT ANY WARRANTY; without even the implied warranty of
 * MERCHANTABILITY or FITNESS FOR A PARTICULAR PURPOSE.  See the
 * GNU General Public License for more details.
 *
 * You should have received a copy of the GNU General Public License
 * along with this program; if not, write to the Free Software
 * Foundation, Inc., 59 Temple Place, Suite 330, Boston, MA  02111-1307  USA
 *
 */

#ifdef HAVE_CONFIG_H
#include "config.h"
#endif
#include "internal.h"

#include "scamper_list.h"
#include "scamper_addr.h"
#include "scamper_file.h"
#include "scamper_icmpext.h"
#include "scamper_trace.h"
#include "scamper_trace_int.h"
#include "scamper_ifname.h"
#include "scamper_ifname_int.h"
#include "common_ok.h"
#include "common_trace.h"
#include "utils.h"

typedef scamper_trace_t * (*scamper_trace_makefunc_t)(void);

static int trace_reply_ok(const scamper_trace_reply_t *in,
			  const scamper_trace_reply_t *out)
{
  if(ptr_ok(in, out) != 0)
    return -1;
  if(in == NULL)
    return 0;

  if(addr_ok(in->addr, out->addr) != 0 ||
     str_ok(in->name, out->name) != 0 ||
     in->flags != out->flags ||
     in->ttl != out->ttl ||
     in->tos != out->tos ||
     in->size != out->size ||
     in->ipid != out->ipid ||
     in->reply_icmp_type != out->reply_icmp_type ||
     in->reply_icmp_code != out->reply_icmp_code ||
     in->reply_icmp_q_ttl != out->reply_icmp_q_ttl ||
     in->reply_icmp_q_ipl != out->reply_icmp_q_ipl ||
     in->reply_icmp_q_tos != out->reply_icmp_q_tos ||
     in->reply_icmp_nhmtu != out->reply_icmp_nhmtu ||
     in->reply_tcp_flags != out->reply_tcp_flags ||
     timeval_cmp(&in->rtt, &out->rtt) != 0 ||
     icmpexts_ok(in->icmp_exts, out->icmp_exts) != 0)
<<<<<<< HEAD
    return -1;

  return 0;
=======
    goto err;

  return 0;

 err:
  return -1;
>>>>>>> 70510422
}

static int trace_probe_ok(const scamper_trace_probe_t *in,
			  const scamper_trace_probe_t *out)
{
  uint32_t r;

  if(ptr_ok(in, out) != 0)
<<<<<<< HEAD
    return -1;
=======
    goto err;
>>>>>>> 70510422
  if(in == NULL)
    return 0;

  if(in->id != out->id ||
     in->ttl != out->ttl ||
     in->size != out->size ||
     in->replyc != out->replyc ||
     in->flags != out->flags ||
     timeval_cmp(&in->tx, &out->tx) != 0)
<<<<<<< HEAD
    return -1;

  for(r=0; r<in->replyc; r++)
    if(trace_reply_ok(in->replies[r], out->replies[r]) != 0)
      return -1;

  return 0;
=======
    goto err;

  for(r=0; r<in->replyc; r++)
    if(trace_reply_ok(in->replies[r], out->replies[r]) != 0)
      goto err;

  return 0;

 err:
  return -1;
>>>>>>> 70510422
}

static int trace_lastditch_ok(const scamper_trace_lastditch_t *in,
			      const scamper_trace_lastditch_t *out)
{
  uint8_t i;

  if(ptr_ok(in, out) != 0)
    return -1;
  if(in == NULL)
    return 0;

  if(in->probec != out->probec ||
     ptr_ok(in->probes, out->probes) != 0)
<<<<<<< HEAD
    return -1;

  for(i=0; i<in->probec; i++)
    if(trace_probe_ok(in->probes[i], out->probes[i]) != 0)
      return -1;

  return 0;
}

static int trace_pmtud_ok(const scamper_trace_pmtud_t *in,
			  const scamper_trace_pmtud_t *out)
{
  scamper_trace_pmtud_note_t *in_n, *out_n;
  uint8_t i;
  uint16_t j;

  if(ptr_ok(in, out) != 0)
    return -1;
  if(in == NULL)
    return 0;

  if(in->ver != out->ver ||
     in->ifmtu != out->ifmtu ||
     in->outmtu != out->outmtu ||
     in->pmtu != out->pmtu ||
     in->notec != out->notec ||
     in->probec != out->probec ||
     ptr_ok(in->notes, out->notes) != 0 ||
     ptr_ok(in->probes, out->probes) != 0)
    return -1;

  for(i=0; i<in->notec; i++)
    {
      in_n = in->notes[i];
      out_n = out->notes[i];
      if(in_n == NULL || out_n == NULL ||
	 in_n->type != out_n->type ||
	 in_n->nhmtu != out_n->nhmtu ||
	 (in_n->reply != NULL &&
	  trace_reply_ok(in_n->reply, out_n->reply) != 0))
	return -1;
    }

  for(j=0; j<in->probec; j++)
    if(trace_probe_ok(in->probes[j], out->probes[j]) != 0)
      return -1;

  return 0;
}

int trace_probettl_ok(const scamper_trace_probettl_t *in,
		      const scamper_trace_probettl_t *out)
{
  uint16_t p;

  if(ptr_ok(in, out) != 0)
=======
>>>>>>> 70510422
    return -1;
  if(in == NULL)
    return 0;

  if(in->probec != out->probec)
    return -1;
  for(p=0; p<in->probec; p++)
    if(trace_probe_ok(in->probes[p], out->probes[p]) != 0)
      return -1;

  for(i=0; i<in->probec; i++)
    if(trace_probe_ok(in->probes[i], out->probes[i]) != 0)
      return -1;

  return 0;
}

static int trace_pmtud_ok(const scamper_trace_pmtud_t *in,
			  const scamper_trace_pmtud_t *out)
{
  scamper_trace_pmtud_note_t *in_n, *out_n;
  uint8_t i;
  uint16_t j;

  if(ptr_ok(in, out) != 0)
    return -1;
  if(in == NULL)
    return 0;

  if(in->ver != out->ver ||
     in->ifmtu != out->ifmtu ||
     in->outmtu != out->outmtu ||
     in->pmtu != out->pmtu ||
     in->notec != out->notec ||
     in->probec != out->probec ||
     ptr_ok(in->notes, out->notes) != 0 ||
     ptr_ok(in->probes, out->probes) != 0)
    return -1;

  for(i=0; i<in->notec; i++)
    {
      in_n = in->notes[i];
      out_n = out->notes[i];
      if(in_n == NULL || out_n == NULL ||
	 in_n->type != out_n->type ||
	 in_n->nhmtu != out_n->nhmtu ||
	 (in_n->reply != NULL &&
	  trace_reply_ok(in_n->reply, out_n->reply) != 0))
	return -1;
    }

  for(j=0; j<in->probec; j++)
    if(trace_probe_ok(in->probes[j], out->probes[j]) != 0)
      return -1;

  return 0;
}

int trace_probettl_ok(const scamper_trace_probettl_t *in,
		      const scamper_trace_probettl_t *out)
{
  uint8_t p = 0, q = 0, out_probec = 0;

  if(in == NULL)
    {
      if(out != NULL)
	goto err;
      return 0;
    }

  if(out != NULL && out->probes != NULL)
    out_probec = out->probec;

  if(in->probec < out_probec)
    goto err;

  if(in->probec == out_probec)
    {
      for(p=0; p<in->probec; p++)
	if(trace_probe_ok(in->probes[p], out->probes[p]) != 0)
	  goto err;
    }
  else
    {
      q = 0;
      for(p=0; p<in->probec; p++)
	{
	  if(in->probes[p]->replyc == 0)
	    continue;
	  if(q >= out_probec ||
	     trace_probe_ok(in->probes[p], out->probes[q]) != 0)
	    goto err;
	  q++;
	}
      if(q != out_probec)
	goto err;
    }

  return 0;

 err:
  return -1;
}

int trace_ok(const scamper_trace_t *in, const scamper_trace_t *out)
{
  uint16_t i;

  assert(in != NULL);
  if(out == NULL ||
     in->userid != out->userid ||
     addr_ok(in->src, out->src) != 0 ||
     addr_ok(in->dst, out->dst) != 0 ||
     addr_ok(in->rtr, out->rtr) != 0 ||
     timeval_cmp(&in->start, &out->start) != 0 ||
     in->hop_count != out->hop_count ||
     in->probec != out->probec ||
     in->stop_reason != out->stop_reason ||
     in->stop_data != out->stop_data ||
     in->stop_hop != out->stop_hop ||
     in->type != out->type ||
     in->attempts != out->attempts ||
     in->hoplimit != out->hoplimit ||
     in->squeries != out->squeries ||
     in->gaplimit != out->gaplimit ||
     in->gapaction != out->gapaction ||
     in->firsthop != out->firsthop ||
     in->tos != out->tos ||
     timeval_cmp(&in->wait_timeout, &out->wait_timeout) != 0 ||
     timeval_cmp(&in->wait_probe, &out->wait_probe) != 0 ||
     timeval_cmp(&in->wait_probe_hop, &out->wait_probe_hop) != 0 ||
     in->loops != out->loops ||
     in->loopaction != out->loopaction ||
     in->confidence != out->confidence ||
     in->probe_size != out->probe_size ||
     in->sport != out->sport ||
     in->dport != out->dport ||
     in->offset != out->offset ||
     in->flags != out->flags ||
     in->payload_len != out->payload_len ||
     buf_ok(in->payload, out->payload, in->payload_len) != 0 ||
     trace_lastditch_ok(in->lastditch, out->lastditch) != 0 ||
     trace_pmtud_ok(in->pmtud, out->pmtud) != 0)
    return -1;

  for(i=0; i<in->hop_count; i++)
    if(trace_probettl_ok(in->hops[i], out->hops[i]) != 0)
      return -1;

  return 0;
}

static scamper_trace_probe_t *probe_alloc(uint8_t id,
					  uint8_t ttl, uint16_t size,
					  time_t tx_sec, uint32_t tx_usec)
{
  scamper_trace_probe_t *probe = NULL;

  if((probe = scamper_trace_probe_alloc()) == NULL)
    return NULL;
  probe->id = id;
  probe->ttl = ttl;
  probe->size = size;
  probe->tx.tv_sec = tx_sec;
  probe->tx.tv_usec = tx_usec;

  return probe;
}

static scamper_trace_reply_t *reply_alloc(const char *str, uint16_t probe_size,
					  uint8_t ttl, uint16_t size,
					  time_t rtt_sec, uint32_t rtt_usec)
{
  scamper_trace_reply_t *reply = NULL;

  if((reply = scamper_trace_reply_alloc()) == NULL ||
     (reply->addr = scamper_addr_fromstr(AF_UNSPEC, str)) == NULL)
    goto err;
  reply->ttl = ttl;
  reply->size = size;
  reply->rtt.tv_sec = rtt_sec;
  reply->rtt.tv_usec = rtt_usec;
  reply->reply_icmp_q_ipl = probe_size;
  reply->reply_icmp_q_ttl = 1;

  if(scamper_addr_isipv4(reply->addr))
    {
      reply->reply_icmp_type = ICMP_TIMXCEED;
      reply->reply_icmp_code = ICMP_TIMXCEED_INTRANS;
    }
  else
    {
      reply->reply_icmp_type = ICMP6_TIME_EXCEEDED;
      reply->reply_icmp_code = ICMP6_TIME_EXCEED_TRANSIT;
    }

  return reply;

 err:
  if(reply != NULL) scamper_trace_reply_free(reply);
  return NULL;
}

static int probe_reply_alloc(const char *str,
			     uint8_t p_id, uint8_t p_ttl, uint16_t p_size,
			     uint8_t r_ttl, uint16_t r_size,
			     time_t tx_sec, uint32_t tx_usec,
			     time_t rtt_sec, uint32_t rtt_usec,
			     scamper_trace_probe_t **p_out,
			     scamper_trace_reply_t **r_out)
{
  scamper_trace_probe_t *p = NULL;
  scamper_trace_reply_t *r = NULL;

  if((p = probe_alloc(p_id, p_ttl, p_size, tx_sec, tx_usec)) == NULL ||
     (r = reply_alloc(str, p_size, r_ttl, r_size, rtt_sec, rtt_usec)) == NULL ||
     scamper_trace_probe_reply_add(p, r) != 0)
    goto err;

  if(p_out != NULL) *p_out = p;
  if(r_out != NULL) *r_out = r;

  return 0;

 err:
  if(r != NULL) scamper_trace_reply_free(r);
  if(p != NULL) scamper_trace_probe_free(p);
  return -1;
}

<<<<<<< HEAD
static int trace_probe_reply_add(scamper_trace_t *trace, const char *str,
				 uint8_t probe_id,
				 uint8_t probe_ttl, uint16_t probe_size,
				 uint8_t reply_ttl, uint16_t reply_size,
				 time_t tx_sec, uint32_t tx_usec,
				 time_t rtt_sec, uint32_t rtt_usec,
				 scamper_trace_probe_t **p_out,
				 scamper_trace_reply_t **r_out)
=======
static int trace_prply_add(scamper_trace_t *trace, uint8_t probe_id,
			   uint8_t probe_ttl, uint16_t probe_size,
			   time_t tx_sec, uint32_t tx_usec, const char *str,
			   uint8_t reply_ttl, uint16_t reply_size,
			   time_t rtt_sec, uint32_t rtt_usec,
			   scamper_trace_probe_t **p_out,
			   scamper_trace_reply_t **r_out)
>>>>>>> 70510422
{
  scamper_trace_probe_t *probe = NULL;
  scamper_trace_reply_t *reply = NULL;

  if(probe_reply_alloc(str, probe_id, probe_ttl, probe_size,
		       reply_ttl, reply_size, tx_sec, tx_usec,
		       rtt_sec, rtt_usec, &probe, &reply) != 0 ||
     scamper_trace_probettl_probe_add(trace->hops[probe_ttl-1], probe) != 0)
    goto err;

  if(p_out != NULL) *p_out = probe;
  if(r_out != NULL) *r_out = reply;

  return 0;

 err:
  if(reply != NULL) scamper_trace_reply_free(reply);
  if(probe != NULL) scamper_trace_probe_free(probe);
  return -1;
}

<<<<<<< HEAD
static int lastditch_probe_reply_add(scamper_trace_t *trace, const char *str,
				     uint8_t probe_id,
				     uint8_t probe_ttl, uint16_t probe_size,
				     uint8_t reply_ttl, uint16_t reply_size,
				     time_t tx_sec, uint32_t tx_usec,
				     time_t rtt_sec, uint32_t rtt_usec,
				     scamper_trace_probe_t **p_out,
				     scamper_trace_reply_t **r_out)
=======
static int trace_probe_add(scamper_trace_t *trace, uint8_t probe_id,
			   uint8_t probe_ttl, uint16_t probe_size,
			   time_t tx_sec, uint32_t tx_usec)
{
  scamper_trace_probe_t *probe = NULL;

  if((probe =
      probe_alloc(probe_id, probe_ttl, probe_size, tx_sec, tx_usec)) == NULL ||
     scamper_trace_probettl_probe_add(trace->hops[probe_ttl-1], probe) != 0)
    goto err;

  return 0;

 err:
  if(probe != NULL) scamper_trace_probe_free(probe);
  return -1;
}

static int lastditch_prply_add(scamper_trace_t *trace, uint8_t probe_id,
			       uint8_t probe_ttl, uint16_t probe_size,
			       time_t tx_sec, uint32_t tx_usec,
			       const char *str,
			       uint8_t reply_ttl, uint16_t reply_size,
			       time_t rtt_sec, uint32_t rtt_usec,
			       scamper_trace_probe_t **p_out,
			       scamper_trace_reply_t **r_out)
>>>>>>> 70510422
{
  scamper_trace_probe_t *probe = NULL;
  scamper_trace_reply_t *reply = NULL;

  if((trace->lastditch == NULL &&
      (trace->lastditch = scamper_trace_lastditch_alloc()) == NULL) ||
     probe_reply_alloc(str, probe_id, probe_ttl, probe_size,
		       reply_ttl, reply_size, tx_sec, tx_usec,
		       rtt_sec, rtt_usec, &probe, &reply) != 0 ||
     scamper_trace_lastditch_probe_add(trace->lastditch, probe) != 0)
    goto err;

  if(p_out != NULL) *p_out = probe;
  if(r_out != NULL) *r_out = reply;

  return 0;

 err:
  if(reply != NULL) scamper_trace_reply_free(reply);
  if(probe != NULL) scamper_trace_probe_free(probe);
  return -1;
}

<<<<<<< HEAD
static int pmtud_probe_reply_add(scamper_trace_t *trace, const char *str,
				 uint8_t probe_id,
				 uint8_t probe_ttl, uint16_t probe_size,
				 uint8_t reply_ttl, uint16_t reply_size,
				 time_t tx_sec, uint32_t tx_usec,
				 time_t rtt_sec, uint32_t rtt_usec,
				 scamper_trace_probe_t **p_out,
				 scamper_trace_reply_t **r_out)
=======
static int pmtud_prply_add(scamper_trace_t *trace, uint8_t probe_id,
			   uint8_t probe_ttl, uint16_t probe_size,
			   time_t tx_sec, uint32_t tx_usec, const char *str,
			   uint8_t reply_ttl, uint16_t reply_size,
			   time_t rtt_sec, uint32_t rtt_usec,
			   scamper_trace_probe_t **p_out,
			   scamper_trace_reply_t **r_out)
>>>>>>> 70510422
{
  scamper_trace_probe_t *probe = NULL;
  scamper_trace_reply_t *reply = NULL;

  if((trace->pmtud == NULL &&
      (trace->pmtud = scamper_trace_pmtud_alloc()) == NULL) ||
     probe_reply_alloc(str, probe_id, probe_ttl, probe_size,
		       reply_ttl, reply_size, tx_sec, tx_usec,
		       rtt_sec, rtt_usec, &probe, &reply) != 0 ||
     scamper_trace_pmtud_probe_add(trace->pmtud, probe) != 0)
    goto err;

  if(p_out != NULL) *p_out = probe;
  if(r_out != NULL) *r_out = reply;

  return 0;

 err:
  if(reply != NULL) scamper_trace_reply_free(reply);
  if(probe != NULL) scamper_trace_probe_free(probe);
  return -1;
}

static int probettl_alloc(scamper_trace_t *trace, uint8_t n)
{
  uint8_t i;
  for(i=0; i<n; i++)
    if((trace->hops[i] = scamper_trace_probettl_alloc()) == NULL)
      return -1;
  return 0;
}

scamper_trace_t *trace_1(void)
{
  scamper_trace_t *trace = NULL;

  if((trace = scamper_trace_alloc()) == NULL ||
     (trace->src = scamper_addr_fromstr_ipv4("192.0.2.1")) == NULL ||
     (trace->dst = scamper_addr_fromstr_ipv4("192.0.2.2")) == NULL ||
     scamper_trace_hops_alloc(trace, 5) != 0 ||
     probettl_alloc(trace, 2) != 0)
    goto err;

  trace->userid               = 69;
  trace->sport                = 120;
  trace->dport                = 154;
  trace->start.tv_sec         = 1724828853;
  trace->start.tv_usec        = 123456;
  trace->wait_timeout.tv_sec  = 1;
  trace->wait_timeout.tv_usec = 0;
  trace->wait_probe.tv_sec    = 0;
  trace->wait_probe.tv_usec   = 200000;
  trace->flags                = 0;
  trace->hop_count            = 5;
  trace->firsthop             = 1;
  trace->squeries             = 1;
  trace->gaplimit             = 3;
  trace->attempts             = 2;
  trace->probec               = 10;
  trace->flags               |= SCAMPER_TRACE_FLAG_ALLATTEMPTS;
  trace->stop_reason          = SCAMPER_TRACE_STOP_GAPLIMIT;
  trace->type                 = SCAMPER_TRACE_TYPE_ICMP_ECHO_PARIS;

<<<<<<< HEAD
  if(trace_probe_reply_add(trace, "192.0.2.4", 1, 1, 44, 255, 56,
			   1724828853, 123456, 0, 253421, NULL, NULL) != 0 ||
     trace_probe_reply_add(trace, "192.0.2.4", 2, 1, 44, 255, 56,
			   1724828853, 423112, 0, 224313, NULL, NULL) != 0 ||
     trace_probe_reply_add(trace, "192.0.2.5", 1, 2, 44, 254, 72,
			   1724828853, 734231, 0, 234287, NULL, NULL) != 0 ||
     trace_probe_reply_add(trace, "192.0.2.5", 2, 2, 44, 254, 72,
			   1724828853, 992312, 0, 279734, NULL, NULL) != 0)
=======
  if(trace_prply_add(trace, 1, 1, 44, 1724828853, 123456,
		     "192.0.2.4", 255, 56, 0, 253421, NULL, NULL) != 0 ||
     trace_prply_add(trace, 2, 1, 44, 1724828853, 423112,
		     "192.0.2.4", 255, 56, 0, 224313, NULL, NULL) != 0 ||
     trace_prply_add(trace, 1, 2, 44, 1724828853, 734231,
		     "192.0.2.5", 254, 72, 0, 234287, NULL, NULL) != 0 ||
     trace_prply_add(trace, 2, 2, 44, 1724828853, 992312,
		     "192.0.2.5", 254, 72, 0, 279734, NULL, NULL) != 0)
>>>>>>> 70510422
    goto err;

  return trace;

 err:
  if(trace != NULL) scamper_trace_free(trace);
  return NULL;
}

static scamper_trace_t *trace_2(void)
{
  scamper_trace_t *trace;
  scamper_trace_reply_t *r;

  if((trace = trace_1()) == NULL)
    goto err;

  trace->gapaction = 2;
<<<<<<< HEAD
  if(lastditch_probe_reply_add(trace, "192.0.2.2", 1, 255, 44, 240, 44,
			       1724828860, 534234, 0, 534223, NULL, &r) != 0)
=======
  if(lastditch_prply_add(trace, 1, 255, 44, 1724828860, 534234,
			 "192.0.2.2", 240, 44, 0, 534223, NULL, &r) != 0)
>>>>>>> 70510422
    goto err;

  r->reply_icmp_type = ICMP_ECHOREPLY;
  r->reply_icmp_code = 0;
  r->reply_icmp_q_ipl = 0;
  r->reply_icmp_q_ttl = 0;

  return trace;

 err:
  if(trace != NULL) scamper_trace_free(trace);
  return NULL;
}

static scamper_trace_t *trace_3_base(void)
{
  scamper_trace_t *trace = NULL;
  scamper_trace_reply_t *r = NULL;

  if((trace = scamper_trace_alloc()) == NULL ||
     (trace->src = scamper_addr_fromstr_ipv4("192.0.2.1")) == NULL ||
     (trace->dst = scamper_addr_fromstr_ipv4("192.0.2.2")) == NULL ||
     scamper_trace_hops_alloc(trace, 5) != 0 ||
     probettl_alloc(trace, 5) != 0)
    goto err;

  trace->userid               = 69;
  trace->sport                = 24419;
  trace->dport                = 34634;
  trace->start.tv_sec         = 1724828853;
  trace->start.tv_usec        = 123456;
  trace->wait_timeout.tv_sec  = 1;
  trace->wait_timeout.tv_usec = 0;
  trace->flags                = 0;
  trace->hop_count            = 5;
  trace->firsthop             = 1;
  trace->squeries             = 1;
  trace->gaplimit             = 5;
  trace->attempts             = 1;
  trace->probec               = 5;
  trace->stop_reason          = SCAMPER_TRACE_STOP_COMPLETED;
  trace->type                 = SCAMPER_TRACE_TYPE_UDP_PARIS;

<<<<<<< HEAD
  if(trace_probe_reply_add(trace, "192.0.2.4", 1, 1, 44, 255, 56,
			   1724828853, 123456, 0, 253421, NULL, NULL) != 0 ||
     trace_probe_reply_add(trace, "192.0.2.5", 1, 2, 44, 254, 72,
			   1724828853, 423112, 0, 234287, NULL, NULL) != 0 ||
     trace_probe_reply_add(trace, "192.0.2.6", 1, 3, 44, 253, 56,
			   1724828853, 734231, 0, 224313, NULL, NULL) != 0 ||
     trace_probe_reply_add(trace, "192.0.2.7", 1, 4, 44, 252, 72,
			   1724828853, 992312, 0, 279734, NULL, NULL) != 0 ||
     trace_probe_reply_add(trace, "192.0.2.2", 1, 5, 44, 251, 72,
			   1724828854, 243542, 0, 269439, NULL, &r) != 0)
    goto err;

  r->reply_icmp_type = ICMP_UNREACH;
  r->reply_icmp_code = ICMP_UNREACH_PORT;

  return trace;

 err:
  if(trace != NULL) scamper_trace_free(trace);
  return NULL;
}

static scamper_trace_t *trace_3(void)
{
  return trace_3_base();
}

static scamper_trace_t *trace_4(void)
{
  scamper_trace_t *trace = NULL;
  scamper_trace_probe_t *p = NULL;
  scamper_trace_reply_t *r = NULL;
  scamper_trace_pmtud_t *pmtud = NULL;
  scamper_trace_pmtud_note_t *n = NULL;

  if((trace = trace_3_base()) == NULL ||
     pmtud_probe_reply_add(trace, "192.0.2.4", 1, 1, 1500, 255, 596,
			   1724828860, 472568, 0, 219732, &p, &r) != 0 ||
     (n = scamper_trace_pmtud_note_alloc()) == NULL)
    goto err;

  trace->flags |= SCAMPER_TRACE_FLAG_PMTUD;

  pmtud = trace->pmtud;
  pmtud->ver = 2;
  pmtud->ifmtu = 1500;
  pmtud->pmtu = 1492;

  n->type = SCAMPER_TRACE_PMTUD_NOTE_TYPE_SILENCE;
  n->nhmtu = 1492;
  n->probe = p;
  n->reply = r;
  if(scamper_trace_pmtud_note_add(pmtud, n) != 0)
    goto err;

  return trace;

 err:
  if(n != NULL) scamper_trace_pmtud_note_free(n);
  if(trace != NULL) scamper_trace_free(trace);
  return NULL;
}

static scamper_trace_t *trace_5(void)
{
  scamper_trace_t *trace = NULL;
  scamper_trace_pmtud_t *pmtud = NULL;
  scamper_trace_pmtud_note_t *n = NULL;
  scamper_trace_probe_t *ps[3];
  scamper_trace_reply_t *rs[3];
  int i;

  memset(ps, 0, sizeof(ps));
  memset(rs, 0, sizeof(rs));

  if((trace = trace_3_base()) == NULL ||
     pmtud_probe_reply_add(trace, "192.0.2.5", 1, 255, 1500, 254, 72,
			   1724828860, 472568, 0, 219732, &ps[0],&rs[0]) != 0 ||
     pmtud_probe_reply_add(trace, "192.0.2.7", 1, 255, 1492, 252, 72,
			   1724828860, 701252, 0, 223927, &ps[1],&rs[1]) != 0 ||
     pmtud_probe_reply_add(trace, "192.0.2.2", 1, 255, 1480, 251, 72,
			   1724828860, 952023, 0, 252342, &ps[2],&rs[2]) != 0)
    goto err;

  trace->flags |= SCAMPER_TRACE_FLAG_PMTUD;

  pmtud = trace->pmtud;
  pmtud->ver = 2;
  pmtud->ifmtu = 1500;
  pmtud->pmtu = 1480;

  for(i=0; i<3; i++)
    rs[i]->reply_icmp_type = ICMP_UNREACH;
  rs[0]->reply_icmp_code  = ICMP_UNREACH_NEEDFRAG;
  rs[0]->reply_icmp_nhmtu = 1492;
  rs[1]->reply_icmp_code  = ICMP_UNREACH_NEEDFRAG;
  rs[1]->reply_icmp_nhmtu = 1480;
  rs[2]->reply_icmp_code  = ICMP_UNREACH_PORT;

  for(i=0; i<2; i++)
    {
      if((n = scamper_trace_pmtud_note_alloc()) == NULL)
	goto err;
      n->type = SCAMPER_TRACE_PMTUD_NOTE_TYPE_PTB;
      n->probe = ps[i];
      n->reply = rs[i];
      n->nhmtu = rs[i]->reply_icmp_nhmtu;
      if(scamper_trace_pmtud_note_add(pmtud, n) != 0)
	goto err;
    }
=======
  if(trace_prply_add(trace, 1, 1, 44, 1724828853, 123456,
		     "192.0.2.4", 255, 56, 0, 253421, NULL, NULL) != 0 ||
     trace_prply_add(trace, 1, 2, 44, 1724828853, 423112,
		     "192.0.2.5", 254, 72, 0, 234287, NULL, NULL) != 0 ||
     trace_prply_add(trace, 1, 3, 44, 1724828853, 734231,
		     "192.0.2.6", 253, 56, 0, 224313, NULL, NULL) != 0 ||
     trace_prply_add(trace, 1, 4, 44, 1724828853, 992312,
		     "192.0.2.7", 252, 72, 0, 279734, NULL, NULL) != 0 ||
     trace_prply_add(trace, 1, 5, 44, 1724828854, 243542,
		     "192.0.2.2", 251, 72, 0, 269439, NULL, &r) != 0)
    goto err;

  r->reply_icmp_type = ICMP_UNREACH;
  r->reply_icmp_code = ICMP_UNREACH_PORT;
>>>>>>> 70510422

  return trace;

 err:
  if(n != NULL) scamper_trace_pmtud_note_free(n);
  if(trace != NULL) scamper_trace_free(trace);
  return NULL;
}

<<<<<<< HEAD
=======
static scamper_trace_t *trace_3(void)
{
  return trace_3_base();
}

static scamper_trace_t *trace_4(void)
{
  scamper_trace_t *trace = NULL;
  scamper_trace_probe_t *p = NULL;
  scamper_trace_reply_t *r = NULL;
  scamper_trace_pmtud_t *pmtud = NULL;
  scamper_trace_pmtud_note_t *n = NULL;

  if((trace = trace_3_base()) == NULL ||
     pmtud_prply_add(trace, 1, 1, 1500, 1724828860, 472568,
		     "192.0.2.4", 255, 596, 0, 219732, &p, &r) != 0 ||
     (n = scamper_trace_pmtud_note_alloc()) == NULL)
    goto err;

  trace->flags |= SCAMPER_TRACE_FLAG_PMTUD;

  pmtud = trace->pmtud;
  pmtud->ver = 2;
  pmtud->ifmtu = 1500;
  pmtud->pmtu = 1492;

  n->type = SCAMPER_TRACE_PMTUD_NOTE_TYPE_SILENCE;
  n->nhmtu = 1492;
  n->probe = p;
  n->reply = r;
  if(scamper_trace_pmtud_note_add(pmtud, n) != 0)
    goto err;

  return trace;

 err:
  if(n != NULL) scamper_trace_pmtud_note_free(n);
  if(trace != NULL) scamper_trace_free(trace);
  return NULL;
}

static scamper_trace_t *trace_5(void)
{
  scamper_trace_t *trace = NULL;
  scamper_trace_pmtud_t *pmtud = NULL;
  scamper_trace_pmtud_note_t *n = NULL;
  scamper_trace_probe_t *ps[3];
  scamper_trace_reply_t *rs[3];
  int i;

  memset(ps, 0, sizeof(ps));
  memset(rs, 0, sizeof(rs));

  if((trace = trace_3_base()) == NULL ||
     pmtud_prply_add(trace, 1, 255, 1500, 1724828860, 472568,
		     "192.0.2.5", 254, 72, 0, 219732, &ps[0], &rs[0]) != 0 ||
     pmtud_prply_add(trace, 1, 255, 1492, 1724828860, 701252,
		     "192.0.2.7", 252, 72, 0, 223927, &ps[1], &rs[1]) != 0 ||
     pmtud_prply_add(trace, 1, 255, 1480, 1724828860, 952023,
		     "192.0.2.2", 251, 72, 0, 252342, &ps[2], &rs[2]) != 0)
    goto err;

  trace->flags |= SCAMPER_TRACE_FLAG_PMTUD;

  pmtud = trace->pmtud;
  pmtud->ver = 2;
  pmtud->ifmtu = 1500;
  pmtud->pmtu = 1480;

  for(i=0; i<3; i++)
    rs[i]->reply_icmp_type = ICMP_UNREACH;
  rs[0]->reply_icmp_code  = ICMP_UNREACH_NEEDFRAG;
  rs[0]->reply_icmp_nhmtu = 1492;
  rs[1]->reply_icmp_code  = ICMP_UNREACH_NEEDFRAG;
  rs[1]->reply_icmp_nhmtu = 1480;
  rs[2]->reply_icmp_code  = ICMP_UNREACH_PORT;

  for(i=0; i<2; i++)
    {
      if((n = scamper_trace_pmtud_note_alloc()) == NULL)
	goto err;
      n->type = SCAMPER_TRACE_PMTUD_NOTE_TYPE_PTB;
      n->probe = ps[i];
      n->reply = rs[i];
      n->nhmtu = rs[i]->reply_icmp_nhmtu;
      if(scamper_trace_pmtud_note_add(pmtud, n) != 0)
	goto err;
    }

  return trace;

 err:
  if(n != NULL) scamper_trace_pmtud_note_free(n);
  if(trace != NULL) scamper_trace_free(trace);
  return NULL;
}

scamper_trace_t *trace_6(void)
{
  scamper_trace_t *trace = NULL;
  scamper_trace_reply_t *r, *rs[3];
  size_t i;

  memset(rs, 0, sizeof(rs));

  if((trace = scamper_trace_alloc()) == NULL ||
     (trace->src = scamper_addr_fromstr_ipv4("192.0.2.1")) == NULL ||
     (trace->dst = scamper_addr_fromstr_ipv4("192.0.2.2")) == NULL ||
     scamper_trace_hops_alloc(trace, 7) != 0 ||
     probettl_alloc(trace, 7) != 0)
    goto err;

  trace->userid               = 69;
  trace->sport                = 120;
  trace->dport                = 154;
  trace->start.tv_sec         = 1724828853;
  trace->start.tv_usec        = 123456;
  trace->wait_timeout.tv_sec  = 1;
  trace->wait_timeout.tv_usec = 0;
  trace->wait_probe.tv_sec    = 0;
  trace->wait_probe.tv_usec   = 0;
  trace->flags                = 0;
  trace->stop_hop             = 5;
  trace->hop_count            = 7;
  trace->firsthop             = 1;
  trace->squeries             = 3;
  trace->gaplimit             = 3;
  trace->attempts             = 2;
  trace->probec               = 14;
  trace->flags               |= SCAMPER_TRACE_FLAG_ALLATTEMPTS;
  trace->stop_reason          = SCAMPER_TRACE_STOP_COMPLETED;
  trace->type                 = SCAMPER_TRACE_TYPE_ICMP_ECHO_PARIS;

  /* probe id, ttl, size, tx; reply addr, ttl, size, rtt */
  if(trace_prply_add(trace, 1, 1, 44, 1724828853, 123456,         /* ttl: 1 */
		     "192.0.2.4", 255, 56, 0,   1021, NULL, NULL) != 0 ||
     trace_prply_add(trace, 2, 1, 44, 1724828853, 125002,
		     "192.0.2.4", 255, 56, 0,   1021, NULL, NULL) != 0 ||
     trace_prply_add(trace, 1, 2, 44, 1724828853, 128231,         /* ttl: 2 */
		     "192.0.2.5", 254, 72, 0,   4287, NULL, NULL) != 0 ||
     trace_probe_add(trace, 2, 2, 44, 1724828853, 134231) != 0 ||
     trace_prply_add(trace, 1, 3, 44, 1724828853, 135231,         /* ttl: 3 */
		     "192.0.2.6", 253, 56, 0,   8201, NULL, NULL) != 0 ||
     trace_prply_add(trace, 2, 3, 44, 1724828853, 145231,
		     "192.0.2.6", 253, 56, 0,   7521, NULL, NULL) != 0 ||
     trace_prply_add(trace, 1, 4, 44, 1724828853, 138312,         /* ttl: 4 */
		     "192.0.2.7", 252, 72, 0, 279734, NULL, NULL) != 0 ||
     trace_prply_add(trace, 2, 4, 44, 1724828853, 419853,
		     "192.0.2.7", 252, 72, 0, 279734, NULL, NULL) != 0 ||
     trace_probe_add(trace, 1, 5, 44, 1724828853, 143542) != 0 || /* ttl: 5 */
     trace_prply_add(trace, 1, 5, 44, 1724828854, 147032,
		     "192.0.2.2", 252, 72, 0, 290129, NULL, &rs[0]) != 0 ||
     trace_probe_add(trace, 1, 6, 44, 1724828853, 148739) != 0 || /* ttl: 6 */
     trace_probe_add(trace, 2, 6, 44, 1724828854, 152105) != 0 ||
     trace_prply_add(trace, 1, 7, 44, 1724828853, 159739,         /* ttl: 7 */
		     "192.0.2.2", 252, 72, 0, 289201, NULL, &rs[1]) != 0 ||
     trace_prply_add(trace, 2, 7, 44, 1724828853, 450621,
		     "192.0.2.2", 252, 72, 0, 288329, NULL, &rs[2]) != 0)
    goto err;

  for(i=0; i<3; i++)
    {
      r = rs[i];
      r->reply_icmp_type = ICMP_ECHOREPLY;
      r->reply_icmp_code = 0;
      r->reply_icmp_q_ipl = 0;
      r->reply_icmp_q_ttl = 0;
    }

  return trace;

 err:
  if(trace != NULL) scamper_trace_free(trace);
  return NULL;
}

>>>>>>> 70510422
static scamper_trace_makefunc_t makers[] = {
  trace_1,
  trace_2,
  trace_3,
  trace_4,
  trace_5,
<<<<<<< HEAD
=======
  trace_6,
>>>>>>> 70510422
};

scamper_trace_t *trace_makers(size_t i)
{
  if(i >= sizeof(makers) / sizeof(scamper_trace_makefunc_t))
    return NULL;
  return makers[i]();
}

size_t trace_makerc(void)
{
  return sizeof(makers) / sizeof(scamper_trace_makefunc_t);
}<|MERGE_RESOLUTION|>--- conflicted
+++ resolved
@@ -1,11 +1,7 @@
 /*
  * common_trace : common functions for unit testing trace
  *
-<<<<<<< HEAD
- * $Id: common_trace.c,v 1.12 2025/05/05 05:20:20 mjl Exp $
-=======
  * $Id: common_trace.c,v 1.14 2025/05/09 09:13:30 mjl Exp $
->>>>>>> 70510422
  *
  *        Marcus Luckie, Matthew Luckie
  *        mjl@luckie.org.nz
@@ -71,18 +67,12 @@
      in->reply_tcp_flags != out->reply_tcp_flags ||
      timeval_cmp(&in->rtt, &out->rtt) != 0 ||
      icmpexts_ok(in->icmp_exts, out->icmp_exts) != 0)
-<<<<<<< HEAD
-    return -1;
-
-  return 0;
-=======
     goto err;
 
   return 0;
 
  err:
   return -1;
->>>>>>> 70510422
 }
 
 static int trace_probe_ok(const scamper_trace_probe_t *in,
@@ -91,11 +81,7 @@
   uint32_t r;
 
   if(ptr_ok(in, out) != 0)
-<<<<<<< HEAD
-    return -1;
-=======
-    goto err;
->>>>>>> 70510422
+    goto err;
   if(in == NULL)
     return 0;
 
@@ -105,15 +91,6 @@
      in->replyc != out->replyc ||
      in->flags != out->flags ||
      timeval_cmp(&in->tx, &out->tx) != 0)
-<<<<<<< HEAD
-    return -1;
-
-  for(r=0; r<in->replyc; r++)
-    if(trace_reply_ok(in->replies[r], out->replies[r]) != 0)
-      return -1;
-
-  return 0;
-=======
     goto err;
 
   for(r=0; r<in->replyc; r++)
@@ -124,7 +101,6 @@
 
  err:
   return -1;
->>>>>>> 70510422
 }
 
 static int trace_lastditch_ok(const scamper_trace_lastditch_t *in,
@@ -139,74 +115,7 @@
 
   if(in->probec != out->probec ||
      ptr_ok(in->probes, out->probes) != 0)
-<<<<<<< HEAD
     return -1;
-
-  for(i=0; i<in->probec; i++)
-    if(trace_probe_ok(in->probes[i], out->probes[i]) != 0)
-      return -1;
-
-  return 0;
-}
-
-static int trace_pmtud_ok(const scamper_trace_pmtud_t *in,
-			  const scamper_trace_pmtud_t *out)
-{
-  scamper_trace_pmtud_note_t *in_n, *out_n;
-  uint8_t i;
-  uint16_t j;
-
-  if(ptr_ok(in, out) != 0)
-    return -1;
-  if(in == NULL)
-    return 0;
-
-  if(in->ver != out->ver ||
-     in->ifmtu != out->ifmtu ||
-     in->outmtu != out->outmtu ||
-     in->pmtu != out->pmtu ||
-     in->notec != out->notec ||
-     in->probec != out->probec ||
-     ptr_ok(in->notes, out->notes) != 0 ||
-     ptr_ok(in->probes, out->probes) != 0)
-    return -1;
-
-  for(i=0; i<in->notec; i++)
-    {
-      in_n = in->notes[i];
-      out_n = out->notes[i];
-      if(in_n == NULL || out_n == NULL ||
-	 in_n->type != out_n->type ||
-	 in_n->nhmtu != out_n->nhmtu ||
-	 (in_n->reply != NULL &&
-	  trace_reply_ok(in_n->reply, out_n->reply) != 0))
-	return -1;
-    }
-
-  for(j=0; j<in->probec; j++)
-    if(trace_probe_ok(in->probes[j], out->probes[j]) != 0)
-      return -1;
-
-  return 0;
-}
-
-int trace_probettl_ok(const scamper_trace_probettl_t *in,
-		      const scamper_trace_probettl_t *out)
-{
-  uint16_t p;
-
-  if(ptr_ok(in, out) != 0)
-=======
->>>>>>> 70510422
-    return -1;
-  if(in == NULL)
-    return 0;
-
-  if(in->probec != out->probec)
-    return -1;
-  for(p=0; p<in->probec; p++)
-    if(trace_probe_ok(in->probes[p], out->probes[p]) != 0)
-      return -1;
 
   for(i=0; i<in->probec; i++)
     if(trace_probe_ok(in->probes[i], out->probes[i]) != 0)
@@ -428,16 +337,6 @@
   return -1;
 }
 
-<<<<<<< HEAD
-static int trace_probe_reply_add(scamper_trace_t *trace, const char *str,
-				 uint8_t probe_id,
-				 uint8_t probe_ttl, uint16_t probe_size,
-				 uint8_t reply_ttl, uint16_t reply_size,
-				 time_t tx_sec, uint32_t tx_usec,
-				 time_t rtt_sec, uint32_t rtt_usec,
-				 scamper_trace_probe_t **p_out,
-				 scamper_trace_reply_t **r_out)
-=======
 static int trace_prply_add(scamper_trace_t *trace, uint8_t probe_id,
 			   uint8_t probe_ttl, uint16_t probe_size,
 			   time_t tx_sec, uint32_t tx_usec, const char *str,
@@ -445,7 +344,6 @@
 			   time_t rtt_sec, uint32_t rtt_usec,
 			   scamper_trace_probe_t **p_out,
 			   scamper_trace_reply_t **r_out)
->>>>>>> 70510422
 {
   scamper_trace_probe_t *probe = NULL;
   scamper_trace_reply_t *reply = NULL;
@@ -467,16 +365,6 @@
   return -1;
 }
 
-<<<<<<< HEAD
-static int lastditch_probe_reply_add(scamper_trace_t *trace, const char *str,
-				     uint8_t probe_id,
-				     uint8_t probe_ttl, uint16_t probe_size,
-				     uint8_t reply_ttl, uint16_t reply_size,
-				     time_t tx_sec, uint32_t tx_usec,
-				     time_t rtt_sec, uint32_t rtt_usec,
-				     scamper_trace_probe_t **p_out,
-				     scamper_trace_reply_t **r_out)
-=======
 static int trace_probe_add(scamper_trace_t *trace, uint8_t probe_id,
 			   uint8_t probe_ttl, uint16_t probe_size,
 			   time_t tx_sec, uint32_t tx_usec)
@@ -503,7 +391,6 @@
 			       time_t rtt_sec, uint32_t rtt_usec,
 			       scamper_trace_probe_t **p_out,
 			       scamper_trace_reply_t **r_out)
->>>>>>> 70510422
 {
   scamper_trace_probe_t *probe = NULL;
   scamper_trace_reply_t *reply = NULL;
@@ -527,16 +414,6 @@
   return -1;
 }
 
-<<<<<<< HEAD
-static int pmtud_probe_reply_add(scamper_trace_t *trace, const char *str,
-				 uint8_t probe_id,
-				 uint8_t probe_ttl, uint16_t probe_size,
-				 uint8_t reply_ttl, uint16_t reply_size,
-				 time_t tx_sec, uint32_t tx_usec,
-				 time_t rtt_sec, uint32_t rtt_usec,
-				 scamper_trace_probe_t **p_out,
-				 scamper_trace_reply_t **r_out)
-=======
 static int pmtud_prply_add(scamper_trace_t *trace, uint8_t probe_id,
 			   uint8_t probe_ttl, uint16_t probe_size,
 			   time_t tx_sec, uint32_t tx_usec, const char *str,
@@ -544,7 +421,6 @@
 			   time_t rtt_sec, uint32_t rtt_usec,
 			   scamper_trace_probe_t **p_out,
 			   scamper_trace_reply_t **r_out)
->>>>>>> 70510422
 {
   scamper_trace_probe_t *probe = NULL;
   scamper_trace_reply_t *reply = NULL;
@@ -608,16 +484,6 @@
   trace->stop_reason          = SCAMPER_TRACE_STOP_GAPLIMIT;
   trace->type                 = SCAMPER_TRACE_TYPE_ICMP_ECHO_PARIS;
 
-<<<<<<< HEAD
-  if(trace_probe_reply_add(trace, "192.0.2.4", 1, 1, 44, 255, 56,
-			   1724828853, 123456, 0, 253421, NULL, NULL) != 0 ||
-     trace_probe_reply_add(trace, "192.0.2.4", 2, 1, 44, 255, 56,
-			   1724828853, 423112, 0, 224313, NULL, NULL) != 0 ||
-     trace_probe_reply_add(trace, "192.0.2.5", 1, 2, 44, 254, 72,
-			   1724828853, 734231, 0, 234287, NULL, NULL) != 0 ||
-     trace_probe_reply_add(trace, "192.0.2.5", 2, 2, 44, 254, 72,
-			   1724828853, 992312, 0, 279734, NULL, NULL) != 0)
-=======
   if(trace_prply_add(trace, 1, 1, 44, 1724828853, 123456,
 		     "192.0.2.4", 255, 56, 0, 253421, NULL, NULL) != 0 ||
      trace_prply_add(trace, 2, 1, 44, 1724828853, 423112,
@@ -626,7 +492,6 @@
 		     "192.0.2.5", 254, 72, 0, 234287, NULL, NULL) != 0 ||
      trace_prply_add(trace, 2, 2, 44, 1724828853, 992312,
 		     "192.0.2.5", 254, 72, 0, 279734, NULL, NULL) != 0)
->>>>>>> 70510422
     goto err;
 
   return trace;
@@ -645,13 +510,8 @@
     goto err;
 
   trace->gapaction = 2;
-<<<<<<< HEAD
-  if(lastditch_probe_reply_add(trace, "192.0.2.2", 1, 255, 44, 240, 44,
-			       1724828860, 534234, 0, 534223, NULL, &r) != 0)
-=======
   if(lastditch_prply_add(trace, 1, 255, 44, 1724828860, 534234,
 			 "192.0.2.2", 240, 44, 0, 534223, NULL, &r) != 0)
->>>>>>> 70510422
     goto err;
 
   r->reply_icmp_type = ICMP_ECHOREPLY;
@@ -695,118 +555,6 @@
   trace->stop_reason          = SCAMPER_TRACE_STOP_COMPLETED;
   trace->type                 = SCAMPER_TRACE_TYPE_UDP_PARIS;
 
-<<<<<<< HEAD
-  if(trace_probe_reply_add(trace, "192.0.2.4", 1, 1, 44, 255, 56,
-			   1724828853, 123456, 0, 253421, NULL, NULL) != 0 ||
-     trace_probe_reply_add(trace, "192.0.2.5", 1, 2, 44, 254, 72,
-			   1724828853, 423112, 0, 234287, NULL, NULL) != 0 ||
-     trace_probe_reply_add(trace, "192.0.2.6", 1, 3, 44, 253, 56,
-			   1724828853, 734231, 0, 224313, NULL, NULL) != 0 ||
-     trace_probe_reply_add(trace, "192.0.2.7", 1, 4, 44, 252, 72,
-			   1724828853, 992312, 0, 279734, NULL, NULL) != 0 ||
-     trace_probe_reply_add(trace, "192.0.2.2", 1, 5, 44, 251, 72,
-			   1724828854, 243542, 0, 269439, NULL, &r) != 0)
-    goto err;
-
-  r->reply_icmp_type = ICMP_UNREACH;
-  r->reply_icmp_code = ICMP_UNREACH_PORT;
-
-  return trace;
-
- err:
-  if(trace != NULL) scamper_trace_free(trace);
-  return NULL;
-}
-
-static scamper_trace_t *trace_3(void)
-{
-  return trace_3_base();
-}
-
-static scamper_trace_t *trace_4(void)
-{
-  scamper_trace_t *trace = NULL;
-  scamper_trace_probe_t *p = NULL;
-  scamper_trace_reply_t *r = NULL;
-  scamper_trace_pmtud_t *pmtud = NULL;
-  scamper_trace_pmtud_note_t *n = NULL;
-
-  if((trace = trace_3_base()) == NULL ||
-     pmtud_probe_reply_add(trace, "192.0.2.4", 1, 1, 1500, 255, 596,
-			   1724828860, 472568, 0, 219732, &p, &r) != 0 ||
-     (n = scamper_trace_pmtud_note_alloc()) == NULL)
-    goto err;
-
-  trace->flags |= SCAMPER_TRACE_FLAG_PMTUD;
-
-  pmtud = trace->pmtud;
-  pmtud->ver = 2;
-  pmtud->ifmtu = 1500;
-  pmtud->pmtu = 1492;
-
-  n->type = SCAMPER_TRACE_PMTUD_NOTE_TYPE_SILENCE;
-  n->nhmtu = 1492;
-  n->probe = p;
-  n->reply = r;
-  if(scamper_trace_pmtud_note_add(pmtud, n) != 0)
-    goto err;
-
-  return trace;
-
- err:
-  if(n != NULL) scamper_trace_pmtud_note_free(n);
-  if(trace != NULL) scamper_trace_free(trace);
-  return NULL;
-}
-
-static scamper_trace_t *trace_5(void)
-{
-  scamper_trace_t *trace = NULL;
-  scamper_trace_pmtud_t *pmtud = NULL;
-  scamper_trace_pmtud_note_t *n = NULL;
-  scamper_trace_probe_t *ps[3];
-  scamper_trace_reply_t *rs[3];
-  int i;
-
-  memset(ps, 0, sizeof(ps));
-  memset(rs, 0, sizeof(rs));
-
-  if((trace = trace_3_base()) == NULL ||
-     pmtud_probe_reply_add(trace, "192.0.2.5", 1, 255, 1500, 254, 72,
-			   1724828860, 472568, 0, 219732, &ps[0],&rs[0]) != 0 ||
-     pmtud_probe_reply_add(trace, "192.0.2.7", 1, 255, 1492, 252, 72,
-			   1724828860, 701252, 0, 223927, &ps[1],&rs[1]) != 0 ||
-     pmtud_probe_reply_add(trace, "192.0.2.2", 1, 255, 1480, 251, 72,
-			   1724828860, 952023, 0, 252342, &ps[2],&rs[2]) != 0)
-    goto err;
-
-  trace->flags |= SCAMPER_TRACE_FLAG_PMTUD;
-
-  pmtud = trace->pmtud;
-  pmtud->ver = 2;
-  pmtud->ifmtu = 1500;
-  pmtud->pmtu = 1480;
-
-  for(i=0; i<3; i++)
-    rs[i]->reply_icmp_type = ICMP_UNREACH;
-  rs[0]->reply_icmp_code  = ICMP_UNREACH_NEEDFRAG;
-  rs[0]->reply_icmp_nhmtu = 1492;
-  rs[1]->reply_icmp_code  = ICMP_UNREACH_NEEDFRAG;
-  rs[1]->reply_icmp_nhmtu = 1480;
-  rs[2]->reply_icmp_code  = ICMP_UNREACH_PORT;
-
-  for(i=0; i<2; i++)
-    {
-      if((n = scamper_trace_pmtud_note_alloc()) == NULL)
-	goto err;
-      n->type = SCAMPER_TRACE_PMTUD_NOTE_TYPE_PTB;
-      n->probe = ps[i];
-      n->reply = rs[i];
-      n->nhmtu = rs[i]->reply_icmp_nhmtu;
-      if(scamper_trace_pmtud_note_add(pmtud, n) != 0)
-	goto err;
-    }
-=======
   if(trace_prply_add(trace, 1, 1, 44, 1724828853, 123456,
 		     "192.0.2.4", 255, 56, 0, 253421, NULL, NULL) != 0 ||
      trace_prply_add(trace, 1, 2, 44, 1724828853, 423112,
@@ -821,18 +569,14 @@
 
   r->reply_icmp_type = ICMP_UNREACH;
   r->reply_icmp_code = ICMP_UNREACH_PORT;
->>>>>>> 70510422
 
   return trace;
 
  err:
-  if(n != NULL) scamper_trace_pmtud_note_free(n);
   if(trace != NULL) scamper_trace_free(trace);
   return NULL;
 }
 
-<<<<<<< HEAD
-=======
 static scamper_trace_t *trace_3(void)
 {
   return trace_3_base();
@@ -1009,17 +753,13 @@
   return NULL;
 }
 
->>>>>>> 70510422
 static scamper_trace_makefunc_t makers[] = {
   trace_1,
   trace_2,
   trace_3,
   trace_4,
   trace_5,
-<<<<<<< HEAD
-=======
   trace_6,
->>>>>>> 70510422
 };
 
 scamper_trace_t *trace_makers(size_t i)
